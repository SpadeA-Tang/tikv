--- conflicted
+++ resolved
@@ -96,14 +96,7 @@
             inner: Arc::new(self.inner),
             compact_event_sender: self.compact_event_sender.clone(),
         };
-<<<<<<< HEAD
         KvEngineFactoryV2::new(factory)
-=======
-        KvEngineFactoryV2 {
-            inner: factory,
-            registry: Arc::default(),
-        }
->>>>>>> 5c866c46
     }
 }
 
@@ -244,27 +237,13 @@
     }
 
     fn open_tablet_cache(&self, _id: u64, _suffix: u64) -> Option<RocksEngine> {
-<<<<<<< HEAD
-        if let Ok(engine) = self.open_tablet_raw(&self.tablet_path(0, 0), false) {
-            return Some(engine);
-        }
-        None
-=======
         self.open_tablet_raw(&self.tablet_path(0, 0), false).ok()
->>>>>>> 5c866c46
     }
 
     fn open_tablet_cache_any(&self, _id: u64) -> Option<RocksEngine> {
         self.open_tablet_cache(0, 0)
     }
 
-<<<<<<< HEAD
-    fn open_tablet_cache_latest(&self, _id: u64) -> Option<RocksEngine> {
-        self.open_tablet_cache(0, 0)
-    }
-
-=======
->>>>>>> 5c866c46
     fn open_tablet_raw(&self, _path: &Path, _readonly: bool) -> Result<RocksEngine> {
         TabletFactory::create_tablet(self, 0, 0)
     }
