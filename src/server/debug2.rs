// Copyright 2023 TiKV Project Authors. Licensed under Apache-2.0.

use std::sync::Arc;

use engine_rocks::{
    raw::CompactOptions, util::get_cf_handle, RocksEngine, RocksEngineIterator, RocksStatistics,
};
use engine_traits::{
<<<<<<< HEAD
    CachedTablet, Iterable, Peekable, RaftEngine, RaftLogBatch, TabletContext, TabletRegistry,
=======
    CachedTablet, Iterable, MiscExt, Peekable, RaftEngine, TabletContext, TabletRegistry,
>>>>>>> 3ac9893e
    CF_DEFAULT, CF_LOCK, CF_WRITE,
};
use keys::{data_key, DATA_MAX_KEY, DATA_PREFIX_KEY};
use kvproto::{
    debugpb::Db as DbType,
    kvrpcpb::MvccInfo,
    metapb,
    raft_serverpb::{PeerState, RegionLocalState, StoreIdent},
};
use nom::AsBytes;
use raft::prelude::Entry;
use raftstore::{coprocessor::get_region_approximate_middle, store::util::check_key_in_region};

use super::debug::{BottommostLevelCompaction, Debugger, RegionInfo};
use crate::{
    config::ConfigController,
    server::debug::{dump_default_cf_properties, dump_write_cf_properties, Error, Result},
    storage::mvcc::{MvccInfoCollector, MvccInfoScanner},
};

// return the region containing the seek_key or the next region if not existed
fn seek_region(
    seek_key: &[u8],
    sorted_region_states: &[RegionLocalState],
) -> Option<RegionLocalState> {
    if sorted_region_states.is_empty() {
        return None;
    }

    let idx = match sorted_region_states
        .binary_search_by(|state| state.get_region().get_start_key().cmp(seek_key))
    {
        Ok(idx) => return Some(sorted_region_states[idx].clone()),
        Err(idx) => idx,
    };

    // idx == 0 means seek_key is less than the first region's start key
    if idx == 0 {
        return Some(sorted_region_states[idx].clone());
    }

    let region_state = &sorted_region_states[idx - 1];
    if check_key_in_region(seek_key, region_state.get_region()).is_err() {
        return sorted_region_states.get(idx).cloned();
    }

    Some(region_state.clone())
}

pub struct MvccInfoIteratorV2 {
    scanner: Option<MvccInfoScanner<RocksEngineIterator, MvccInfoCollector>>,
    tablet_reg: TabletRegistry<RocksEngine>,
    sorted_region_states: Vec<RegionLocalState>,
    cur_region: metapb::Region,
    start: Vec<u8>,
    end: Vec<u8>,
    limit: usize,
    count: usize,
}

impl MvccInfoIteratorV2 {
    pub fn new(
        sorted_region_states: Vec<RegionLocalState>,
        tablet_reg: TabletRegistry<RocksEngine>,
        start: &[u8],
        end: &[u8],
        limit: usize,
    ) -> Result<Self> {
        let seek_key = if start.is_empty() {
            start
        } else {
            &start[DATA_PREFIX_KEY.len()..]
        };

        if let Some(mut first_region_state) = seek_region(seek_key, &sorted_region_states) {
            let mut tablet_cache = get_tablet_cache(
                &tablet_reg,
                first_region_state.get_region().get_id(),
                Some(first_region_state.clone()),
            )?;

            let tablet = tablet_cache.latest().unwrap();
            let scanner = Some(
                MvccInfoScanner::new(
                    |cf, opts| tablet.iterator_opt(cf, opts).map_err(|e| box_err!(e)),
                    if start.is_empty() { None } else { Some(start) },
                    if end.is_empty() { None } else { Some(end) },
                    MvccInfoCollector::default(),
                )
                .map_err(|e| -> Error { box_err!(e) })?,
            );

            Ok(MvccInfoIteratorV2 {
                scanner,
                tablet_reg,
                sorted_region_states,
                cur_region: first_region_state.take_region(),
                start: start.to_vec(),
                end: end.to_vec(),
                limit,
                count: 0,
            })
        } else {
            Ok(MvccInfoIteratorV2 {
                scanner: None,
                tablet_reg,
                sorted_region_states,
                cur_region: metapb::Region::default(),
                start: start.to_vec(),
                end: end.to_vec(),
                limit,
                count: 0,
            })
        }
    }
}

impl Iterator for MvccInfoIteratorV2 {
    type Item = raftstore::Result<(Vec<u8>, MvccInfo)>;

    fn next(&mut self) -> Option<raftstore::Result<(Vec<u8>, MvccInfo)>> {
        if self.scanner.is_none() || (self.limit != 0 && self.count >= self.limit) {
            return None;
        }

        loop {
            match self.scanner.as_mut().unwrap().next_item() {
                Ok(Some(item)) => {
                    self.count += 1;
                    return Some(Ok(item));
                }
                Ok(None) => {
                    let cur_end_key = self.cur_region.get_end_key();
                    if cur_end_key.is_empty() {
                        return None;
                    }

                    let next_region_state = seek_region(cur_end_key, &self.sorted_region_states);
                    if next_region_state.is_none() {
                        self.scanner = None;
                        return None;
                    }

                    let next_region_state = next_region_state.unwrap();
                    if &self.cur_region == next_region_state.get_region() {
                        return None;
                    }
                    self.cur_region = next_region_state.get_region().clone();
                    let mut tablet_cache = get_tablet_cache(
                        &self.tablet_reg,
                        next_region_state.get_region().get_id(),
                        Some(next_region_state.clone()),
                    )
                    .unwrap();
                    let tablet = tablet_cache.latest().unwrap();
                    self.scanner = Some(
                        MvccInfoScanner::new(
                            |cf, opts| tablet.iterator_opt(cf, opts).map_err(|e| box_err!(e)),
                            if self.start.is_empty() {
                                None
                            } else {
                                Some(self.start.as_bytes())
                            },
                            if self.end.is_empty() {
                                None
                            } else {
                                Some(self.end.as_bytes())
                            },
                            MvccInfoCollector::default(),
                        )
                        .unwrap(),
                    );
                }
                Err(e) => return Some(Err(e)),
            }
        }
    }
}

// Debugger for raftstore-v2
#[derive(Clone)]
pub struct DebuggerImplV2<ER: RaftEngine> {
    tablet_reg: TabletRegistry<RocksEngine>,
    raft_engine: ER,
    kv_statistics: Option<Arc<RocksStatistics>>,
    raft_statistics: Option<Arc<RocksStatistics>>,
    cfg_controller: ConfigController,
}

impl<ER: RaftEngine> DebuggerImplV2<ER> {
    pub fn new(
        tablet_reg: TabletRegistry<RocksEngine>,
        raft_engine: ER,
        cfg_controller: ConfigController,
    ) -> Self {
        println!("Debugger for raftstore-v2 is used");
        DebuggerImplV2 {
            tablet_reg,
            raft_engine,
            cfg_controller,
            kv_statistics: None,
            raft_statistics: None,
        }
    }

    /// Set regions to tombstone by manual, and apply other status(such as
    /// peers, version, and key range) from `region` which comes from PD
    /// normally.
    pub fn set_region_tombstone(&self, regions: Vec<metapb::Region>) -> Result<Vec<(u64, Error)>> {
        let store_id = self.get_store_ident()?.get_store_id();
        let mut lb = self.raft_engine.log_batch(regions.len());

        let mut errors = Vec::with_capacity(regions.len());
        for region in regions {
            let region_id = region.get_id();
            if let Err(e) = set_region_tombstone(&self.raft_engine, store_id, region, &mut lb) {
                errors.push((region_id, e));
            }
        }

        if errors.is_empty() {
            box_try!(self.raft_engine.consume(&mut lb, true));
        }

        Ok(errors)
    }

    pub fn set_region_tombstone_by_id(&self, regions: Vec<u64>) -> Result<Vec<(u64, Error)>> {
        let mut lb = self.raft_engine.log_batch(regions.len());
        let mut errors = Vec::with_capacity(regions.len());
        for region_id in regions {
            let mut region_state = match self
                .raft_engine
                .get_region_state(region_id, u64::MAX)
                .map_err(|e| box_err!(e))
                .and_then(|s| s.ok_or_else(|| Error::Other("Can't find RegionLocalState".into())))
            {
                Ok(region_state) => region_state,
                Err(e) => {
                    errors.push((region_id, e));
                    continue;
                }
            };

            let apply_state = match self
                .raft_engine
                .get_apply_state(region_id, u64::MAX)
                .map_err(|e| box_err!(e))
                .and_then(|s| s.ok_or_else(|| Error::Other("Can't find RaftApplyState".into())))
            {
                Ok(apply_state) => apply_state,
                Err(e) => {
                    errors.push((region_id, e));
                    continue;
                }
            };

            if region_state.get_state() == PeerState::Tombstone {
                info!("skip {} because it's already tombstone", region_id);
                continue;
            }
            region_state.set_state(PeerState::Tombstone);
            box_try!(lb.put_region_state(
                region_id,
                apply_state.get_applied_index(),
                &region_state
            ));
        }

        if errors.is_empty() {
            box_try!(self.raft_engine.consume(&mut lb, true));
        }
        Ok(errors)
    }
}

fn set_region_tombstone<ER: RaftEngine>(
    raft_engine: &ER,
    store_id: u64,
    region: metapb::Region,
    lb: &mut <ER as RaftEngine>::LogBatch,
) -> Result<()> {
    let id = region.get_id();

    let mut region_state = raft_engine
        .get_region_state(id, u64::MAX)
        .map_err(|e| box_err!(e))
        .and_then(|s| s.ok_or_else(|| Error::Other("Can't find RegionLocalState".into())))?;
    if region_state.get_state() == PeerState::Tombstone {
        return Ok(());
    }

    let peer_id = region_state
        .get_region()
        .get_peers()
        .iter()
        .find(|p| p.get_store_id() == store_id)
        .map(|p| p.get_id())
        .ok_or_else(|| Error::Other("RegionLocalState doesn't contains the peer itself".into()))?;

    let old_conf_ver = region_state.get_region().get_region_epoch().get_conf_ver();
    let new_conf_ver = region.get_region_epoch().get_conf_ver();
    if new_conf_ver <= old_conf_ver {
        return Err(box_err!(
            "invalid conf_ver: please make sure you have removed the peer by PD"
        ));
    }

    // If the store is not in peers, or it's still in but its peer_id
    // has changed, we know the peer is marked as tombstone success.
    let scheduled = region
        .get_peers()
        .iter()
        .find(|p| p.get_store_id() == store_id)
        .map_or(true, |p| p.get_id() != peer_id);
    if !scheduled {
        return Err(box_err!("The peer is still in target peers"));
    }

    let apply_state = raft_engine
        .get_apply_state(id, u64::MAX)
        .map_err(|e| box_err!(e))
        .and_then(|s| s.ok_or_else(|| Error::Other("Can't find RaftApplyState".into())))?;
    region_state.set_state(PeerState::Tombstone);
    region_state.set_region(region);
    box_try!(lb.put_region_state(id, apply_state.get_applied_index(), &region_state));

    Ok(())
}

impl<ER: RaftEngine> Debugger for DebuggerImplV2<ER> {
    fn get(&self, db: DbType, cf: &str, key: &[u8]) -> Result<Vec<u8>> {
        validate_db_and_cf(db, cf)?;
        let region_state =
            find_region_state_by_key(&self.raft_engine, &key[DATA_PREFIX_KEY.len()..])?;
        let mut tablet_cache = get_tablet_cache(
            &self.tablet_reg,
            region_state.get_region().get_id(),
            Some(region_state),
        )?;
        let tablet = tablet_cache.latest().unwrap();
        match tablet.get_value_cf(cf, key) {
            Ok(Some(v)) => Ok(v.to_vec()),
            Ok(None) => Err(Error::NotFound(format!(
                "value for key {:?} in db {:?}",
                key, db
            ))),
            Err(e) => Err(box_err!(e)),
        }
    }

    fn raft_log(&self, region_id: u64, log_index: u64) -> Result<Entry> {
        if let Some(log) = box_try!(self.raft_engine.get_entry(region_id, log_index)) {
            return Ok(log);
        }
        Err(Error::NotFound(format!(
            "raft log for region {} at index {}",
            region_id, log_index
        )))
    }

    fn region_info(&self, region_id: u64) -> Result<RegionInfo> {
        let raft_state = box_try!(self.raft_engine.get_raft_state(region_id));
        let apply_state = box_try!(self.raft_engine.get_apply_state(region_id, u64::MAX));
        let region_state = box_try!(self.raft_engine.get_region_state(region_id, u64::MAX));

        match (raft_state, apply_state, region_state) {
            (None, None, None) => Err(Error::NotFound(format!("info for region {}", region_id))),
            (raft_state, apply_state, region_state) => {
                Ok(RegionInfo::new(raft_state, apply_state, region_state))
            }
        }
    }

    fn region_size<T: AsRef<str>>(&self, region_id: u64, cfs: Vec<T>) -> Result<Vec<(T, usize)>> {
        match self.raft_engine.get_region_state(region_id, u64::MAX) {
            Ok(Some(region_state)) => {
                if region_state.get_state() != PeerState::Normal {
                    return Err(Error::NotFound(format!(
                        "region {:?} has been deleted",
                        region_id
                    )));
                }
                let region = region_state.get_region();
                let start_key = &keys::data_key(region.get_start_key());
                let end_key = &keys::data_end_key(region.get_end_key());
                let mut sizes = vec![];
                let mut tablet_cache =
                    get_tablet_cache(&self.tablet_reg, region.id, Some(region_state))?;
                let tablet = tablet_cache.latest().unwrap();
                for cf in cfs {
                    let mut size = 0;
                    box_try!(tablet.scan(cf.as_ref(), start_key, end_key, false, |k, v| {
                        size += k.len() + v.len();
                        Ok(true)
                    }));
                    sizes.push((cf, size));
                }
                Ok(sizes)
            }
            Ok(None) => Err(Error::NotFound(format!("none region {:?}", region_id))),
            Err(e) => Err(box_err!(e)),
        }
    }

    fn scan_mvcc(
        &self,
        start: &[u8],
        end: &[u8],
        limit: u64,
    ) -> Result<impl Iterator<Item = raftstore::Result<(Vec<u8>, MvccInfo)>> + Send> {
        if end.is_empty() && limit == 0 {
            return Err(Error::InvalidArgument("no limit and to_key".to_owned()));
        }
        if !end.is_empty() && start > end {
            return Err(Error::InvalidArgument(
                "start key should not be larger than end key".to_owned(),
            ));
        }

        let mut region_states = vec![];
        self.raft_engine
            .for_each_raft_group::<raftstore::Error, _>(&mut |region_id| {
                let region_state = self
                    .raft_engine
                    .get_region_state(region_id, u64::MAX)
                    .unwrap()
                    .unwrap();
                if region_state.state == PeerState::Normal {
                    region_states.push(region_state);
                }
                Ok(())
            })
            .unwrap();

        region_states.sort_by(|r1, r2| {
            r1.get_region()
                .get_start_key()
                .cmp(r2.get_region().get_start_key())
        });

        MvccInfoIteratorV2::new(
            region_states,
            self.tablet_reg.clone(),
            start,
            end,
            limit as usize,
        )
    }

    fn compact(
        &self,
        db: DbType,
        cf: &str,
        start: &[u8],
        end: &[u8],
        threads: u32,
        bottommost: BottommostLevelCompaction,
    ) -> Result<()> {
        validate_db_and_cf(db, cf)?;
        if db == DbType::Raft {
            return Err(box_err!("Get raft db is not allowed"));
        }
        let compactions = find_region_states_by_key_range(&self.raft_engine, start, end);
        for (region_id, start_key, end_key, region_state) in compactions {
            let mut tablet_cache =
                get_tablet_cache(&self.tablet_reg, region_id, Some(region_state))?;
            let talbet = tablet_cache.latest().unwrap();
            info!("Debugger starts manual compact"; "talbet" => ?talbet, "cf" => cf);
            let mut opts = CompactOptions::new();
            opts.set_max_subcompactions(threads as i32);
            opts.set_exclusive_manual_compaction(false);
            opts.set_bottommost_level_compaction(bottommost.0);
            let handle = box_try!(get_cf_handle(talbet.as_inner(), cf));
            talbet.as_inner().compact_range_cf_opt(
                handle,
                &opts,
                start_key.as_ref().map(|k| k.as_bytes()),
                end_key.as_ref().map(|k| k.as_bytes()),
            );
            info!("Debugger finishes manual compact"; "db" => ?db, "cf" => cf);
        }

        Ok(())
    }

    fn get_all_regions_in_store(&self) -> Result<Vec<u64>> {
        let mut region_ids = vec![];
        self.raft_engine
            .for_each_raft_group::<raftstore::Error, _>(&mut |region_id| {
                region_ids.push(region_id);
                Ok(())
            })
            .unwrap();
        Ok(region_ids)
    }

    fn dump_kv_stats(&self) -> Result<String> {
        let mut kv_str = String::new();
        self.tablet_reg.for_each_opened_tablet(|_, cached| {
            if let Some(tablet) = cached.latest() {
                let str = MiscExt::dump_stats(tablet).unwrap();
                kv_str.push_str(&str);
            }
            true
        });
        if let Some(s) = self.kv_statistics.as_ref() && let Some(s) = s.to_string() {
            kv_str.push_str(&s);
        }
        Ok(kv_str)
    }

    fn dump_raft_stats(&self) -> Result<String> {
        let mut raft_str = box_try!(RaftEngine::dump_stats(&self.raft_engine));
        if let Some(s) = self.raft_statistics.as_ref() && let Some(s) = s.to_string() {
            raft_str.push_str(&s);
        }
        Ok(raft_str)
    }

    fn modify_tikv_config(&self, config_name: &str, config_value: &str) -> Result<()> {
        if let Err(e) = self.cfg_controller.update_config(config_name, config_value) {
            return Err(Error::Other(
                format!("failed to update config, err: {:?}", e).into(),
            ));
        }
        Ok(())
    }

    fn get_store_ident(&self) -> Result<StoreIdent> {
        self.raft_engine
            .get_store_ident()
<<<<<<< HEAD
            .map_err(|e| Error::EngineTrait(e))
            .and_then(|ident| match ident {
                Some(ident) => Ok(ident),
                None => Err(Error::NotFound("No store ident key".to_owned())),
            })
=======
            .transpose()
            .unwrap()
            .map_err(|e| Error::EngineTrait(e))
>>>>>>> 3ac9893e
    }

    fn get_region_properties(&self, region_id: u64) -> Result<Vec<(String, String)>> {
        let region_state = match self.raft_engine.get_region_state(region_id, u64::MAX) {
            Ok(Some(region_state)) => region_state,
            Ok(None) => return Err(Error::NotFound(format!("none region {:?}", region_id))),
            Err(e) => return Err(Error::EngineTrait(e)),
        };

        if region_state.state != PeerState::Normal {
            return Err(Error::NotFound(format!("none region {:?}", region_id)));
        }
        let region = region_state.get_region();
        let start = keys::enc_start_key(region);
        let end = keys::enc_end_key(region);

        let mut tablet_cache =
            get_tablet_cache(&self.tablet_reg, region.id, Some(region_state.clone())).unwrap();
        let tablet = tablet_cache.latest().unwrap();
        let mut res = dump_write_cf_properties(tablet, &start, &end)?;
        let mut res1 = dump_default_cf_properties(tablet, &start, &end)?;
        res.append(&mut res1);

        let middle_key = match box_try!(get_region_approximate_middle(tablet, region)) {
            Some(data_key) => keys::origin_key(&data_key).to_vec(),
            None => Vec::new(),
        };

        res.push((
            "region.start_key".to_owned(),
            hex::encode(&region.start_key),
        ));
        res.push(("region.end_key".to_owned(), hex::encode(&region.end_key)));
        res.push((
            "region.middle_key_by_approximate_size".to_owned(),
            hex::encode(middle_key),
        ));

        Ok(res)
    }

    fn reset_to_version(&self, _version: u64) {
        unimplemented!()
    }

    fn set_kv_statistics(&mut self, s: Option<Arc<RocksStatistics>>) {
        self.kv_statistics = s;
    }

    fn set_raft_statistics(&mut self, s: Option<Arc<RocksStatistics>>) {
        self.raft_statistics = s;
    }

    fn get_range_properties(&self, start: &[u8], end: &[u8]) -> Result<Vec<(String, String)>> {
        let mut props = vec![];
        let start = &keys::data_key(start);
        let end = &keys::data_end_key(end);
        let regions = find_region_states_by_key_range(&self.raft_engine, start, end);
        for (region_id, start_key, end_key, region_state) in regions {
            let mut tablet_cache =
                get_tablet_cache(&self.tablet_reg, region_id, Some(region_state)).unwrap();
            let talbet = tablet_cache.latest().unwrap();
            let mut prop = dump_write_cf_properties(
                talbet,
                start_key.as_ref().map(|k| (k.as_bytes())).unwrap_or(start),
                end_key.as_ref().map(|k| k.as_bytes()).unwrap_or(end),
            )
            .unwrap();
            props.append(&mut prop);
            let mut prop = dump_default_cf_properties(
                talbet,
                start_key.as_ref().map(|k| k.as_bytes()).unwrap_or(start),
                end_key.as_ref().map(|k| k.as_bytes()).unwrap_or(end),
            )?;
            props.append(&mut prop);
        }
        Ok(props)
    }
}

fn validate_db_and_cf(db: DbType, cf: &str) -> Result<()> {
    match (db, cf) {
        (DbType::Kv, CF_DEFAULT)
        | (DbType::Kv, CF_WRITE)
        | (DbType::Kv, CF_LOCK)
        | (DbType::Raft, CF_DEFAULT) => Ok(()),
        _ => Err(Error::InvalidArgument(format!(
            "invalid cf {:?} for db {:?}",
            cf, db
        ))),
    }
}

// Return the overlap range (without data prefix) of the `range` in region or
// None if they are exclusive
// Note: generally, range should start with `DATA_PREFIX_KEY`, but they can also
// be empty in case of compacting whole cluster for example.
// Note: the range end being `DATA_PREFIX_KEY` and `DATA_MAX_KEY` both means the
// largest key
fn range_in_region<'a>(
    range: (&'a [u8], &'a [u8]),
    region: &'a metapb::Region,
) -> Option<(&'a [u8], &'a [u8])> {
    let range_start = if !range.0.is_empty() {
        range.0
    } else {
        DATA_PREFIX_KEY
    };

    let range_end = if !range.1.is_empty() && range.1 != DATA_MAX_KEY {
        range.1
    } else {
        DATA_PREFIX_KEY
    };
    if range_start == DATA_PREFIX_KEY && range_end == DATA_PREFIX_KEY {
        return Some((region.get_start_key(), region.get_end_key()));
    } else if range_start == DATA_PREFIX_KEY {
        assert!(range_end.starts_with(DATA_PREFIX_KEY));
        if region.get_start_key() < &range_end[DATA_PREFIX_KEY.len()..] {
            return Some((
                region.get_start_key(),
                smaller_key(
                    &range_end[DATA_PREFIX_KEY.len()..],
                    region.get_end_key(),
                    true,
                ),
            ));
        }
        None
    } else if range_end == DATA_PREFIX_KEY {
        assert!(range_start.starts_with(DATA_PREFIX_KEY));
        if &range_start[DATA_PREFIX_KEY.len()..] < region.get_end_key()
            || region.get_end_key().is_empty()
        {
            return Some((
                larger_key(
                    &range_start[DATA_PREFIX_KEY.len()..],
                    region.get_start_key(),
                    false,
                ),
                region.get_end_key(),
            ));
        }
        None
    } else {
        assert!(range_start.starts_with(DATA_PREFIX_KEY));
        assert!(range_end.starts_with(DATA_PREFIX_KEY));
        let start_key = larger_key(
            &range_start[DATA_PREFIX_KEY.len()..],
            region.get_start_key(),
            false,
        );
        let end_key = smaller_key(
            &range_end[DATA_PREFIX_KEY.len()..],
            region.get_end_key(),
            true,
        );
        if start_key < end_key {
            return Some((start_key, end_key));
        }
        None
    }
}

fn find_region_states_by_key_range<ER: RaftEngine>(
    raft_engine: &ER,
    start: &[u8],
    end: &[u8],
) -> Vec<(u64, Option<Vec<u8>>, Option<Vec<u8>>, RegionLocalState)> {
    let mut regions = vec![];
    raft_engine
        .for_each_raft_group::<raftstore::Error, _>(&mut |region_id| {
            let region_state = raft_engine
                .get_region_state(region_id, u64::MAX)
                .unwrap()
                .unwrap();
            if region_state.state != PeerState::Normal {
                return Ok(());
            }

            if let Some((start_key, end_key)) =
                range_in_region((start, end), region_state.get_region())
            {
                let start = if start_key.is_empty() {
                    None
                } else {
                    Some(data_key(start_key))
                };
                let end = if end_key.is_empty() {
                    None
                } else {
                    Some(data_key(end_key))
                };
                regions.push((region_id, start, end, region_state));
            };

            Ok(())
        })
        .unwrap();
    regions
}

fn find_region_state_by_key<ER: RaftEngine>(
    raft_engine: &ER,
    key: &[u8],
) -> Result<RegionLocalState> {
    let mut region_ids = vec![];
    raft_engine
        .for_each_raft_group::<raftstore::Error, _>(&mut |region_id| {
            region_ids.push(region_id);
            Ok(())
        })
        .unwrap();

    for region_id in region_ids {
        if let Ok(Some(region_state)) = raft_engine.get_region_state(region_id, u64::MAX) {
            let region = region_state.get_region();
            if check_key_in_region(key, region).is_ok() {
                if region_state.get_state() != PeerState::Normal {
                    break;
                }
                return Ok(region_state);
            }
        }
    }

    Err(Error::NotFound(format!(
        "Not found region containing {:?}",
        key
    )))
}

fn get_tablet_cache(
    tablet_reg: &TabletRegistry<RocksEngine>,
    region_id: u64,
    state: Option<RegionLocalState>,
) -> Result<CachedTablet<RocksEngine>> {
    if let Some(tablet_cache) = tablet_reg.get(region_id) {
        Ok(tablet_cache)
    } else {
        let region_state = state.unwrap();
        let ctx = TabletContext::new(region_state.get_region(), Some(region_state.tablet_index));
        match tablet_reg.load(ctx, false) {
            Ok(tablet_cache) => Ok(tablet_cache),
            Err(e) => {
                println!(
                    "tablet load failed, region_state {:?}",
                    region_state.get_state()
                );
                return Err(box_err!(e));
            }
        }
    }
}

// `key1` and `key2` should both be start_key or end_key.
fn smaller_key<'a>(key1: &'a [u8], key2: &'a [u8], end_key: bool) -> &'a [u8] {
    if end_key && key1.is_empty() {
        return key2;
    }
    if end_key && key2.is_empty() {
        return key1;
    }
    if key1 < key2 {
        return key1;
    }
    key2
}

// `key1` and `key2` should both be start_key or end_key.
fn larger_key<'a>(key1: &'a [u8], key2: &'a [u8], end_key: bool) -> &'a [u8] {
    if end_key && key1.is_empty() {
        return key1;
    }
    if end_key && key2.is_empty() {
        return key2;
    }
    if key1 < key2 {
        return key2;
    }
    key1
}

#[cfg(test)]
mod tests {
    use std::path::Path;

    use engine_traits::{
        RaftEngineReadOnly, RaftLogBatch, SyncMutable, CF_DEFAULT, CF_LOCK, CF_WRITE,
    };
    use kvproto::{
        metapb::{self, PeerRole},
        raft_serverpb::*,
    };
    use raft::prelude::EntryType;
    use raft_log_engine::RaftLogEngine;

    use super::*;
    use crate::{
        config::TikvConfig,
        server::KvEngineFactoryBuilder,
        storage::{txn::tests::must_prewrite_put, TestEngineBuilder},
    };

    const INITIAL_TABLET_INDEX: u64 = 5;
    const INITIAL_APPLY_INDEX: u64 = 5;

    fn new_debugger(path: &Path) -> DebuggerImplV2<RaftLogEngine> {
        let mut cfg = TikvConfig::default();
        cfg.storage.data_dir = path.to_str().unwrap().to_string();
        cfg.raft_store.raftdb_path = cfg.infer_raft_db_path(None).unwrap();
        cfg.raft_engine.mut_config().dir = cfg.infer_raft_engine_path(None).unwrap();
        let cache = cfg
            .storage
            .block_cache
            .build_shared_cache(cfg.storage.engine);
        let env = cfg.build_shared_rocks_env(None, None).unwrap();

        let factory = KvEngineFactoryBuilder::new(env, &cfg, cache).build();
        let reg = TabletRegistry::new(Box::new(factory), path).unwrap();

        let raft_engine = RaftLogEngine::new(cfg.raft_engine.config(), None, None).unwrap();

        DebuggerImplV2::new(reg, raft_engine, ConfigController::default())
    }

    impl<ER: RaftEngine> DebuggerImplV2<ER> {
        fn set_store_id(&self, store_id: u64) {
            let mut ident = self.get_store_ident().unwrap_or_default();
            ident.set_store_id(store_id);
            let mut lb = self.raft_engine.log_batch(3);
            lb.put_store_ident(&ident).unwrap();
            self.raft_engine.consume(&mut lb, true).unwrap();
        }
    }

    fn init_region_state<ER: RaftEngine>(
        raft_engine: &ER,
        region_id: u64,
        stores: &[u64],
        mut learner: usize,
    ) -> metapb::Region {
        let mut region = metapb::Region::default();
        region.set_id(region_id);
        for (i, &store_id) in stores.iter().enumerate() {
            let mut peer = metapb::Peer::default();
            peer.set_id(i as u64);
            peer.set_store_id(store_id);
            if learner > 0 {
                peer.set_role(PeerRole::Learner);
                learner -= 1;
            }
            region.mut_peers().push(peer);
        }
        let mut region_state = RegionLocalState::default();
        region_state.set_state(PeerState::Normal);
        region_state.set_region(region.clone());
        let mut lb = raft_engine.log_batch(3);
        lb.put_region_state(region_id, INITIAL_APPLY_INDEX, &region_state)
            .unwrap();
        raft_engine.consume(&mut lb, true).unwrap();
        region
    }

    #[test]
    fn test_get() {
        let dir = test_util::temp_dir("test-debugger", false);
        let debugger = new_debugger(dir.path());
        let raft_engine = &debugger.raft_engine;
        let region_id = 1;

        let mut region = metapb::Region::default();
        region.set_id(region_id);
        region.set_start_key(b"k10".to_vec());
        region.set_end_key(b"k20".to_vec());
        let mut state = RegionLocalState::default();
        state.set_region(region.clone());
        state.set_tablet_index(5);

        let ctx = TabletContext::new(&region, Some(5));
        let mut tablet_cache = debugger.tablet_reg.load(ctx, true).unwrap();
        let tablet = tablet_cache.latest().unwrap();

        let mut wb = raft_engine.log_batch(10);
        wb.put_region_state(region_id, 10, &state).unwrap();
        raft_engine.consume(&mut wb, true).unwrap();

        let cfs = vec![CF_DEFAULT, CF_LOCK, CF_WRITE];
        let (k, v) = (keys::data_key(b"k15"), b"v");
        for cf in &cfs {
            tablet.put_cf(cf, k.as_slice(), v).unwrap();
        }

        for cf in &cfs {
            let got = debugger.get(DbType::Kv, cf, &k).unwrap();
            assert_eq!(&got, v);
        }

        match debugger.get(DbType::Kv, CF_DEFAULT, b"k15") {
            Err(Error::NotFound(_)) => (),
            _ => panic!("expect Error::NotFound(_)"),
        }

        let mut wb = raft_engine.log_batch(10);
        state.set_state(PeerState::Tombstone);
        wb.put_region_state(region_id, 10, &state).unwrap();
        raft_engine.consume(&mut wb, true).unwrap();
        for cf in &cfs {
            debugger.get(DbType::Kv, cf, &k).unwrap_err();
        }
    }

    #[test]
    fn test_raft_log() {
        let dir = test_util::temp_dir("test-debugger", false);
        let debugger = new_debugger(dir.path());
        let raft_engine = &debugger.raft_engine;
        let (region_id, log_index) = (1, 1);

        let mut entry = Entry::default();
        entry.set_term(1);
        entry.set_index(1);
        entry.set_entry_type(EntryType::EntryNormal);
        entry.set_data(vec![42].into());
        let mut wb = raft_engine.log_batch(10);
        RaftLogBatch::append(&mut wb, region_id, None, vec![entry.clone()]).unwrap();
        raft_engine.consume(&mut wb, true).unwrap();

        assert_eq!(debugger.raft_log(region_id, log_index).unwrap(), entry);
        match debugger.raft_log(region_id + 1, log_index + 1) {
            Err(Error::NotFound(_)) => (),
            _ => panic!("expect Error::NotFound(_)"),
        }
    }

    #[test]
    fn test_region_info() {
        let dir = test_util::temp_dir("test-debugger", false);
        let debugger = new_debugger(dir.path());
        let raft_engine = &debugger.raft_engine;
        let region_id = 1;

        let mut wb = raft_engine.log_batch(10);
        let mut raft_state = RaftLocalState::default();
        raft_state.set_last_index(42);
        RaftLogBatch::put_raft_state(&mut wb, region_id, &raft_state).unwrap();

        let mut apply_state = RaftApplyState::default();
        apply_state.set_applied_index(42);
        RaftLogBatch::put_apply_state(&mut wb, region_id, 42, &apply_state).unwrap();

        let mut region_state = RegionLocalState::default();
        region_state.set_state(PeerState::Tombstone);
        RaftLogBatch::put_region_state(&mut wb, region_id, 42, &region_state).unwrap();

        raft_engine.consume(&mut wb, true).unwrap();

        assert_eq!(
            debugger.region_info(region_id).unwrap(),
            RegionInfo::new(Some(raft_state), Some(apply_state), Some(region_state))
        );
        match debugger.region_info(region_id + 1) {
            Err(Error::NotFound(_)) => (),
            _ => panic!("expect Error::NotFound(_)"),
        }
    }

    #[test]
    fn test_region_size() {
        let dir = test_util::temp_dir("test-debugger", false);
        let debugger = new_debugger(dir.path());
        let raft_engine = &debugger.raft_engine;
        let region_id = 1;

        let mut region = metapb::Region::default();
        region.set_id(region_id);
        region.set_start_key(b"k10".to_vec());
        region.set_end_key(b"k20".to_vec());
        let mut state = RegionLocalState::default();
        state.set_region(region.clone());
        state.set_tablet_index(5);

        let ctx = TabletContext::new(&region, Some(5));
        let mut tablet_cache = debugger.tablet_reg.load(ctx, true).unwrap();
        let tablet = tablet_cache.latest().unwrap();

        let mut wb = raft_engine.log_batch(10);
        wb.put_region_state(region_id, 10, &state).unwrap();
        raft_engine.consume(&mut wb, true).unwrap();

        let cfs = vec![CF_DEFAULT, CF_LOCK, CF_WRITE];
        let (k, v) = (keys::data_key(b"k15"), b"v");
        for cf in &cfs {
            tablet.put_cf(cf, k.as_slice(), v).unwrap();
        }

        let sizes = debugger.region_size(region_id, cfs.clone()).unwrap();
        assert_eq!(sizes.len(), 3);
        for (cf, size) in sizes {
            cfs.iter().find(|&&c| c == cf).unwrap();
            assert_eq!(size, k.len() + v.len());
        }

        // test for region that has not been trimmed
        let (k, v) = (keys::data_key(b"k05"), b"v");
        let k1 = keys::data_key(b"k25");
        for cf in &cfs {
            tablet.put_cf(cf, k.as_slice(), v).unwrap();
            tablet.put_cf(cf, k1.as_slice(), v).unwrap();
        }

        let sizes = debugger.region_size(region_id, cfs.clone()).unwrap();
        assert_eq!(sizes.len(), 3);
        for (cf, size) in sizes {
            cfs.iter().find(|&&c| c == cf).unwrap();
            assert_eq!(size, k.len() + v.len());
        }

        state.set_state(PeerState::Tombstone);
        let mut wb = raft_engine.log_batch(10);
        wb.put_region_state(region_id, 10, &state).unwrap();
        raft_engine.consume(&mut wb, true).unwrap();
        debugger.region_size(region_id, cfs.clone()).unwrap_err();
    }

    // For simplicity, the format of the key is inline with data in
    // prepare_data_on_disk
    fn extract_key(key: &[u8]) -> &[u8] {
        &key[1..4]
    }

    // Prepare some data
    // Data for each region:
    // Region 1: k00 .. k04
    // Region 2: k05 .. k09
    // Region 3: k10 .. k14
    // Region 4: k15 .. k19  <tombstone>
    // Region 5: k20 .. k24
    // Region 6: k26 .. k28  <range of region and tablet not matched>
    fn prepare_data_on_disk(path: &Path) {
        let mut cfg = TikvConfig::default();
        cfg.storage.data_dir = path.to_str().unwrap().to_string();
        cfg.raft_store.raftdb_path = cfg.infer_raft_db_path(None).unwrap();
        cfg.raft_engine.mut_config().dir = cfg.infer_raft_engine_path(None).unwrap();
        cfg.gc.enable_compaction_filter = false;
        let cache = cfg
            .storage
            .block_cache
            .build_shared_cache(cfg.storage.engine);
        let env = cfg.build_shared_rocks_env(None, None).unwrap();

        let factory = KvEngineFactoryBuilder::new(env, &cfg, cache).build();
        let reg = TabletRegistry::new(Box::new(factory), path).unwrap();

        let raft_engine = RaftLogEngine::new(cfg.raft_engine.config(), None, None).unwrap();
        let mut wb = raft_engine.log_batch(5);
        for i in 0..6 {
            let mut region = metapb::Region::default();
            let start_key = format!("k{:02}", i * 5);
            let end_key = format!("k{:02}", (i + 1) * 5);
            region.set_id(i + 1);
            region.set_start_key(start_key.into_bytes());
            region.set_end_key(end_key.into_bytes());
            let mut region_state = RegionLocalState::default();
            region_state.set_tablet_index(INITIAL_TABLET_INDEX);
            if region.get_id() == 4 {
                region_state.set_state(PeerState::Tombstone);
            } else if region.get_id() == 6 {
                region.set_start_key(b"k26".to_vec());
                region.set_end_key(b"k28".to_vec());
            }
            region_state.set_region(region);

            let tablet_path = reg.tablet_path(i + 1, INITIAL_TABLET_INDEX);
            // Use tikv_kv::RocksEngine instead of loading tablet from registry in order to
            // use prewrite method to prepare mvcc data
            let mut engine = TestEngineBuilder::new().path(tablet_path).build().unwrap();
            for i in i * 5..(i + 1) * 5 {
                let key = format!("zk{:02}", i);
                let val = format!("val{:02}", i);
                // Use prewrite only is enough for preparing mvcc data
                must_prewrite_put(
                    &mut engine,
                    key.as_bytes(),
                    val.as_bytes(),
                    key.as_bytes(),
                    10,
                );
            }

            wb.put_region_state(i + 1, INITIAL_APPLY_INDEX, &region_state)
                .unwrap();
        }
        raft_engine.consume(&mut wb, true).unwrap();
    }

    #[test]
    fn test_scan_mvcc() {
        let dir = test_util::temp_dir("test-debugger", false);
        prepare_data_on_disk(dir.path());
        let debugger = new_debugger(dir.path());
        // Test scan with bad start, end or limit.
        assert!(debugger.scan_mvcc(b"z", b"", 0).is_err());
        assert!(debugger.scan_mvcc(b"z", b"x", 3).is_err());

        let verify_scanner =
            |range, scanner: &mut dyn Iterator<Item = raftstore::Result<(Vec<u8>, MvccInfo)>>| {
                for i in range {
                    let key = format!("k{:02}", i).into_bytes();
                    assert_eq!(key, extract_key(&scanner.next().unwrap().unwrap().0));
                }
            };

        // full scann
        let mut scanner = debugger.scan_mvcc(b"", b"", 100).unwrap();
        verify_scanner(0..15, &mut scanner);
        verify_scanner(20..25, &mut scanner);
        verify_scanner(26..28, &mut scanner);
        assert!(scanner.next().is_none());

        // Range has more elements than limit
        let mut scanner = debugger.scan_mvcc(b"zk01", b"zk09", 5).unwrap();
        verify_scanner(1..6, &mut scanner);
        assert!(scanner.next().is_none());

        // Range has less elements than limit
        let mut scanner = debugger.scan_mvcc(b"zk07", b"zk10", 10).unwrap();
        verify_scanner(7..10, &mut scanner);
        assert!(scanner.next().is_none());

        // Start from the key where no region contains it
        let mut scanner = debugger.scan_mvcc(b"zk16", b"", 100).unwrap();
        verify_scanner(20..25, &mut scanner);
        verify_scanner(26..28, &mut scanner);
        assert!(scanner.next().is_none());

        // Scan a range not existed in the cluster
        let mut scanner = debugger.scan_mvcc(b"zk16", b"zk19", 100).unwrap();
        assert!(scanner.next().is_none());

        // The end key is less than the start_key of the first region
        let mut scanner = debugger.scan_mvcc(b"", b"zj", 100).unwrap();
        assert!(scanner.next().is_none());
    }

    #[test]
    fn test_compact() {
        let dir = test_util::temp_dir("test-debugger", false);
        let debugger = new_debugger(dir.path());
        let compact = |db, cf| debugger.compact(db, cf, &[0], &[0xFF], 1, Some("skip").into());
        compact(DbType::Kv, CF_DEFAULT).unwrap();
        compact(DbType::Kv, CF_LOCK).unwrap();
        compact(DbType::Kv, CF_WRITE).unwrap();
        compact(DbType::Raft, CF_DEFAULT).unwrap_err();
    }

    #[test]
    fn test_range_in_region() {
        let mut region = metapb::Region::default();
        region.set_start_key(b"k01".to_vec());
        region.set_end_key(b"k10".to_vec());

        let ranges = vec![
            ("", "", "k01", "k10"),
            ("z", "z", "k01", "k10"),
            ("zk00", "", "k01", "k10"),
            ("zk00", "z", "k01", "k10"),
            ("", "zk11", "k01", "k10"),
            ("z", "zk11", "k01", "k10"),
            ("zk02", "zk07", "k02", "k07"),
            ("zk00", "zk07", "k01", "k07"),
            ("zk02", "zk11", "k02", "k10"),
            ("zk02", "{", "k02", "k10"),
        ];

        for (range_start, range_end, expect_start, expect_end) in ranges {
            assert_eq!(
                (expect_start.as_bytes(), expect_end.as_bytes()),
                range_in_region((range_start.as_bytes(), range_end.as_bytes()), &region).unwrap()
            );
        }

        let ranges = vec![("zk05", "zk02"), ("zk11", ""), ("", "zk00")];
        for (range_start, range_end) in ranges {
            assert!(
                range_in_region((range_start.as_bytes(), range_end.as_bytes()), &region).is_none()
            );
        }

        region.set_start_key(b"".to_vec());
        region.set_end_key(b"k10".to_vec());

        let ranges = vec![
            ("", "", "", "k10"),
            ("z", "z", "", "k10"),
            ("zk00", "", "k00", "k10"),
            ("zk00", "z", "k00", "k10"),
            ("", "zk11", "", "k10"),
            ("z", "zk11", "", "k10"),
            ("zk02", "zk07", "k02", "k07"),
            ("zk02", "zk11", "k02", "k10"),
            ("zk02", "{", "k02", "k10"),
        ];

        for (range_start, range_end, expect_start, expect_end) in ranges {
            assert_eq!(
                (expect_start.as_bytes(), expect_end.as_bytes()),
                range_in_region((range_start.as_bytes(), range_end.as_bytes()), &region).unwrap()
            );
        }

        let ranges = vec![("zk05", "zk02"), ("zk11", "")];
        for (range_start, range_end) in ranges {
            assert!(
                range_in_region((range_start.as_bytes(), range_end.as_bytes()), &region).is_none()
            );
        }

        region.set_start_key(b"k01".to_vec());
        region.set_end_key(b"".to_vec());

        let ranges = vec![
            ("", "", "k01", ""),
            ("z", "z", "k01", ""),
            ("zk00", "", "k01", ""),
            ("zk00", "z", "k01", ""),
            ("", "zk11", "k01", "k11"),
            ("z", "zk11", "k01", "k11"),
            ("zk02", "zk07", "k02", "k07"),
            ("zk02", "zk11", "k02", "k11"),
            ("zk02", "{", "k02", ""),
        ];

        for (range_start, range_end, expect_start, expect_end) in ranges {
            assert_eq!(
                (expect_start.as_bytes(), expect_end.as_bytes()),
                range_in_region((range_start.as_bytes(), range_end.as_bytes()), &region).unwrap()
            );
        }

        let ranges = vec![("zk05", "zk02"), ("", "zk00")];
        for (range_start, range_end) in ranges {
            assert!(
                range_in_region((range_start.as_bytes(), range_end.as_bytes()), &region).is_none()
            );
        }
    }

    #[test]
    fn test_tombstone_regions() {
        let dir = test_util::temp_dir("test-debugger", false);
        let debugger = new_debugger(dir.path());
        debugger.set_store_id(11);
        let mut apply_state = RaftApplyState::default();
        apply_state.set_applied_index(5);
        let mut lb = debugger.raft_engine.log_batch(10);

        // region 1 with peers at stores 11, 12, 13.
        let region_1 = init_region_state(&debugger.raft_engine, 1, &[11, 12, 13], 0);
        lb.put_apply_state(1, 5, &apply_state).unwrap();
        // Got the target region from pd, which doesn't contains the store.
        let mut target_region_1 = region_1.clone();
        target_region_1.mut_peers().remove(0);
        target_region_1.mut_region_epoch().set_conf_ver(100);

        // region 2 with peers at stores 11, 12, 13.
        let region_2 = init_region_state(&debugger.raft_engine, 2, &[11, 12, 13], 0);
        lb.put_apply_state(2, 5, &apply_state).unwrap();
        // Got the target region from pd, which has different peer_id.
        let mut target_region_2 = region_2.clone();
        target_region_2.mut_peers()[0].set_id(100);
        target_region_2.mut_region_epoch().set_conf_ver(100);

        // region 3 with peers at stores 21, 22, 23.
        let region_3 = init_region_state(&debugger.raft_engine, 3, &[21, 22, 23], 0);
        lb.put_apply_state(3, 5, &apply_state).unwrap();
        // Got the target region from pd but the peers are not changed.
        let mut target_region_3 = region_3;
        target_region_3.mut_region_epoch().set_conf_ver(100);

        // region 4 with peers at stores 11, 12, 13.
        let region_4 = init_region_state(&debugger.raft_engine, 4, &[11, 12, 13], 0);
        lb.put_apply_state(4, 5, &apply_state).unwrap();
        // Got the target region from pd but region epoch are not changed.
        let mut target_region_4 = region_4;
        target_region_4.mut_peers()[0].set_id(100);

        // region 5 with peers at stores 11, 12, 13.
        let region_5 = init_region_state(&debugger.raft_engine, 5, &[11, 12, 13], 0);
        lb.put_apply_state(5, 5, &apply_state).unwrap();
        // Got the target region from pd but peer is not scheduled.
        let mut target_region_5 = region_5;
        target_region_5.mut_region_epoch().set_conf_ver(100);

        debugger.raft_engine.consume(&mut lb, true).unwrap();

        let must_meet_error = |region_with_error: metapb::Region| {
            let error_region_id = region_with_error.get_id();
            let regions = vec![
                target_region_1.clone(),
                target_region_2.clone(),
                region_with_error,
            ];
            let errors = debugger.set_region_tombstone(regions).unwrap();
            assert_eq!(errors.len(), 1);
            assert_eq!(errors[0].0, error_region_id);
            assert_eq!(
                debugger
                    .raft_engine
                    .get_region_state(1, u64::MAX)
                    .unwrap()
                    .unwrap()
                    .take_region(),
                region_1
            );

            assert_eq!(
                debugger
                    .raft_engine
                    .get_region_state(2, u64::MAX)
                    .unwrap()
                    .unwrap()
                    .take_region(),
                region_2
            );
        };

        // Test with bad target region. No region state in rocksdb should be changed.
        must_meet_error(target_region_3);
        must_meet_error(target_region_4);
        must_meet_error(target_region_5);

        // After set_region_tombstone success, all region should be adjusted.
        let target_regions = vec![target_region_1, target_region_2];
        let errors = debugger.set_region_tombstone(target_regions).unwrap();
        assert!(errors.is_empty());
        for &region_id in &[1, 2] {
            let state = debugger
                .raft_engine
                .get_region_state(region_id, u64::MAX)
                .unwrap()
                .unwrap()
                .get_state();
            assert_eq!(state, PeerState::Tombstone);
        }
    }

    #[test]
    fn test_tombstone_regions_by_id() {
        let dir = test_util::temp_dir("test-debugger", false);
        let debugger = new_debugger(dir.path());
        debugger.set_store_id(11);
        let mut apply_state = RaftApplyState::default();
        apply_state.set_applied_index(5);
        let mut lb = debugger.raft_engine.log_batch(10);

        // tombstone region 1 which currently not exists.
        let errors = debugger.set_region_tombstone_by_id(vec![1]).unwrap();
        assert!(!errors.is_empty());

        // region 1 with peers at stores 11, 12, 13.
        init_region_state(&debugger.raft_engine, 1, &[11, 12, 13], 0);
        lb.put_apply_state(1, 5, &apply_state).unwrap();
        debugger.raft_engine.consume(&mut lb, true).unwrap();
        let mut expected_state = debugger
            .raft_engine
            .get_region_state(1, u64::MAX)
            .unwrap()
            .unwrap();
        expected_state.set_state(PeerState::Tombstone);

        // tombstone region 1.
        let errors = debugger.set_region_tombstone_by_id(vec![1]).unwrap();
        assert!(errors.is_empty());
        assert_eq!(
            debugger
                .raft_engine
                .get_region_state(1, u64::MAX)
                .unwrap()
                .unwrap(),
            expected_state
        );

        // tombstone region 1 again.
        let errors = debugger.set_region_tombstone_by_id(vec![1]).unwrap();
        assert!(errors.is_empty());
        assert_eq!(
            debugger
                .raft_engine
                .get_region_state(1, u64::MAX)
                .unwrap()
                .unwrap(),
            expected_state
        );
    }
}<|MERGE_RESOLUTION|>--- conflicted
+++ resolved
@@ -6,12 +6,8 @@
     raw::CompactOptions, util::get_cf_handle, RocksEngine, RocksEngineIterator, RocksStatistics,
 };
 use engine_traits::{
-<<<<<<< HEAD
-    CachedTablet, Iterable, Peekable, RaftEngine, RaftLogBatch, TabletContext, TabletRegistry,
-=======
-    CachedTablet, Iterable, MiscExt, Peekable, RaftEngine, TabletContext, TabletRegistry,
->>>>>>> 3ac9893e
-    CF_DEFAULT, CF_LOCK, CF_WRITE,
+    CachedTablet, Iterable, MiscExt, Peekable, RaftEngine, RaftLogBatch, TabletContext,
+    TabletRegistry, CF_DEFAULT, CF_LOCK, CF_WRITE,
 };
 use keys::{data_key, DATA_MAX_KEY, DATA_PREFIX_KEY};
 use kvproto::{
@@ -543,17 +539,11 @@
     fn get_store_ident(&self) -> Result<StoreIdent> {
         self.raft_engine
             .get_store_ident()
-<<<<<<< HEAD
             .map_err(|e| Error::EngineTrait(e))
             .and_then(|ident| match ident {
                 Some(ident) => Ok(ident),
                 None => Err(Error::NotFound("No store ident key".to_owned())),
             })
-=======
-            .transpose()
-            .unwrap()
-            .map_err(|e| Error::EngineTrait(e))
->>>>>>> 3ac9893e
     }
 
     fn get_region_properties(&self, region_id: u64) -> Result<Vec<(String, String)>> {
