--- conflicted
+++ resolved
@@ -17,16 +17,11 @@
     raft_serverpb::{PeerState, RegionLocalState, StoreIdent},
 };
 use nom::AsBytes;
-<<<<<<< HEAD
 use raft::{prelude::Entry, RawNode};
-use raftstore::store::util::check_key_in_region;
+use raftstore::{coprocessor::get_region_approximate_middle, store::util::check_key_in_region};
 use raftstore_v2::Storage;
 use slog::o;
 use tikv_util::{config::ReadableSize, store::find_peer, worker::Worker};
-=======
-use raft::prelude::Entry;
-use raftstore::{coprocessor::get_region_approximate_middle, store::util::check_key_in_region};
->>>>>>> 3ac9893e
 
 use super::debug::{BottommostLevelCompaction, Debugger, RegionInfo};
 use crate::{
@@ -489,17 +484,11 @@
     fn get_store_ident(&self) -> Result<StoreIdent> {
         self.raft_engine
             .get_store_ident()
-<<<<<<< HEAD
-            .map_err(|e| Error::Other(Box::new(e)))
+            .map_err(|e| Error::EngineTrait(e))
             .and_then(|ident| match ident {
                 Some(ident) => Ok(ident),
                 None => Err(Error::NotFound("No store ident key".to_owned())),
             })
-=======
-            .transpose()
-            .unwrap()
-            .map_err(|e| Error::EngineTrait(e))
->>>>>>> 3ac9893e
     }
 
     fn get_region_properties(&self, region_id: u64) -> Result<Vec<(String, String)>> {
