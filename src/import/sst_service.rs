--- conflicted
+++ resolved
@@ -724,13 +724,8 @@
                 LocalTablets::Registry(_) => {
                     if req.get_mode() == SwitchMode::Import {
                         if !req.get_ranges().is_empty() {
-<<<<<<< HEAD
                             let ranges = req.take_ranges().to_vec();
                             self.importer.ranges_enter_import_mode(ranges);
-=======
-                            let range = req.take_ranges().into_vec().swap_remove(0);
-                            self.importer.range_enter_import_mode(range);
->>>>>>> 4c7b045e
                             Ok(true)
                         } else {
                             Err(sst_importer::Error::Engine(
@@ -741,13 +736,8 @@
                     } else {
                         // case SwitchMode::Normal
                         if !req.get_ranges().is_empty() {
-<<<<<<< HEAD
                             let ranges = req.take_ranges().to_vec();
                             self.importer.clear_import_mode_regions(ranges);
-=======
-                            let range = req.take_ranges().into_vec().swap_remove(0);
-                            self.importer.clear_import_mode_regions(range);
->>>>>>> 4c7b045e
                             Ok(true)
                         } else {
                             Err(sst_importer::Error::Engine(
