// Copyright 2016 TiKV Project Authors. Licensed under Apache-2.0.

// #[PerformanceCriticalPath
//! Scheduler which schedules the execution of `storage::Command`s.
//!
//! There is one scheduler for each store. It receives commands from clients, executes them against
//! the MVCC layer storage engine.
//!
//! Logically, the data organization hierarchy from bottom to top is row -> region -> store ->
//! database. But each region is replicated onto N stores for reliability, the replicas form a Raft
//! group, one of which acts as the leader. When the client read or write a row, the command is
//! sent to the scheduler which is on the region leader's store.
//!
//! Scheduler runs in a single-thread event loop, but command executions are delegated to a pool of
//! worker thread.
//!
//! Scheduler keeps track of all the running commands and uses latches to ensure serialized access
//! to the overlapping rows involved in concurrent commands. But note that scheduler only ensures
//! serialized access to the overlapping rows at command level, but a transaction may consist of
//! multiple commands, therefore conflicts may happen at transaction level. Transaction semantics
//! is ensured by the transaction protocol implemented in the client library, which is transparent
//! to the scheduler.

use std::marker::PhantomData;
use std::sync::atomic::{AtomicBool, AtomicU64, AtomicUsize, Ordering};
use std::sync::Arc;
use std::time::Duration;
use std::{mem, u64};

use collections::HashMap;
use concurrency_manager::{ConcurrencyManager, KeyHandleGuard};
use crossbeam::utils::CachePadded;
use engine_traits::{CF_DEFAULT, CF_LOCK, CF_WRITE};
use futures::compat::Future01CompatExt;
use kvproto::kvrpcpb::{CommandPri, Context, DiskFullOpt, ExtraOp};
use kvproto::pdpb::QueryKind;
use parking_lot::{Mutex, MutexGuard, RwLockWriteGuard};
use pd_client::{Feature, FeatureGate};
use raftstore::store::TxnExt;
use resource_metering::{FutureExt, ResourceTagFactory};
use tikv_kv::{Modify, Snapshot, SnapshotExt, WriteData};
use tikv_util::{quota_limiter::QuotaLimiter, time::Instant, timer::GLOBAL_TIMER_HANDLE};
use txn_types::TimeStamp;

use crate::server::lock_manager::waiter_manager;
use crate::storage::config::Config;
use crate::storage::kv::{
    self, with_tls_engine, Engine, ExtCallback, Result as EngineResult, SnapContext, Statistics,
};
use crate::storage::lock_manager::{self, DiagnosticContext, LockManager, WaitTimeout};
use crate::storage::metrics::{self, *};
use crate::storage::txn::commands::{
    ResponsePolicy, WriteContext, WriteResult, WriteResultLockInfo,
};
use crate::storage::txn::sched_pool::tls_collect_query;
use crate::storage::txn::{
    commands::Command,
    flow_controller::FlowController,
    latch::{Latches, Lock},
    sched_pool::{tls_collect_read_duration, tls_collect_scan_details, SchedPool},
    Error, ProcessResult,
};
use crate::storage::DynamicConfigs;
use crate::storage::{
    get_priority_tag, kv::FlowStatsReporter, types::StorageCallback, Error as StorageError,
    ErrorInner as StorageErrorInner,
};

const TASKS_SLOTS_NUM: usize = 1 << 12; // 4096 slots.

// The default limit is set to be very large. Then, requests without `max_exectuion_duration`
// will not be aborted unexpectedly.
pub const DEFAULT_EXECUTION_DURATION_LIMIT: Duration = Duration::from_secs(24 * 60 * 60);

const IN_MEMORY_PESSIMISTIC_LOCK: Feature = Feature::require(6, 0, 0);

/// Task is a running command.
pub(super) struct Task {
    pub(super) cid: u64,
    pub(super) cmd: Command,
    pub(super) extra_op: ExtraOp,
}

impl Task {
    /// Creates a task for a running command.
    pub(super) fn new(cid: u64, cmd: Command) -> Task {
        Task {
            cid,
            cmd,
            extra_op: ExtraOp::Noop,
        }
    }
}

struct CmdTimer {
    tag: metrics::CommandKind,
    begin: Instant,
}

impl Drop for CmdTimer {
    fn drop(&mut self) {
        SCHED_HISTOGRAM_VEC_STATIC
            .get(self.tag)
            .observe(self.begin.saturating_elapsed_secs());
    }
}

// It stores context of a task.
struct TaskContext {
    task: Option<Task>,

    lock: Lock,
    cb: Option<StorageCallback>,
    pr: Option<ProcessResult>,
    // The one who sets `owned` from false to true is allowed to take
    // `cb` and `pr` safely.
    owned: AtomicBool,
    write_bytes: usize,
    tag: metrics::CommandKind,
    // How long it waits on latches.
    // latch_timer: Option<Instant>,
    latch_timer: Instant,
    // Total duration of a command.
    _cmd_timer: CmdTimer,
}

impl TaskContext {
    fn new(task: Task, cb: StorageCallback) -> TaskContext {
        let tag = task.cmd.tag();
        let lock = task.cmd.gen_lock();
        // Write command should acquire write lock.
        if !task.cmd.readonly() && !lock.is_write_lock() {
            panic!("write lock is expected for command {}", task.cmd);
        }
        let write_bytes = if lock.is_write_lock() {
            task.cmd.write_bytes()
        } else {
            0
        };

        TaskContext {
            task: Some(task),
            lock,
            cb: Some(cb),
            pr: None,
            owned: AtomicBool::new(false),
            write_bytes,
            tag,
            latch_timer: Instant::now_coarse(),
            _cmd_timer: CmdTimer {
                tag,
                begin: Instant::now_coarse(),
            },
        }
    }

    fn on_schedule(&mut self) {
        SCHED_LATCH_HISTOGRAM_VEC
            .get(self.tag)
            .observe(self.latch_timer.saturating_elapsed_secs());
    }

    // Try to own this TaskContext by setting `owned` from false to true.
    // Returns whether it succeeds to own the TaskContext.
    fn try_own(&self) -> bool {
        self.owned
            .compare_exchange(false, true, Ordering::SeqCst, Ordering::Relaxed)
            .is_ok()
    }
}

struct SchedulerInner<L: LockManager> {
    // slot_id -> { cid -> `TaskContext` } in the slot.
    task_slots: Vec<CachePadded<Mutex<HashMap<u64, TaskContext>>>>,

    // cmd id generator
    id_alloc: CachePadded<AtomicU64>,

    // write concurrency control
    latches: Latches,

    sched_pending_write_threshold: usize,

    // worker pool
    worker_pool: SchedPool,

    // high priority commands and system commands will be delivered to this pool
    high_priority_pool: SchedPool,

    // used to control write flow
    running_write_bytes: CachePadded<AtomicUsize>,

    flow_controller: Arc<FlowController>,

    control_mutex: Arc<tokio::sync::Mutex<bool>>,

    lock_mgr: L,

    concurrency_manager: ConcurrencyManager,

    pipelined_pessimistic_lock: Arc<AtomicBool>,

    in_memory_pessimistic_lock: Arc<AtomicBool>,

    enable_async_apply_prewrite: bool,

    resource_tag_factory: ResourceTagFactory,

    quota_limiter: Arc<QuotaLimiter>,
    feature_gate: FeatureGate,
}

#[inline]
fn id_index(cid: u64) -> usize {
    cid as usize % TASKS_SLOTS_NUM
}

impl<L: LockManager> SchedulerInner<L> {
    /// Generates the next command ID.
    #[inline]
    fn gen_id(&self) -> u64 {
        let id = self.id_alloc.fetch_add(1, Ordering::Relaxed);
        id + 1
    }

    #[inline]
    fn get_task_slot(&self, cid: u64) -> MutexGuard<'_, HashMap<u64, TaskContext>> {
        self.task_slots[id_index(cid)].lock()
    }

    fn new_task_context(&self, task: Task, callback: StorageCallback) -> TaskContext {
        let tctx = TaskContext::new(task, callback);
        let running_write_bytes = self
            .running_write_bytes
            .fetch_add(tctx.write_bytes, Ordering::AcqRel) as i64;
        SCHED_WRITING_BYTES_GAUGE.set(running_write_bytes + tctx.write_bytes as i64);
        SCHED_CONTEX_GAUGE.inc();
        tctx
    }

    fn dequeue_task_context(&self, cid: u64) -> TaskContext {
        let tctx = self.get_task_slot(cid).remove(&cid).unwrap();

        let running_write_bytes = self
            .running_write_bytes
            .fetch_sub(tctx.write_bytes, Ordering::AcqRel) as i64;
        SCHED_WRITING_BYTES_GAUGE.set(running_write_bytes - tctx.write_bytes as i64);
        SCHED_CONTEX_GAUGE.dec();

        tctx
    }

    fn take_task_cb_and_pr(&self, cid: u64) -> (Option<StorageCallback>, Option<ProcessResult>) {
        self.get_task_slot(cid)
            .get_mut(&cid)
            .map(|tctx| (tctx.cb.take(), tctx.pr.take()))
            .unwrap_or((None, None))
    }

    fn store_pr(&self, cid: u64, pr: ProcessResult) {
        self.get_task_slot(cid).get_mut(&cid).unwrap().pr = Some(pr);
    }

    fn too_busy(&self) -> bool {
        fail_point!("txn_scheduler_busy", |_| true);
        self.running_write_bytes.load(Ordering::Acquire) >= self.sched_pending_write_threshold
            || self.flow_controller.should_drop()
    }

    /// Tries to acquire all the required latches for a command when waken up by
    /// another finished command.
    ///
    /// Returns a deadline error if the deadline is exceeded. Returns the `Task` if
    /// all latches are acquired, returns `None` otherwise.
    fn acquire_lock_on_wakeup(&self, cid: u64) -> Result<Option<Task>, StorageError> {
        let mut task_slot = self.get_task_slot(cid);
        let tctx = task_slot.get_mut(&cid).unwrap();
        // Check deadline early during acquiring latches to avoid expired requests blocking
        // other requests.
        if let Err(e) = tctx.task.as_ref().unwrap().cmd.deadline().check() {
            // `acquire_lock_on_wakeup` is called when another command releases its locks and wakes up
            // command `cid`. This command inserted its lock before and now the lock is at the
            // front of the queue. The actual acquired count is one more than the `owned_count`
            // recorded in the lock, so we increase one to make `release` work.
            tctx.lock.owned_count += 1;
            return Err(e.into());
        }
        if self.latches.acquire(&mut tctx.lock, cid) {
            tctx.on_schedule();
            return Ok(tctx.task.take());
        }
        Ok(None)
    }

    fn dump_wait_for_entries(&self, cb: waiter_manager::Callback) {
        self.lock_mgr.dump_wait_for_entries(cb);
    }

    fn scale_pool_size(&self, pool_size: usize) {
        self.worker_pool.pool.scale_pool_size(pool_size);
        self.high_priority_pool
            .pool
            .scale_pool_size(std::cmp::max(1, pool_size / 2));
    }
}

/// Scheduler which schedules the execution of `storage::Command`s.
#[derive(Clone)]
pub struct Scheduler<E: Engine, L: LockManager> {
    inner: Arc<SchedulerInner<L>>,
    // The engine can be fetched from the thread local storage of scheduler threads.
    // So, we don't store the engine here.
    _engine: PhantomData<E>,
}

unsafe impl<E: Engine, L: LockManager> Send for Scheduler<E, L> {}

impl<E: Engine, L: LockManager> Scheduler<E, L> {
    /// Creates a scheduler.
    pub(in crate::storage) fn new<R: FlowStatsReporter>(
        engine: E,
        lock_mgr: L,
        concurrency_manager: ConcurrencyManager,
        config: &Config,
        dynamic_configs: DynamicConfigs,
        flow_controller: Arc<FlowController>,
        reporter: R,
        resource_tag_factory: ResourceTagFactory,
        quota_limiter: Arc<QuotaLimiter>,
        feature_gate: FeatureGate,
    ) -> Self {
        let t = Instant::now_coarse();
        let mut task_slots = Vec::with_capacity(TASKS_SLOTS_NUM);
        for _ in 0..TASKS_SLOTS_NUM {
            task_slots.push(Mutex::new(Default::default()).into());
        }

        let inner = Arc::new(SchedulerInner {
            task_slots,
            id_alloc: AtomicU64::new(0).into(),
            latches: Latches::new(config.scheduler_concurrency),
            running_write_bytes: AtomicUsize::new(0).into(),
            sched_pending_write_threshold: config.scheduler_pending_write_threshold.0 as usize,
            worker_pool: SchedPool::new(
                engine.clone(),
                config.scheduler_worker_pool_size,
                reporter.clone(),
                "sched-worker-pool",
            ),
            high_priority_pool: SchedPool::new(
                engine,
                std::cmp::max(1, config.scheduler_worker_pool_size / 2),
                reporter,
                "sched-high-pri-pool",
            ),
            control_mutex: Arc::new(tokio::sync::Mutex::new(false)),
            lock_mgr,
            concurrency_manager,
            pipelined_pessimistic_lock: dynamic_configs.pipelined_pessimistic_lock,
            in_memory_pessimistic_lock: dynamic_configs.in_memory_pessimistic_lock,
            enable_async_apply_prewrite: config.enable_async_apply_prewrite,
            flow_controller,
            resource_tag_factory,
            quota_limiter,
            feature_gate,
        });

        slow_log!(
            t.saturating_elapsed(),
            "initialized the transaction scheduler"
        );
        Scheduler {
            inner,
            _engine: PhantomData,
        }
    }

    pub fn dump_wait_for_entries(&self, cb: waiter_manager::Callback) {
        self.inner.dump_wait_for_entries(cb);
    }

    pub fn scale_pool_size(&self, pool_size: usize) {
        self.inner.scale_pool_size(pool_size)
    }

    pub(in crate::storage) fn run_cmd(&self, cmd: Command, callback: StorageCallback) {
        // write flow control
        if cmd.need_flow_control() && self.inner.too_busy() {
            SCHED_TOO_BUSY_COUNTER_VEC.get(cmd.tag()).inc();
            callback.execute(ProcessResult::Failed {
                err: StorageError::from(StorageErrorInner::SchedTooBusy),
            });
            return;
        }
        self.schedule_command(cmd, callback);
    }

    /// Releases all the latches held by a command.
    fn release_lock(&self, lock: &Lock, cid: u64) {
        let wakeup_list = self.inner.latches.release(lock, cid);
        for wcid in wakeup_list {
            self.try_to_wake_up(wcid);
        }
    }

    fn schedule_command(&self, cmd: Command, callback: StorageCallback) {
        let cid = self.inner.gen_id();
        debug!("received new command"; "cid" => cid, "cmd" => ?cmd);

        let tag = cmd.tag();
        let priority_tag = get_priority_tag(cmd.priority());
        SCHED_STAGE_COUNTER_VEC.get(tag).new.inc();
        SCHED_COMMANDS_PRI_COUNTER_VEC_STATIC
            .get(priority_tag)
            .inc();

        let mut task_slot = self.inner.get_task_slot(cid);
        let tctx = task_slot
            .entry(cid)
            .or_insert_with(|| self.inner.new_task_context(Task::new(cid, cmd), callback));
        let deadline = tctx.task.as_ref().unwrap().cmd.deadline();
        if self.inner.latches.acquire(&mut tctx.lock, cid) {
            fail_point!("txn_scheduler_acquire_success");
            tctx.on_schedule();
            let task = tctx.task.take().unwrap();
            drop(task_slot);
            self.execute(task);
            return;
        }
        // Check deadline in background.
        let sched = self.clone();
        self.inner
            .high_priority_pool
            .pool
            .spawn(async move {
                GLOBAL_TIMER_HANDLE
                    .delay(deadline.to_std_instant())
                    .compat()
                    .await
                    .unwrap();
                let cb = sched
                    .inner
                    .get_task_slot(cid)
                    .get_mut(&cid)
                    .and_then(|tctx| if tctx.try_own() { tctx.cb.take() } else { None });
                if let Some(cb) = cb {
                    cb.execute(ProcessResult::Failed {
                        err: StorageErrorInner::DeadlineExceeded.into(),
                    })
                }
            })
            .unwrap();
        fail_point!("txn_scheduler_acquire_fail");
    }

    /// Tries to acquire all the necessary latches. If all the necessary latches are acquired,
    /// the method initiates a get snapshot operation for further processing.
    fn try_to_wake_up(&self, cid: u64) {
        match self.inner.acquire_lock_on_wakeup(cid) {
            Ok(Some(task)) => {
                fail_point!("txn_scheduler_try_to_wake_up");
                self.execute(task);
            }
            Ok(None) => {}
            Err(err) => {
                // Spawn the finish task to the pool to avoid stack overflow
                // when many queuing tasks fail successively.
                let this = self.clone();
                self.inner
                    .worker_pool
                    .pool
                    .spawn(async move {
                        this.finish_with_err(cid, err);
                    })
                    .unwrap();
            }
        }
    }

    // pub for test
    pub fn get_sched_pool(&self, priority: CommandPri) -> &SchedPool {
        if priority == CommandPri::High {
            &self.inner.high_priority_pool
        } else {
            &self.inner.worker_pool
        }
    }

    /// Executes the task in the sched pool.
    fn execute(&self, mut task: Task) {
        let sched = self.clone();
        self.get_sched_pool(task.cmd.priority())
            .pool
            .spawn(async move {
                fail_point!("scheduler_start_execute");
                if sched.check_task_deadline_exceeded(&task) {
                    return;
                }

                let tag = task.cmd.tag();
                SCHED_STAGE_COUNTER_VEC.get(tag).snapshot.inc();

                let snap_ctx = SnapContext {
                    pb_ctx: task.cmd.ctx(),
                    ..Default::default()
                };
                // The program is currently in scheduler worker threads.
                // Safety: `self.inner.worker_pool` should ensure that a TLS engine exists.
                match unsafe { with_tls_engine(|engine: &E| kv::snapshot(engine, snap_ctx)) }.await
                {
                    Ok(snapshot) => {
                        SCHED_STAGE_COUNTER_VEC.get(tag).snapshot_ok.inc();
                        let term = snapshot.ext().get_term();
                        let extra_op = snapshot.ext().get_txn_extra_op();
                        if !sched
                            .inner
                            .get_task_slot(task.cid)
                            .get(&task.cid)
                            .unwrap()
                            .try_own()
                        {
                            sched.finish_with_err(task.cid, StorageErrorInner::DeadlineExceeded);
                            return;
                        }

                        if let Some(term) = term {
                            task.cmd.ctx_mut().set_term(term.get());
                        }
                        task.extra_op = extra_op;

                        debug!(
                            "process cmd with snapshot";
                            "cid" => task.cid, "term" => ?term, "extra_op" => ?extra_op,
                        );
                        sched.process(snapshot, task).await;
                    }
                    Err(err) => {
                        SCHED_STAGE_COUNTER_VEC.get(tag).snapshot_err.inc();

                        info!("get snapshot failed"; "cid" => task.cid, "err" => ?err);
                        sched.finish_with_err(task.cid, Error::from(err));
                    }
                }
            })
            .unwrap();
    }

    /// Calls the callback with an error.
    fn finish_with_err<ER>(&self, cid: u64, err: ER)
    where
        StorageError: From<ER>,
    {
        debug!("write command finished with error"; "cid" => cid);
        let tctx = self.inner.dequeue_task_context(cid);

        SCHED_STAGE_COUNTER_VEC.get(tctx.tag).error.inc();

        let pr = ProcessResult::Failed {
            err: StorageError::from(err),
        };
        if let Some(cb) = tctx.cb {
            cb.execute(pr);
        }

        self.release_lock(&tctx.lock, cid);
    }

    /// Event handler for the success of read.
    ///
    /// If a next command is present, continues to execute; otherwise, delivers the result to the
    /// callback.
    fn on_read_finished(&self, cid: u64, pr: ProcessResult, tag: metrics::CommandKind) {
        SCHED_STAGE_COUNTER_VEC.get(tag).read_finish.inc();

        debug!("read command finished"; "cid" => cid);
        let tctx = self.inner.dequeue_task_context(cid);
        if let ProcessResult::NextCommand { cmd } = pr {
            SCHED_STAGE_COUNTER_VEC.get(tag).next_cmd.inc();
            self.schedule_command(cmd, tctx.cb.unwrap());
        } else {
            tctx.cb.unwrap().execute(pr);
        }

        self.release_lock(&tctx.lock, cid);
    }

    /// Event handler for the success of write.
    fn on_write_finished(
        &self,
        cid: u64,
        pr: Option<ProcessResult>,
        result: EngineResult<()>,
        lock_guards: Vec<KeyHandleGuard>,
        pipelined: bool,
        async_apply_prewrite: bool,
        tag: metrics::CommandKind,
    ) {
        // TODO: Does async apply prewrite worth a special metric here?
        if pipelined {
            SCHED_STAGE_COUNTER_VEC
                .get(tag)
                .pipelined_write_finish
                .inc();
        } else if async_apply_prewrite {
            SCHED_STAGE_COUNTER_VEC
                .get(tag)
                .async_apply_prewrite_finish
                .inc();
        } else {
            SCHED_STAGE_COUNTER_VEC.get(tag).write_finish.inc();
        }

        debug!("write command finished";
            "cid" => cid, "pipelined" => pipelined, "async_apply_prewrite" => async_apply_prewrite);
        drop(lock_guards);
        let tctx = self.inner.dequeue_task_context(cid);

        // If pipelined pessimistic lock or async apply prewrite takes effect, it's not guaranteed
        // that the proposed or committed callback is surely invoked, which takes and invokes
        // `tctx.cb(tctx.pr)`.
        if let Some(cb) = tctx.cb {
            let pr = match result {
                Ok(()) => pr.or(tctx.pr).unwrap(),
                Err(e) => ProcessResult::Failed {
                    err: StorageError::from(e),
                },
            };
            if let ProcessResult::NextCommand { cmd } = pr {
                SCHED_STAGE_COUNTER_VEC.get(tag).next_cmd.inc();
                self.schedule_command(cmd, cb);
            } else {
                cb.execute(pr);
            }
        } else {
            assert!(pipelined || async_apply_prewrite);
        }

        self.release_lock(&tctx.lock, cid);
    }

<<<<<<< HEAD
    // /// Event handler for the success of write.
    // fn on_write_finished_release_latch(
    //     &self,
    //     cid: u64,
    //     lock_guards: Vec<KeyHandleGuard>,
    //     pipelined: bool,
    //     async_apply_prewrite: bool,
    //     tag: metrics::CommandKind,
    //     txtc_lock: Lock,
    // ) {
    //     // TODO: Does async apply prewrite worth a special metric here?
        
    //     self.release_lock(&txtc_lock, cid);
    // }

=======
>>>>>>> 0306dfe7
    /// Event handler for the request of waiting for lock
    fn on_wait_for_lock(
        &self,
        cid: u64,
        start_ts: TimeStamp,
        pr: ProcessResult,
        lock: lock_manager::Lock,
        is_first_lock: bool,
        wait_timeout: Option<WaitTimeout>,
        diag_ctx: DiagnosticContext,
    ) {
        debug!("command waits for lock released"; "cid" => cid);
        let tctx = self.inner.dequeue_task_context(cid);
        SCHED_STAGE_COUNTER_VEC.get(tctx.tag).lock_wait.inc();
        self.inner.lock_mgr.wait_for(
            start_ts,
            tctx.cb.unwrap(),
            pr,
            lock,
            is_first_lock,
            wait_timeout,
            diag_ctx,
        );
        self.release_lock(&tctx.lock, cid);
    }

    fn early_response(
        cid: u64,
        cb: StorageCallback,
        pr: ProcessResult,
        tag: metrics::CommandKind,
        stage: metrics::CommandStageKind,
    ) {
        debug!("early return response"; "cid" => cid);
        SCHED_STAGE_COUNTER_VEC.get(tag).get(stage).inc();
        cb.execute(pr);
        // It won't release locks here until write finished.
    }

    /// Process the task in the current thread.
    async fn process(self, snapshot: E::Snap, task: Task) {
        if self.check_task_deadline_exceeded(&task) {
            return;
        }

        let resource_tag = self.inner.resource_tag_factory.new_tag(task.cmd.ctx());
        async {
            let tag = task.cmd.tag();
            fail_point!("scheduler_async_snapshot_finish");
            SCHED_STAGE_COUNTER_VEC.get(tag).process.inc();

            let timer = Instant::now_coarse();

            let region_id = task.cmd.ctx().get_region_id();
            let ts = task.cmd.ts();
            let mut statistics = Statistics::default();
            match &task.cmd {
                Command::Prewrite(_) | Command::PrewritePessimistic(_) => {
                    tls_collect_query(region_id, QueryKind::Prewrite);
                }
                Command::AcquirePessimisticLock(_) => {
                    tls_collect_query(region_id, QueryKind::AcquirePessimisticLock);
                }
                Command::Commit(_) => {
                    tls_collect_query(region_id, QueryKind::Commit);
                }
                Command::Rollback(_) | Command::PessimisticRollback(_) => {
                    tls_collect_query(region_id, QueryKind::Rollback);
                }
                _ => {}
            }

            fail_point!("scheduler_process");
            if task.cmd.readonly() {
                self.process_read(snapshot, task, &mut statistics);
            } else {
                self.process_write(snapshot, task, &mut statistics).await;
            };
            tls_collect_scan_details(tag.get_str(), &statistics);
            let elapsed = timer.saturating_elapsed();
            slow_log!(
                elapsed,
                "[region {}] scheduler handle command: {}, ts: {}",
                region_id,
                tag,
                ts
            );

            tls_collect_read_duration(tag.get_str(), elapsed);
        }
        .in_resource_metering_tag(resource_tag)
        .await;
    }

    /// Processes a read command within a worker thread, then posts `ReadFinished` message back to the
    /// `Scheduler`.
    fn process_read(self, snapshot: E::Snap, task: Task, statistics: &mut Statistics) {
        fail_point!("txn_before_process_read");
        debug!("process read cmd in worker pool"; "cid" => task.cid);

        let tag = task.cmd.tag();

        let pr = task
            .cmd
            .process_read(snapshot, statistics)
            .unwrap_or_else(|e| ProcessResult::Failed { err: e.into() });
        self.on_read_finished(task.cid, pr, tag);
    }

    /// Processes a write command within a worker thread, then posts either a `WriteFinished`
    /// message if successful or a `FinishedWithErr` message back to the `Scheduler`.
    async fn process_write(self, snapshot: E::Snap, task: Task, statistics: &mut Statistics) {
        fail_point!("txn_before_process_write");
        let write_bytes = task.cmd.write_bytes();
        let tag = task.cmd.tag();
        let cid = task.cid;
        let priority = task.cmd.priority();
        let ts = task.cmd.ts();
        let scheduler = self.clone();
        let quota_limiter = self.inner.quota_limiter.clone();
        let mut sample = quota_limiter.new_sample();
        let pessimistic_lock_mode = self.pessimistic_lock_mode();
        let pipelined =
            task.cmd.can_be_pipelined() && pessimistic_lock_mode == PessimisticLockMode::Pipelined;
        let txn_ext = snapshot.ext().get_txn_ext().cloned();

        let deadline = task.cmd.deadline();
        let write_result = {
            let _guard = sample.observe_cpu();
            let context = WriteContext {
                lock_mgr: &self.inner.lock_mgr,
                concurrency_manager: self.inner.concurrency_manager.clone(),
                extra_op: task.extra_op,
                statistics,
                async_apply_prewrite: self.inner.enable_async_apply_prewrite,
            };

            task.cmd
                .process_write(snapshot, context)
                .map_err(StorageError::from)
        };

        if write_result.is_ok() {
            // TODO: write bytes can be a bit inaccurate due to error requests or in-memory pessimistic locks.
            sample.add_write_bytes(write_bytes);
        }
        let read_bytes = statistics.cf_statistics(CF_DEFAULT).flow_stats.read_bytes
            + statistics.cf_statistics(CF_LOCK).flow_stats.read_bytes
            + statistics.cf_statistics(CF_WRITE).flow_stats.read_bytes;
        sample.add_read_bytes(read_bytes);
        let quota_delay = quota_limiter.async_consume(sample).await;
        if !quota_delay.is_zero() {
            TXN_COMMAND_THROTTLE_TIME_COUNTER_VEC_STATIC
                .get(tag)
                .inc_by(quota_delay.as_micros() as u64);
        }

        let WriteResult {
            ctx,
            mut to_be_write,
            rows,
            pr,
            lock_info,
            lock_guards,
            response_policy,
        } = match deadline
            .check()
            .map_err(StorageError::from)
            .and(write_result)
        {
            // Write prepare failure typically means conflicting transactions are detected. Delivers the
            // error to the callback, and releases the latches.
            Err(err) => {
                SCHED_STAGE_COUNTER_VEC.get(tag).prepare_write_err.inc();
                debug!("write command failed at prewrite"; "cid" => cid, "err" => ?err);
                scheduler.finish_with_err(cid, err);
                return;
            }
            // Initiates an async write operation on the storage engine, there'll be a `WriteFinished`
            // message when it finishes.
            Ok(res) => res,
        };
        SCHED_STAGE_COUNTER_VEC.get(tag).write.inc();

        if let Some(lock_info) = lock_info {
            let WriteResultLockInfo {
                lock,
                key,
                is_first_lock,
                wait_timeout,
            } = lock_info;
            let diag_ctx = DiagnosticContext {
                key,
                resource_group_tag: ctx.get_resource_group_tag().into(),
            };
            scheduler.on_wait_for_lock(cid, ts, pr, lock, is_first_lock, wait_timeout, diag_ctx);
            return;
        }

        let mut pr = Some(pr);
        if to_be_write.modifies.is_empty() {
            scheduler.on_write_finished(cid, pr, Ok(()), lock_guards, false, false, tag);
            return;
        }

        if tag == CommandKind::acquire_pessimistic_lock
            && pessimistic_lock_mode == PessimisticLockMode::InMemory
            && self.try_write_in_memory_pessimistic_locks(
                txn_ext.as_deref(),
                &mut to_be_write,
                &ctx,
            )
        {
            scheduler.on_write_finished(cid, pr, Ok(()), lock_guards, false, false, tag);
            return;
        }

        let mut is_async_apply_prewrite = false;
        let write_size = to_be_write.size();
        if ctx.get_disk_full_opt() == DiskFullOpt::AllowedOnAlmostFull {
            to_be_write.disk_full_opt = DiskFullOpt::AllowedOnAlmostFull
        }
        to_be_write.deadline = Some(deadline);

        let sched = scheduler.clone();
        let sched_pool = scheduler.get_sched_pool(priority).pool.clone();

        let (proposed_cb, committed_cb): (Option<ExtCallback>, Option<ExtCallback>) =
            match response_policy {
                ResponsePolicy::OnApplied => (None, None),
                ResponsePolicy::OnCommitted => {
                    self.inner.store_pr(cid, pr.take().unwrap());
                    let sched = scheduler.clone();
                    // Currently, the only case that response is returned after finishing
                    // commit is async applying prewrites for async commit transactions.
                    // The committed callback is not guaranteed to be invoked. So store
                    // the `pr` to the tctx instead of capturing it to the closure.
                    let committed_cb = Box::new(move || {
                        fail_point!("before_async_apply_prewrite_finish", |_| {});
                        let (cb, pr) = sched.inner.take_task_cb_and_pr(cid);
                        Self::early_response(
                            cid,
                            cb.unwrap(),
                            pr.unwrap(),
                            tag,
                            metrics::CommandStageKind::async_apply_prewrite,
                        );
                    });
                    is_async_apply_prewrite = true;
                    (None, Some(committed_cb))
                }
                ResponsePolicy::OnProposed => {
                    if pipelined {
                        // The normal write process is respond to clients and release
                        // latches after async write finished. If pipelined pessimistic
                        // locking is enabled, the process becomes parallel and there are
                        // two msgs for one command:
                        //   1. Msg::PipelinedWrite: respond to clients
                        //   2. Msg::WriteFinished: deque context and release latches
                        // The proposed callback is not guaranteed to be invoked. So store
                        // the `pr` to the tctx instead of capturing it to the closure.
                        self.inner.store_pr(cid, pr.take().unwrap());
                        let sched = scheduler.clone();
                        // Currently, the only case that response is returned after finishing
                        // proposed phase is pipelined pessimistic lock.
                        // TODO: Unify the code structure of pipelined pessimistic lock and
                        // async apply prewrite.
                        let proposed_cb = Box::new(move || {
                            fail_point!("before_pipelined_write_finish", |_| {});
                            let (cb, pr) = sched.inner.take_task_cb_and_pr(cid);
                            Self::early_response(
                                cid,
                                cb.unwrap(),
                                pr.unwrap(),
                                tag,
                                metrics::CommandStageKind::pipelined_write,
                            );
                        });
                        (Some(proposed_cb), None)
                    } else {
                        (None, None)
                    }
                }
            };

        if self.inner.flow_controller.enabled() {
            if self.inner.flow_controller.is_unlimited() {
                // no need to delay if unthrottled, just call consume to record write flow
                let _ = self.inner.flow_controller.consume(write_size);
            } else {
                let start = Instant::now_coarse();
                // Control mutex is used to ensure there is only one request consuming the quota.
                // The delay may exceed 1s, and the speed limit is changed every second.
                // If the speed of next second is larger than the one of first second,
                // without the mutex, the write flow can't throttled strictly.
                let control_mutex = self.inner.control_mutex.clone();
                let _guard = control_mutex.lock().await;
                let delay = self.inner.flow_controller.consume(write_size);
                let delay_end = Instant::now_coarse() + delay;
                while !self.inner.flow_controller.is_unlimited() {
                    let now = Instant::now_coarse();
                    if now >= delay_end {
                        break;
                    }
                    if now >= deadline.inner() {
                        scheduler.finish_with_err(cid, StorageErrorInner::DeadlineExceeded);
                        self.inner.flow_controller.unconsume(write_size);
                        SCHED_THROTTLE_TIME.observe(start.saturating_elapsed_secs());
                        return;
                    }
                    GLOBAL_TIMER_HANDLE
                        .delay(std::time::Instant::now() + Duration::from_millis(1))
                        .compat()
                        .await
                        .unwrap();
                }
                SCHED_THROTTLE_TIME.observe(start.saturating_elapsed_secs());
            }
        }

        let (version, term) = (ctx.get_region_epoch().get_version(), ctx.get_term());
        // Mutations on the lock CF should overwrite the memory locks.
        // We only set a deleted flag here, and the lock will be finally removed when it finishes
        // applying. See the comments in `PeerPessimisticLocks` for how this flag is used.
        let txn_ext2 = txn_ext.clone();
        let mut pessimistic_locks_guard = txn_ext2
            .as_ref()
            .map(|txn_ext| txn_ext.pessimistic_locks.write());
        let removed_pessimistic_locks = match pessimistic_locks_guard.as_mut() {
            Some(locks)
                // If there is a leader or region change, removing the locks is unnecessary.
                if locks.term == term && locks.version == version && !locks.is_empty() =>
            {
                to_be_write
                    .modifies
                    .iter()
                    .filter_map(|write| match write {
                        Modify::Put(cf, key, ..) | Modify::Delete(cf, key) if *cf == CF_LOCK => {
                            locks.get_mut(key).map(|(_, deleted)| {
                                *deleted = true;
                                key.to_owned()
                            })
                        }
                        _ => None,
                    })
                    .collect::<Vec<_>>()
            }
            _ => vec![],
        };
        // Keep the read lock guard of the pessimistic lock table until the request is sent to the raftstore.
        //
        // If some in-memory pessimistic locks need to be proposed, we will propose another TransferLeader
        // command. Then, we can guarentee even if the proposed locks don't include the locks deleted here,
        // the response message of the transfer leader command must be later than this write command because
        // this write command has been sent to the raftstore. Then, we don't need to worry this request will
        // fail due to the voluntary leader transfer.
        let _downgraded_guard = pessimistic_locks_guard.and_then(|guard| {
            (!removed_pessimistic_locks.is_empty()).then(|| RwLockWriteGuard::downgrade(guard))
        });

        // The callback to receive async results of write prepare from the storage engine.
        let engine_cb = Box::new(move |result: EngineResult<()>| {
            let ok = result.is_ok();
            if ok && !removed_pessimistic_locks.is_empty() {
                // Removing pessimistic locks when it succeeds to apply. This should be done in the apply
                // thread, to make sure it happens before other admin commands are executed.
                if let Some(mut pessimistic_locks) = txn_ext
                    .as_ref()
                    .map(|txn_ext| txn_ext.pessimistic_locks.write())
                {
                    // If epoch version or term does not match, region or leader change has happened,
                    // so we needn't remove the key.
                    if pessimistic_locks.term == term && pessimistic_locks.version == version {
                        for key in removed_pessimistic_locks {
                            pessimistic_locks.remove(&key);
                        }
                    }
                }
            }

<<<<<<< HEAD
=======
            fail_point!("scheduler_async_write_finish");

>>>>>>> 0306dfe7
            if pipelined {
                SCHED_STAGE_COUNTER_VEC
                    .get(tag)
                    .pipelined_write_finish
                    .inc();
            } else if is_async_apply_prewrite {
                SCHED_STAGE_COUNTER_VEC
                    .get(tag)
                    .async_apply_prewrite_finish
                    .inc();
            } else {
                SCHED_STAGE_COUNTER_VEC.get(tag).write_finish.inc();
            }

            debug!("write command finished";
                "cid" => cid, "pipelined" => pipelined, "async_apply_prewrite" => is_async_apply_prewrite);
            drop(lock_guards);

            let TaskContext {
                task: _,
                lock: task_lock,
                cb: task_cb,
                pr: task_pr,
                owned: _,
                write_bytes: _,
                tag: _,
                latch_timer: _,
                _cmd_timer: _,
            } = self.inner.dequeue_task_context(cid);

            // If pipelined pessimistic lock or async apply prewrite takes effect, it's not guaranteed
            // that the proposed or committed callback is surely invoked, which takes and invokes
            // `tctx.cb(tctx.pr)`.
            if let Some(cb) = task_cb {
                let pr = match result {
                    Ok(()) => pr.or(task_pr).unwrap(),
                    Err(e) => ProcessResult::Failed {
                        err: StorageError::from(e),
                    },
                };
                if let ProcessResult::NextCommand { cmd } = pr {
                    SCHED_STAGE_COUNTER_VEC.get(tag).next_cmd.inc();
                    self.schedule_command(cmd, cb);
                } else {
                    cb.execute(pr);
                }
            } else {
                assert!(pipelined || is_async_apply_prewrite);
            }

            sched_pool
                .spawn(async move {
<<<<<<< HEAD
                    fail_point!("scheduler_async_write_finish");

=======
>>>>>>> 0306dfe7
                    self.release_lock(&task_lock, cid);

                    KV_COMMAND_KEYWRITE_HISTOGRAM_VEC
                        .get(tag)
                        .observe(rows as f64);

                    if !ok {
                        // Only consume the quota when write succeeds, otherwise failed write requests may exhaust
                        // the quota and other write requests would be in long delay.
                        if sched.inner.flow_controller.enabled() {
                            sched.inner.flow_controller.unconsume(write_size);
                        }
                    }
                })
                .unwrap()
        });

        // Safety: `self.sched_pool` ensures a TLS engine exists.
        unsafe {
            with_tls_engine(|engine: &E| {
                if let Err(e) =
                    engine.async_write_ext(&ctx, to_be_write, engine_cb, proposed_cb, committed_cb)
                {
                    SCHED_STAGE_COUNTER_VEC.get(tag).async_write_err.inc();

                    info!("engine async_write failed"; "cid" => cid, "err" => ?e);
                    scheduler.finish_with_err(cid, e);
                }
            })
        }
    }

    /// Returns whether it succeeds to write pessimistic locks to the in-memory lock table.
    fn try_write_in_memory_pessimistic_locks(
        &self,
        txn_ext: Option<&TxnExt>,
        to_be_write: &mut WriteData,
        context: &Context,
    ) -> bool {
        let txn_ext = match txn_ext {
            Some(txn_ext) => txn_ext,
            None => return false,
        };
        let mut pessimistic_locks = txn_ext.pessimistic_locks.write();
        // When not writable, it only means we cannot write locks to the in-memory lock table,
        // but it is still possible for the region to propose request.
        // When term or epoch version has changed, the request must fail. To be simple, here we just
        // let the request fallback to propose and let raftstore generate an appropriate error.
        if !pessimistic_locks.is_writable()
            || pessimistic_locks.term != context.get_term()
            || pessimistic_locks.version != context.get_region_epoch().get_version()
        {
            return false;
        }
        match pessimistic_locks.insert(mem::take(&mut to_be_write.modifies)) {
            Ok(()) => {
                IN_MEMORY_PESSIMISTIC_LOCKING_COUNTER_STATIC.success.inc();
                true
            }
            Err(modifies) => {
                IN_MEMORY_PESSIMISTIC_LOCKING_COUNTER_STATIC.full.inc();
                to_be_write.modifies = modifies;
                false
            }
        }
    }

    /// If the task has expired, return `true` and call the callback of
    /// the task with a `DeadlineExceeded` error.
    #[inline]
    fn check_task_deadline_exceeded(&self, task: &Task) -> bool {
        if let Err(e) = task.cmd.deadline().check() {
            self.finish_with_err(task.cid, e);
            true
        } else {
            false
        }
    }

    fn pessimistic_lock_mode(&self) -> PessimisticLockMode {
        let pipelined = self
            .inner
            .pipelined_pessimistic_lock
            .load(Ordering::Relaxed);
        let in_memory = self
            .inner
            .in_memory_pessimistic_lock
            .load(Ordering::Relaxed)
            && self
                .inner
                .feature_gate
                .can_enable(IN_MEMORY_PESSIMISTIC_LOCK);
        if pipelined && in_memory {
            PessimisticLockMode::InMemory
        } else if pipelined {
            PessimisticLockMode::Pipelined
        } else {
            PessimisticLockMode::Sync
        }
    }
}

#[derive(Debug, PartialEq)]
enum PessimisticLockMode {
    // Return success only if the pessimistic lock is persisted.
    Sync,
    // Return success after the pessimistic lock is proposed successfully.
    Pipelined,
    // Try to store pessimistic locks only in the memory.
    InMemory,
}

#[cfg(test)]
mod tests {
    use std::thread;

    use super::*;
    use crate::storage::{
        lock_manager::DummyLockManager,
        mvcc::{self, Mutation},
        test_util::latest_feature_gate,
        txn::commands::TypedCommand,
        TxnStatus,
    };
    use crate::storage::{
        txn::{commands, latch::*},
        TestEngineBuilder,
    };
    use futures_executor::block_on;
    use kvproto::kvrpcpb::{BatchRollbackRequest, CheckTxnStatusRequest, Context};
    use raftstore::store::{ReadStats, WriteStats};
    use tikv_util::config::ReadableSize;
    use tikv_util::future::paired_future_callback;
    use txn_types::{Key, OldValues};

    #[derive(Clone)]
    struct DummyReporter;

    impl FlowStatsReporter for DummyReporter {
        fn report_read_stats(&self, _read_stats: ReadStats) {}
        fn report_write_stats(&self, _write_stats: WriteStats) {}
    }

    #[test]
    fn test_command_latches() {
        let mut temp_map = HashMap::default();
        temp_map.insert(10.into(), 20.into());
        let readonly_cmds: Vec<Command> = vec![
            commands::ResolveLockReadPhase::new(temp_map.clone(), None, Context::default()).into(),
            commands::MvccByKey::new(Key::from_raw(b"k"), Context::default()).into(),
            commands::MvccByStartTs::new(25.into(), Context::default()).into(),
        ];
        let write_cmds: Vec<Command> = vec![
            commands::Prewrite::with_defaults(
                vec![Mutation::make_put(Key::from_raw(b"k"), b"v".to_vec())],
                b"k".to_vec(),
                10.into(),
            )
            .into(),
            commands::AcquirePessimisticLock::new(
                vec![(Key::from_raw(b"k"), false)],
                b"k".to_vec(),
                10.into(),
                0,
                false,
                TimeStamp::default(),
                Some(WaitTimeout::Default),
                false,
                TimeStamp::default(),
                OldValues::default(),
                false,
                Context::default(),
            )
            .into(),
            commands::Commit::new(
                vec![Key::from_raw(b"k")],
                10.into(),
                20.into(),
                Context::default(),
            )
            .into(),
            commands::Cleanup::new(
                Key::from_raw(b"k"),
                10.into(),
                20.into(),
                Context::default(),
            )
            .into(),
            commands::Rollback::new(vec![Key::from_raw(b"k")], 10.into(), Context::default())
                .into(),
            commands::PessimisticRollback::new(
                vec![Key::from_raw(b"k")],
                10.into(),
                20.into(),
                Context::default(),
            )
            .into(),
            commands::ResolveLock::new(
                temp_map,
                None,
                vec![(
                    Key::from_raw(b"k"),
                    mvcc::Lock::new(
                        mvcc::LockType::Put,
                        b"k".to_vec(),
                        10.into(),
                        20,
                        None,
                        TimeStamp::zero(),
                        0,
                        TimeStamp::zero(),
                    ),
                )],
                Context::default(),
            )
            .into(),
            commands::ResolveLockLite::new(
                10.into(),
                TimeStamp::zero(),
                vec![Key::from_raw(b"k")],
                Context::default(),
            )
            .into(),
            commands::TxnHeartBeat::new(Key::from_raw(b"k"), 10.into(), 100, Context::default())
                .into(),
        ];

        let latches = Latches::new(1024);
        let write_locks: Vec<Lock> = write_cmds
            .into_iter()
            .enumerate()
            .map(|(id, cmd)| {
                let mut lock = cmd.gen_lock();
                assert_eq!(latches.acquire(&mut lock, id as u64), id == 0);
                lock
            })
            .collect();

        for (id, cmd) in readonly_cmds.iter().enumerate() {
            let mut lock = cmd.gen_lock();
            assert!(latches.acquire(&mut lock, id as u64));
        }

        // acquire/release locks one by one.
        let max_id = write_locks.len() as u64 - 1;
        for (id, mut lock) in write_locks.into_iter().enumerate() {
            let id = id as u64;
            if id != 0 {
                assert!(latches.acquire(&mut lock, id));
            }
            let unlocked = latches.release(&lock, id);
            if id as u64 == max_id {
                assert!(unlocked.is_empty());
            } else {
                assert_eq!(unlocked, vec![id + 1]);
            }
        }
    }

    #[test]
    fn test_acquire_latch_deadline() {
        let engine = TestEngineBuilder::new().build().unwrap();
        let config = Config {
            scheduler_concurrency: 1024,
            scheduler_worker_pool_size: 1,
            scheduler_pending_write_threshold: ReadableSize(100 * 1024 * 1024),
            enable_async_apply_prewrite: false,
            ..Default::default()
        };
        let scheduler = Scheduler::new(
            engine,
            DummyLockManager,
            ConcurrencyManager::new(1.into()),
            &config,
            DynamicConfigs {
                pipelined_pessimistic_lock: Arc::new(AtomicBool::new(true)),
                in_memory_pessimistic_lock: Arc::new(AtomicBool::new(false)),
            },
            Arc::new(FlowController::empty()),
            DummyReporter,
            ResourceTagFactory::new_for_test(),
            Arc::new(QuotaLimiter::default()),
            latest_feature_gate(),
        );

        let mut lock = Lock::new(&[Key::from_raw(b"b")]);
        let cid = scheduler.inner.gen_id();
        assert!(scheduler.inner.latches.acquire(&mut lock, cid));

        let mut req = BatchRollbackRequest::default();
        req.mut_context().max_execution_duration_ms = 100;
        req.set_keys(vec![b"a".to_vec(), b"b".to_vec(), b"c".to_vec()].into());

        let cmd: TypedCommand<()> = req.into();
        let (cb, f) = paired_future_callback();
        scheduler.run_cmd(cmd.cmd, StorageCallback::Boolean(cb));

        // The task waits for 200ms until it acquires the latch, but the execution
        // time limit is 100ms. Before the latch is released, it should return
        // DeadlineExceeded error.
        thread::sleep(Duration::from_millis(200));
        assert!(matches!(
            block_on(f).unwrap(),
            Err(StorageError(box StorageErrorInner::DeadlineExceeded))
        ));
        scheduler.release_lock(&lock, cid);

        // A new request should not be blocked.
        let mut req = BatchRollbackRequest::default();
        req.mut_context().max_execution_duration_ms = 100;
        req.set_keys(vec![b"a".to_vec(), b"b".to_vec(), b"c".to_vec()].into());
        let cmd: TypedCommand<()> = req.into();
        let (cb, f) = paired_future_callback();
        scheduler.run_cmd(cmd.cmd, StorageCallback::Boolean(cb));
        assert!(block_on(f).unwrap().is_ok());
    }

    #[test]
    fn test_pool_available_deadline() {
        let engine = TestEngineBuilder::new().build().unwrap();
        let config = Config {
            scheduler_concurrency: 1024,
            scheduler_worker_pool_size: 1,
            scheduler_pending_write_threshold: ReadableSize(100 * 1024 * 1024),
            enable_async_apply_prewrite: false,
            ..Default::default()
        };
        let scheduler = Scheduler::new(
            engine,
            DummyLockManager,
            ConcurrencyManager::new(1.into()),
            &config,
            DynamicConfigs {
                pipelined_pessimistic_lock: Arc::new(AtomicBool::new(true)),
                in_memory_pessimistic_lock: Arc::new(AtomicBool::new(false)),
            },
            Arc::new(FlowController::empty()),
            DummyReporter,
            ResourceTagFactory::new_for_test(),
            Arc::new(QuotaLimiter::default()),
            latest_feature_gate(),
        );

        // Spawn a task that sleeps for 500ms to occupy the pool. The next request
        // cannot run within 500ms.
        scheduler
            .get_sched_pool(CommandPri::Normal)
            .pool
            .spawn(async { thread::sleep(Duration::from_millis(500)) })
            .unwrap();

        let mut req = BatchRollbackRequest::default();
        req.mut_context().max_execution_duration_ms = 100;
        req.set_keys(vec![b"a".to_vec(), b"b".to_vec(), b"c".to_vec()].into());

        let cmd: TypedCommand<()> = req.into();
        let (cb, f) = paired_future_callback();
        scheduler.run_cmd(cmd.cmd, StorageCallback::Boolean(cb));

        // But the max execution duration is 100ms, so the deadline is exceeded.
        assert!(matches!(
            block_on(f).unwrap(),
            Err(StorageError(box StorageErrorInner::DeadlineExceeded))
        ));

        // A new request should not be blocked.
        let mut req = BatchRollbackRequest::default();
        req.mut_context().max_execution_duration_ms = 100;
        req.set_keys(vec![b"a".to_vec(), b"b".to_vec(), b"c".to_vec()].into());
        let cmd: TypedCommand<()> = req.into();
        let (cb, f) = paired_future_callback();
        scheduler.run_cmd(cmd.cmd, StorageCallback::Boolean(cb));
        assert!(block_on(f).unwrap().is_ok());
    }

    #[test]
    fn test_flow_control_trottle_deadline() {
        let engine = TestEngineBuilder::new().build().unwrap();
        let config = Config {
            scheduler_concurrency: 1024,
            scheduler_worker_pool_size: 1,
            scheduler_pending_write_threshold: ReadableSize(100 * 1024 * 1024),
            enable_async_apply_prewrite: false,
            ..Default::default()
        };
        let scheduler = Scheduler::new(
            engine,
            DummyLockManager,
            ConcurrencyManager::new(1.into()),
            &config,
            DynamicConfigs {
                pipelined_pessimistic_lock: Arc::new(AtomicBool::new(true)),
                in_memory_pessimistic_lock: Arc::new(AtomicBool::new(false)),
            },
            Arc::new(FlowController::empty()),
            DummyReporter,
            ResourceTagFactory::new_for_test(),
            Arc::new(QuotaLimiter::default()),
            latest_feature_gate(),
        );

        let mut req = CheckTxnStatusRequest::default();
        req.mut_context().max_execution_duration_ms = 100;
        req.set_primary_key(b"a".to_vec());
        req.set_lock_ts(10);
        req.set_rollback_if_not_exist(true);

        let cmd: TypedCommand<TxnStatus> = req.into();
        let (cb, f) = paired_future_callback();

        scheduler.inner.flow_controller.enable(true);
        scheduler.inner.flow_controller.set_speed_limit(1.0);
        scheduler.run_cmd(cmd.cmd, StorageCallback::TxnStatus(cb));
        // The task waits for 200ms until it locks the control_mutex, but the execution
        // time limit is 100ms. Before the mutex is locked, it should return
        // DeadlineExceeded error.
        thread::sleep(Duration::from_millis(200));
        assert!(matches!(
            block_on(f).unwrap(),
            Err(StorageError(box StorageErrorInner::DeadlineExceeded))
        ));
        // should unconsume if the request fails
        assert_eq!(scheduler.inner.flow_controller.total_bytes_consumed(), 0);

        // A new request should not be blocked without flow control.
        scheduler
            .inner
            .flow_controller
            .set_speed_limit(f64::INFINITY);
        let mut req = CheckTxnStatusRequest::default();
        req.mut_context().max_execution_duration_ms = 100;
        req.set_primary_key(b"a".to_vec());
        req.set_lock_ts(10);
        req.set_rollback_if_not_exist(true);

        let cmd: TypedCommand<TxnStatus> = req.into();
        let (cb, f) = paired_future_callback();
        scheduler.run_cmd(cmd.cmd, StorageCallback::TxnStatus(cb));
        assert!(block_on(f).unwrap().is_ok());
    }

    #[test]
    fn test_accumulate_many_expired_commands() {
        let engine = TestEngineBuilder::new().build().unwrap();
        let config = Config {
            scheduler_concurrency: 1024,
            scheduler_worker_pool_size: 1,
            scheduler_pending_write_threshold: ReadableSize(100 * 1024 * 1024),
            enable_async_apply_prewrite: false,
            ..Default::default()
        };
        let scheduler = Scheduler::new(
            engine,
            DummyLockManager,
            ConcurrencyManager::new(1.into()),
            &config,
            DynamicConfigs {
                pipelined_pessimistic_lock: Arc::new(AtomicBool::new(true)),
                in_memory_pessimistic_lock: Arc::new(AtomicBool::new(false)),
            },
            Arc::new(FlowController::empty()),
            DummyReporter,
            ResourceTagFactory::new_for_test(),
            Arc::new(QuotaLimiter::default()),
            latest_feature_gate(),
        );

        let mut lock = Lock::new(&[Key::from_raw(b"b")]);
        let cid = scheduler.inner.gen_id();
        assert!(scheduler.inner.latches.acquire(&mut lock, cid));

        // Push lots of requests in the queue.
        for _ in 0..65536 {
            let mut req = BatchRollbackRequest::default();
            req.mut_context().max_execution_duration_ms = 100;
            req.set_keys(vec![b"a".to_vec(), b"b".to_vec(), b"c".to_vec()].into());

            let cmd: TypedCommand<()> = req.into();
            let (cb, _) = paired_future_callback();
            scheduler.run_cmd(cmd.cmd, StorageCallback::Boolean(cb));
        }

        // The task waits for 200ms until it acquires the latch, but the execution
        // time limit is 100ms.
        thread::sleep(Duration::from_millis(200));

        // When releasing the lock, the queuing tasks should be all waken up without stack overflow.
        scheduler.release_lock(&lock, cid);

        // A new request should not be blocked.
        let mut req = BatchRollbackRequest::default();
        req.set_keys(vec![b"a".to_vec(), b"b".to_vec(), b"c".to_vec()].into());
        let cmd: TypedCommand<()> = req.into();
        let (cb, f) = paired_future_callback();
        scheduler.run_cmd(cmd.cmd, StorageCallback::Boolean(cb));
        assert!(block_on(f).is_ok());
    }

    #[test]
    fn test_pessimistic_lock_mode() {
        let engine = TestEngineBuilder::new().build().unwrap();
        let config = Config {
            scheduler_concurrency: 1024,
            scheduler_worker_pool_size: 1,
            scheduler_pending_write_threshold: ReadableSize(100 * 1024 * 1024),
            enable_async_apply_prewrite: false,
            ..Default::default()
        };
        let feature_gate = FeatureGate::default();
        feature_gate.set_version("6.0.0").unwrap();

        let scheduler = Scheduler::new(
            engine,
            DummyLockManager,
            ConcurrencyManager::new(1.into()),
            &config,
            DynamicConfigs {
                pipelined_pessimistic_lock: Arc::new(AtomicBool::new(false)),
                in_memory_pessimistic_lock: Arc::new(AtomicBool::new(false)),
            },
            Arc::new(FlowController::empty()),
            DummyReporter,
            ResourceTagFactory::new_for_test(),
            Arc::new(QuotaLimiter::default()),
            feature_gate.clone(),
        );
        // Use sync mode if pipelined_pessimistic_lock is false.
        assert_eq!(scheduler.pessimistic_lock_mode(), PessimisticLockMode::Sync);
        // Use sync mode even when in_memory is true.
        scheduler
            .inner
            .in_memory_pessimistic_lock
            .store(true, Ordering::SeqCst);
        assert_eq!(scheduler.pessimistic_lock_mode(), PessimisticLockMode::Sync);
        // Mode is InMemory when both pipelined and in_memory is true.
        scheduler
            .inner
            .pipelined_pessimistic_lock
            .store(true, Ordering::SeqCst);
        assert_eq!(
            scheduler.pessimistic_lock_mode(),
            PessimisticLockMode::InMemory
        );
        // Test the feature gate. The feature should not work under 6.0.0.
        unsafe { feature_gate.reset_version("5.4.0").unwrap() };
        assert_eq!(
            scheduler.pessimistic_lock_mode(),
            PessimisticLockMode::Pipelined
        );
        feature_gate.set_version("6.0.0").unwrap();
        // Mode is Pipelined when only pipelined is true.
        scheduler
            .inner
            .in_memory_pessimistic_lock
            .store(false, Ordering::SeqCst);
        assert_eq!(
            scheduler.pessimistic_lock_mode(),
            PessimisticLockMode::Pipelined
        );
    }
}<|MERGE_RESOLUTION|>--- conflicted
+++ resolved
@@ -638,24 +638,6 @@
         self.release_lock(&tctx.lock, cid);
     }
 
-<<<<<<< HEAD
-    // /// Event handler for the success of write.
-    // fn on_write_finished_release_latch(
-    //     &self,
-    //     cid: u64,
-    //     lock_guards: Vec<KeyHandleGuard>,
-    //     pipelined: bool,
-    //     async_apply_prewrite: bool,
-    //     tag: metrics::CommandKind,
-    //     txtc_lock: Lock,
-    // ) {
-    //     // TODO: Does async apply prewrite worth a special metric here?
-        
-    //     self.release_lock(&txtc_lock, cid);
-    // }
-
-=======
->>>>>>> 0306dfe7
     /// Event handler for the request of waiting for lock
     fn on_wait_for_lock(
         &self,
@@ -1036,11 +1018,8 @@
                 }
             }
 
-<<<<<<< HEAD
-=======
             fail_point!("scheduler_async_write_finish");
 
->>>>>>> 0306dfe7
             if pipelined {
                 SCHED_STAGE_COUNTER_VEC
                     .get(tag)
@@ -1076,7 +1055,9 @@
             // `tctx.cb(tctx.pr)`.
             if let Some(cb) = task_cb {
                 let pr = match result {
-                    Ok(()) => pr.or(task_pr).unwrap(),
+                    // 前面的 proposed_cb/apply_cb 分支中将pr的值通过self.inner.store_pr存到了task_queue中
+                    // 这种情况下，pr将为空，这时需要获取task_queue中的该分量。不过如果不是这种情况，那么上面的task_pr应该为空
+                    Ok(()) => pr.or(task_pr).unwrap(),  
                     Err(e) => ProcessResult::Failed {
                         err: StorageError::from(e),
                     },
@@ -1090,14 +1071,8 @@
             } else {
                 assert!(pipelined || is_async_apply_prewrite);
             }
-
             sched_pool
                 .spawn(async move {
-<<<<<<< HEAD
-                    fail_point!("scheduler_async_write_finish");
-
-=======
->>>>>>> 0306dfe7
                     self.release_lock(&task_lock, cid);
 
                     KV_COMMAND_KEYWRITE_HISTOGRAM_VEC
