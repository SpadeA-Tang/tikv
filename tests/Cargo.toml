[package]
name = "tests"
version = "0.0.1"
edition = "2018"
publish = false

[[test]]
name = "failpoints"
path = "failpoints/mod.rs"
required-features = ["failpoints", "testexport"]

[[test]]
name = "integrations"
path = "integrations/mod.rs"
required-features = ["testexport"]

[[test]]
name = "integrations-v2"
path = "integrations-v2/mod.rs"
required-features = ["testexport"]

[[bench]]
name = "raftstore"
harness = false
path = "benches/raftstore/mod.rs"

[[bench]]
name = "coprocessor_executors"
harness = false
path = "benches/coprocessor_executors/mod.rs"

[[bench]]
name = "hierarchy"
harness = false
path = "benches/hierarchy/mod.rs"

[[bench]]
name = "misc"
path = "benches/misc/mod.rs"
test = true

[[bench]]
name = "deadlock_detector"
harness = false
path = "benches/deadlock_detector/mod.rs"

[features]
default = ["failpoints", "testexport", "test-engine-kv-rocksdb", "test-engine-raft-raft-engine", "cloud-aws", "cloud-gcp", "cloud-azure"]
failpoints = ["fail/failpoints", "tikv/failpoints", "pd_client/failpoints"]
cloud-aws = ["external_storage_export/cloud-aws"]
cloud-gcp = ["external_storage_export/cloud-gcp"]
cloud-azure = ["external_storage_export/cloud-azure"]
testexport = ["raftstore/testexport", "tikv/testexport", "pd_client/testexport"]
profiling = ["profiler/profiling"]

test-engine-kv-rocksdb = [
  "raftstore/test-engine-kv-rocksdb"
]
test-engine-raft-raft-engine = [
  "raftstore/test-engine-raft-raft-engine"
]
test-engines-rocksdb = [
  "raftstore/test-engines-rocksdb",
]
test-engines-panic = [
  "raftstore/test-engines-panic",
]
jemalloc = ["tikv/jemalloc"]
mimalloc = ["tikv/mimalloc"]
snmalloc = ["tikv/snmalloc"]
mem-profiling = ["tikv/mem-profiling"]
sse = ["tikv/sse"]
portable = ["tikv/portable"]

[dependencies]
api_version = { workspace = true }
async-trait = "0.1"
batch-system = { workspace = true }
cdc = { workspace = true }
collections = { workspace = true }
crc64fast = "0.1"
crossbeam = "0.8"
encryption = { workspace = true }
engine_rocks_helper = { workspace = true }
error_code = { workspace = true }
fail = "0.5"
file_system = { workspace = true }
futures = "0.3"
grpcio = { workspace = true }
grpcio-health = { version = "0.10", default-features = false }
kvproto = { workspace = true }
libc = "0.2"
log_wrappers = { workspace = true }
more-asserts = "0.2"
online_config = { workspace = true }
paste = "1.0"
pd_client = { workspace = true }
protobuf = { version = "2.8", features = ["bytes"] }
raft = { version = "0.7.0", default-features = false, features = ["protobuf-codec"] }
raft_log_engine = { workspace = true }
raftstore = { workspace = true }
rand = "0.8.3"
resource_control = { workspace = true }
slog = { version = "2.3", features = ["max_level_trace", "release_max_level_debug"] }
slog-global = { version = "0.1", git = "https://github.com/breeswish/slog-global.git", rev = "d592f88e4dbba5eb439998463054f1a44fbf17b9" }
tempfile = "3.0"
tidb_query_aggr = { workspace = true }
tidb_query_common = { workspace = true }
tidb_query_datatype = { workspace = true }
tidb_query_executors = { workspace = true }
tidb_query_expr = { workspace = true }
tikv = { workspace = true }
tikv_util = { workspace = true }
time = "0.1"
tipb = { workspace = true }
toml = "0.5"
txn_types = { workspace = true }
uuid = { version = "0.8.1", features = ["serde", "v4"] }

[target.'cfg(target_os = "linux")'.dependencies]
procinfo = { git = "https://github.com/tikv/procinfo-rs", rev = "6599eb9dca74229b2c1fcc44118bef7eff127128" }

[dev-dependencies]
arrow = "13.0"
byteorder = "1.2"
# See https://bheisler.github.io/criterion.rs/book/user_guide/known_limitations.html for the usage
# of `real_blackbox` feature.
causal_ts = { workspace = true }
concurrency_manager = { workspace = true }
criterion = "0.3"
criterion-cpu-time = "0.1"
engine_rocks = { workspace = true }
engine_test = { workspace = true }
engine_traits = { workspace = true }
external_storage_export = { workspace = true }
file_system = { workspace = true }
hyper = { version = "0.14", default-features = false, features = ["runtime"] }
keys = { workspace = true }
panic_hook = { workspace = true }
profiler = { workspace = true }
rand_xorshift = "0.3"
resource_metering = { workspace = true }
security = { workspace = true }
serde_json = "1.0"
sst_importer = { workspace = true }
test_backup = { workspace = true }
test_coprocessor = { workspace = true }
test_pd = { workspace = true }
test_pd_client = { workspace = true }
test_raftstore = { workspace = true }
<<<<<<< HEAD
test_raftstore-v2 = { workspace = true }
=======
test_raftstore_macro = { workspace = true }
>>>>>>> 41a89be5
test_sst_importer = { workspace = true }
test_storage = { workspace = true }
test_util = { workspace = true }
tidb_query_datatype = { workspace = true }
tikv_kv = { workspace = true }
tipb_helper = { workspace = true }
tokio = { version = "1.5", features = ["rt-multi-thread"] }

[target.'cfg(all(target_os = "linux", target_arch = "x86_64"))'.dev-dependencies]
criterion-perf-events = "0.1"
perfcnt = "0.7"<|MERGE_RESOLUTION|>--- conflicted
+++ resolved
@@ -148,11 +148,8 @@
 test_pd = { workspace = true }
 test_pd_client = { workspace = true }
 test_raftstore = { workspace = true }
-<<<<<<< HEAD
 test_raftstore-v2 = { workspace = true }
-=======
 test_raftstore_macro = { workspace = true }
->>>>>>> 41a89be5
 test_sst_importer = { workspace = true }
 test_storage = { workspace = true }
 test_util = { workspace = true }
