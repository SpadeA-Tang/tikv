--- conflicted
+++ resolved
@@ -34,13 +34,8 @@
     handle_request, init_data_with_details_pd_client, DagChunkSpliter, DagSelect, ProductTable,
 };
 use test_raftstore::{
-<<<<<<< HEAD
     get_tso, make_cb, new_compute_hash_request, new_peer, new_put_cf_cmd, new_request,
     new_server_cluster_with_hybrid_engine_with_no_region_cache, Cluster, ServerCluster, Simulator,
-=======
-    get_tso, new_peer, new_put_cf_cmd, new_server_cluster_with_hybrid_engine_with_no_region_cache,
-    Cluster, ServerCluster,
->>>>>>> 2798c832
 };
 use test_util::eventually;
 use tidb_query_datatype::{
