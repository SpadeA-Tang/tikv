--- conflicted
+++ resolved
@@ -11,17 +11,12 @@
     CF_DEFAULT, DATA_CFS,
 };
 use file_system::calc_crc32_bytes;
-use futures::executor::block_on;
 use in_memory_engine::test_util::new_region;
 use keys::{data_key, DATA_MAX_KEY, DATA_MIN_KEY};
 use kvproto::{
     import_sstpb::SstMeta,
-<<<<<<< HEAD
+    kvrpcpb::Context,
     raft_cmdpb::{AdminCmdType, CmdType, RaftCmdRequest, RaftRequestHeader, Request},
-=======
-    kvrpcpb::Context,
-    raft_cmdpb::{CmdType, RaftCmdRequest, RaftRequestHeader, Request},
->>>>>>> de9213df
 };
 use protobuf::Message;
 use tempfile::tempdir;
@@ -734,26 +729,6 @@
     assert!(region_cache_engine.region_cached(&r));
 }
 
-<<<<<<< HEAD
-#[test]
-fn test_evict_on_flashback() {
-    let mut cluster = new_server_cluster_with_hybrid_engine_with_no_region_cache(0, 1);
-    cluster.cfg.raft_store.apply_batch_system.pool_size = 1;
-    cluster.run();
-
-    let table = ProductTable::new();
-
-    must_copr_load_data(&mut cluster, &table, 1);
-    must_copr_load_data(&mut cluster, &table, 2);
-    must_copr_load_data(&mut cluster, &table, 3);
-
-    let r = cluster.get_region(b"");
-    block_on(async {
-        cluster
-            .must_send_flashback_msg(r.id, AdminCmdType::PrepareFlashback)
-            .await;
-    });
-=======
 // test delete range and unsafe destroy range
 #[test]
 fn test_delete_range() {
@@ -823,5 +798,48 @@
 
     delete_range(false);
     delete_range(true);
->>>>>>> de9213df
+}
+
+#[test]
+fn test_evict_on_flashback() {
+    let mut cluster = new_server_cluster_with_hybrid_engine_with_no_region_cache(0, 1);
+    cluster.cfg.raft_store.apply_batch_system.pool_size = 1;
+    cluster.run();
+
+    let table = ProductTable::new();
+
+    must_copr_load_data(&mut cluster, &table, 1);
+    must_copr_load_data(&mut cluster, &table, 2);
+    must_copr_load_data(&mut cluster, &table, 3);
+
+    {
+        let region_cache_engine = cluster.sim.rl().get_region_cache_engine(1);
+        // Load the whole range as if it is not splitted. Loading process should handle
+        // it correctly.
+        let cache_range = new_region(1, "", "");
+        region_cache_engine
+            .core()
+            .region_manager()
+            .load_region(CacheRegion::from_region(&cache_range))
+            .unwrap();
+    }
+
+    let r = cluster.get_region(b"");
+    cluster.must_send_wait_flashback_msg(r.id, AdminCmdType::PrepareFlashback);
+    cluster.must_send_wait_flashback_msg(r.id, AdminCmdType::FinishFlashback);
+
+    let (tx, rx) = unbounded();
+    fail::cfg_callback("on_region_cache_iterator_seek", move || {
+        tx.send(true).unwrap();
+    })
+    .unwrap();
+
+    must_copr_point_get(&mut cluster, &table, 1);
+    rx.try_recv().unwrap();
+
+    must_copr_point_get(&mut cluster, &table, 2);
+    rx.try_recv().unwrap();
+
+    must_copr_point_get(&mut cluster, &table, 3);
+    rx.try_recv().unwrap();
 }