--- conflicted
+++ resolved
@@ -6,12 +6,9 @@
     time::Duration,
 };
 
-<<<<<<< HEAD
 use engine_traits::{MiscExt, Peekable, CF_DEFAULT};
 use kvproto::raft_cmdpb::RaftCmdResponse;
 use raftstore::Result;
-=======
->>>>>>> 0d9ab27b
 use test_raftstore::*;
 use tikv_util::{
     sys::thread::{self, Pid},
