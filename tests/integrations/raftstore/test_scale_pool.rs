// Copyright 2021 TiKV Project Authors. Licensed under Apache-2.0.

use std::{
    collections::HashMap,
    sync::{mpsc::sync_channel, Mutex},
    time::Duration,
};

use engine_traits::{MiscExt, Peekable};
use test_raftstore::*;
use tikv::config::ConfigurableDb;
use tikv_util::{
    sys::thread::{self, Pid},
    HandyRwLock,
};

#[test]
fn test_increase_pool() {
    let mut cluster = new_node_cluster(0, 1);
    cluster.cfg.raft_store.store_batch_system.pool_size = 1;
    cluster.cfg.raft_store.apply_batch_system.pool_size = 1;
    cluster.pd_client.disable_default_operator();
    let fp1 = "poll";

    // Pause at the entrance of the apply-0, apply-low-0, rafstore-1-0 threads
    fail::cfg(fp1, "3*pause").unwrap();
    let _ = cluster.run_conf_change();

    // Request cann't be handled as all pollers have been paused
    put_with_timeout(&mut cluster, 1, b"k1", b"k1", Duration::from_secs(1)).unwrap_err();
    must_get_none(&cluster.get_engine(1), b"k1");

    {
        let sim = cluster.sim.rl();
        let cfg_controller = sim.get_cfg_controller().unwrap();

        let change = {
            let mut change = HashMap::new();
            change.insert("raftstore.store-pool-size".to_owned(), "2".to_owned());
            change.insert("raftstore.apply_pool_size".to_owned(), "2".to_owned());
            change
        };

        // Update config, expand from 1 to 2
        cfg_controller.update(change).unwrap();
        assert_eq!(
            cfg_controller
                .get_current()
                .raft_store
                .apply_batch_system
                .pool_size,
            2
        );
        assert_eq!(
            cfg_controller
                .get_current()
                .raft_store
                .store_batch_system
                .pool_size,
            2
        );
    }

    // Request can be handled as usual
    cluster.must_put(b"k2", b"v2");
    must_get_equal(&cluster.get_engine(1), b"k2", b"v2");

    fail::remove(fp1);
}

#[test]
<<<<<<< HEAD
fn test_tmp() {
    use test_raftstore_v2::*;
    let mut cluster = new_node_cluster(0, 1);
    cluster.cfg.rocksdb.max_background_flushes = 2;
    // pause one flush thread
    fail::cfg("on_flush_completed", "1*pause").unwrap();
    cluster.run();

    cluster.must_put(b"k1", b"val");
    let registry = &cluster.engines[0].0;
    // set high priority background thread (flush thread) to 1 so that puase one
    // thread will make flush unable to proceed
    registry
        .tablet_factory()
        .db_resources()
        .set_high_priority_background_threads(1);

    let mut cache = registry.get(1).unwrap();
    let tablet = cache.latest().unwrap().clone();
    assert_eq!(tablet.get_value(b"zk1").unwrap().unwrap(), b"val");

    let tablet2 = tablet.clone();
    let h = std::thread::spawn(move || {
        tablet2.flush_cf("default", true).unwrap();
        println!("flush done");
    });

    cluster.must_put(b"k2", b"val");
    let (tx, rx) = sync_channel(1);
    let tx = Mutex::new(tx);
    let h2 = std::thread::spawn(move || {
        tablet.flush_cf("default", true).unwrap();
        println!("flush done 2");
        tx.lock().unwrap().send(()).unwrap();
    });

    rx.recv_timeout(Duration::from_secs(2)).unwrap_err();

    let registry = &cluster.engines[0].0;
    registry
        .tablet_factory()
        .db_resources()
        .set_high_priority_background_threads(2);

    fail::remove("on_flush_completed");
    h.join().unwrap();
    h2.join().unwrap();
}

#[test]
=======
>>>>>>> 1ee541b7
fn test_increase_pool_v2() {
    use test_raftstore_v2::*;

    let mut cluster = new_node_cluster(0, 1);
    cluster.cfg.raft_store.store_batch_system.pool_size = 1;
    cluster.pd_client.disable_default_operator();
    let fp1 = "poll";

    // Pause at the entrance of the rafstore-1-0 thread
    fail::cfg(fp1, "1*pause").unwrap();
    let _ = cluster.run_conf_change();

    // Request cann't be handled as all pollers have been paused
    put_with_timeout(&mut cluster, 1, b"k1", b"k1", Duration::from_secs(1)).unwrap_err();
    must_get_none(&cluster.get_engine(1), b"k1");

    {
        let sim = cluster.sim.rl();
        let cfg_controller = sim.get_cfg_controller().unwrap();

        let change = {
            let mut change = HashMap::new();
            change.insert("raftstore.store-pool-size".to_owned(), "2".to_owned());
            change
        };
        // Update config, expand from 1 to 2
        cfg_controller.update(change).unwrap();
        assert_eq!(
            cfg_controller
                .get_current()
                .raft_store
                .store_batch_system
                .pool_size,
            2
        );
    }

    // Request can be handled as usual
    cluster.must_put(b"k2", b"v2");
    must_get_equal(&cluster.get_engine(1), b"k2", b"v2");

    fail::remove(fp1);
}

fn get_poller_thread_ids() -> Vec<Pid> {
    get_poller_thread_ids_by_prefix(vec!["raftstore", "apply-"])
}

fn get_raft_poller_thread_ids() -> Vec<Pid> {
    get_poller_thread_ids_by_prefix(vec!["rs-"])
}

fn get_poller_thread_ids_by_prefix(prefixs: Vec<&str>) -> Vec<Pid> {
    let mut poller_tids = vec![];
    let pid = thread::process_id();
    let all_tids: Vec<_> = thread::thread_ids(pid).unwrap();
    for tid in all_tids {
        if let Ok(stat) = thread::full_thread_stat(pid, tid) {
            for &prefix in &prefixs {
<<<<<<< HEAD
=======
                println!("command {:?}", stat.command);
>>>>>>> 1ee541b7
                if stat.command.starts_with(prefix) {
                    poller_tids.push(tid);
                }
            }
        }
    }
    poller_tids
}

#[test]
fn test_decrease_pool() {
    let mut cluster = new_node_cluster(0, 1);
    cluster.pd_client.disable_default_operator();
    cluster.cfg.raft_store.store_batch_system.pool_size = 2;
    cluster.cfg.raft_store.apply_batch_system.pool_size = 2;
    let _ = cluster.run_conf_change();

    // Save current poller tids before shrinking
    let original_poller_tids = get_poller_thread_ids();

    // Request can be handled as usual
    cluster.must_put(b"k1", b"v1");
    must_get_equal(&cluster.get_engine(1), b"k1", b"v1");

    {
        let sim = cluster.sim.rl();
        let cfg_controller = sim.get_cfg_controller().unwrap();
        let change = {
            let mut change = HashMap::new();
            change.insert("raftstore.store_pool_size".to_owned(), "1".to_owned());
            change.insert("raftstore.apply-pool-size".to_owned(), "1".to_owned());
            change
        };

        // Update config, shrink from 2 to 1
        cfg_controller.update(change).unwrap();
        std::thread::sleep(std::time::Duration::from_secs(1));

        assert_eq!(
            cfg_controller
                .get_current()
                .raft_store
                .apply_batch_system
                .pool_size,
            1
        );
        assert_eq!(
            cfg_controller
                .get_current()
                .raft_store
                .store_batch_system
                .pool_size,
            1
        );
    }

    // Save current poller tids after scaling down
    let current_poller_tids = get_poller_thread_ids();
    // Compared with before shrinking, the thread num should be reduced by two
    assert_eq!(current_poller_tids.len(), original_poller_tids.len() - 2);
    // After shrinking, all the left tids must be there before
    for tid in current_poller_tids {
        assert!(original_poller_tids.contains(&tid));
    }

    // Request can be handled as usual
    cluster.must_put(b"k2", b"v2");
    must_get_equal(&cluster.get_engine(1), b"k2", b"v2");
}

#[test]
fn test_decrease_pool_v2() {
    use test_raftstore_v2::*;
    let mut cluster = new_node_cluster(0, 1);
    cluster.pd_client.disable_default_operator();
    cluster.cfg.raft_store.store_batch_system.pool_size = 2;
    let _ = cluster.run_conf_change();

    // Save current poller tids before shrinking
    let original_poller_tids = get_raft_poller_thread_ids();

    // Request can be handled as usual
    cluster.must_put(b"k1", b"v1");
    must_get_equal(&cluster.get_engine(1), b"k1", b"v1");

    {
        let sim = cluster.sim.rl();
        let cfg_controller = sim.get_cfg_controller().unwrap();
        let change = {
            let mut change = HashMap::new();
            change.insert("raftstore.store_pool_size".to_owned(), "1".to_owned());
            change
        };

        // Update config, shrink from 2 to 1
        cfg_controller.update(change).unwrap();
        std::thread::sleep(std::time::Duration::from_secs(1));

        assert_eq!(
            cfg_controller
                .get_current()
                .raft_store
                .store_batch_system
                .pool_size,
            1
        );
    }

    // Save current poller tids after scaling down
    let current_poller_tids = get_raft_poller_thread_ids();
    // Compared with before shrinking, the thread num should be reduced by one
    assert_eq!(current_poller_tids.len(), original_poller_tids.len() - 1);
    // After shrinking, all the left tids must be there before
    for tid in current_poller_tids {
        assert!(original_poller_tids.contains(&tid));
    }

    // Request can be handled as usual
    cluster.must_put(b"k2", b"v2");
    must_get_equal(&cluster.get_engine(1), b"k2", b"v2");
}

fn get_async_writers_tids() -> Vec<Pid> {
    let prefix = "store-writer-";
    let mut writers_tids = vec![];
    let pid = thread::process_id();
    let all_tids: Vec<_> = thread::thread_ids(pid).unwrap();
    for tid in all_tids {
        if let Ok(stat) = thread::full_thread_stat(pid, tid) {
            if stat.command.starts_with(prefix) {
                writers_tids.push(tid);
            }
        }
    }
    writers_tids
}

#[test]
fn test_increase_async_ios() {
    let mut cluster = new_node_cluster(0, 1);
    cluster.cfg.raft_store.store_io_pool_size = 1;
    cluster.pd_client.disable_default_operator();
    cluster.run();

    // Save current async-io tids before shrinking
    let org_writers_tids = get_async_writers_tids();
    assert_eq!(1, org_writers_tids.len());
    // Request can be handled as usual
    cluster.must_put(b"k1", b"v1");
    must_get_equal(&cluster.get_engine(1), b"k1", b"v1");

    // Update config, expand from 1 to 2
    {
        let sim = cluster.sim.rl();
        let cfg_controller = sim.get_cfg_controller().unwrap();

        let change = {
            let mut change = HashMap::new();
            change.insert("raftstore.store-io-pool-size".to_owned(), "2".to_owned());
            change
        };

        cfg_controller.update(change).unwrap();
        assert_eq!(
            cfg_controller.get_current().raft_store.store_io_pool_size,
            2
        );
        // Wait for the completion of increasing async-ios
        std::thread::sleep(std::time::Duration::from_secs(1));
    }
    // Save current async-io tids after scaling up, and compared with the
    // orginial one before scaling up, the thread num should be added up to TWO.
    let cur_writers_tids = get_async_writers_tids();
    assert_eq!(cur_writers_tids.len() - 1, org_writers_tids.len());

    // Request can be handled as usual
    cluster.must_put(b"k2", b"v2");
    must_get_equal(&cluster.get_engine(1), b"k2", b"v2");
}

#[test]
fn test_decrease_async_ios() {
    let mut cluster = new_node_cluster(0, 1);
    cluster.cfg.raft_store.store_io_pool_size = 4;
    cluster.pd_client.disable_default_operator();
    cluster.run();

    // Save current async-io tids before shrinking
    let org_writers_tids = get_async_writers_tids();
    assert_eq!(4, org_writers_tids.len());
    // Request can be handled as usual
    cluster.must_put(b"k1", b"v1");
    must_get_equal(&cluster.get_engine(1), b"k1", b"v1");

    // Update config, shrink from 4 to 1
    {
        let sim = cluster.sim.rl();
        let cfg_controller = sim.get_cfg_controller().unwrap();
        let change = {
            let mut change = HashMap::new();
            change.insert("raftstore.store-io-pool-size".to_owned(), "1".to_owned());
            change
        };

        cfg_controller.update(change).unwrap();
        assert_eq!(
            cfg_controller.get_current().raft_store.store_io_pool_size,
            1
        );
        // Wait for the completion of decreasing async-ios
        std::thread::sleep(std::time::Duration::from_secs(1));
    }

    // Save current async-io tids after scaling down, and compared with the
    // orginial one before shrinking. As the decreasing of async-ios won't
    // release asynchronous writers, the thread num should not be updated.
    let cur_writers_tids = get_async_writers_tids();
    assert_eq!(cur_writers_tids.len(), org_writers_tids.len());
    // After shrinking, all the left tids must be there before
    for tid in cur_writers_tids {
        assert!(org_writers_tids.contains(&tid));
    }
    // Request can be handled as usual
    cluster.must_put(b"k2", b"v2");
    must_get_equal(&cluster.get_engine(1), b"k2", b"v2");
}

#[test]
fn test_resize_async_ios_failed_1() {
    let mut cluster = new_node_cluster(0, 1);
    cluster.cfg.raft_store.store_io_pool_size = 2;
    cluster.pd_client.disable_default_operator();
    cluster.run();

    // Save current async-io tids before shrinking
    let org_writers_tids = get_async_writers_tids();
    assert_eq!(2, org_writers_tids.len());
    // Request can be handled as usual
    cluster.must_put(b"k1", b"v1");
    must_get_equal(&cluster.get_engine(1), b"k1", b"v1");

    // Update config, expand from async-mode(async-ios == 2) to
    // sync-mode(async-ios == 0).
    {
        let sim = cluster.sim.rl();
        let cfg_controller = sim.get_cfg_controller().unwrap();

        let change = {
            let mut change = HashMap::new();
            change.insert("raftstore.store-io-pool-size".to_owned(), "0".to_owned());
            change
        };

        assert!(cfg_controller.update(change).is_err());
        assert_eq!(
            cfg_controller.get_current().raft_store.store_io_pool_size,
            2
        );
    }
    // Save current async-io tids after scaling up, and compared with the
    // orginial one before scaling up, the thread num should be added up to TWO.
    let cur_writers_tids = get_async_writers_tids();
    assert_eq!(cur_writers_tids.len(), org_writers_tids.len());

    // Request can be handled as usual
    cluster.must_put(b"k2", b"v2");
    must_get_equal(&cluster.get_engine(1), b"k2", b"v2");
}

#[test]
fn test_resize_async_ios_failed_2() {
    let mut cluster = new_node_cluster(0, 1);
    cluster.cfg.raft_store.store_io_pool_size = 0;
    cluster.pd_client.disable_default_operator();
    let _ = cluster.run_conf_change();

    // Save current async-io tids before shrinking
    let org_writers_tids = get_async_writers_tids();
    assert_eq!(0, org_writers_tids.len());
    // Request can be handled as usual
    cluster.must_put(b"k1", b"v1");
    must_get_equal(&cluster.get_engine(1), b"k1", b"v1");

    // Update config, expand from sync-mode(async-ios == 0) to
    // async-mode(async-ios == 2).
    {
        let sim = cluster.sim.rl();
        let cfg_controller = sim.get_cfg_controller().unwrap();

        let change = {
            let mut change = HashMap::new();
            change.insert("raftstore.store-io-pool-size".to_owned(), "2".to_owned());
            change
        };

        assert!(cfg_controller.update(change).is_err());
        assert_eq!(
            cfg_controller.get_current().raft_store.store_io_pool_size,
            0
        );
    }
    // Save current async-io tids after scaling up, and compared with the
    // orginial one before scaling up, the thread num should be added up to TWO.
    let cur_writers_tids = get_async_writers_tids();
    assert_eq!(cur_writers_tids.len(), org_writers_tids.len());

    // Request can be handled as usual
    cluster.must_put(b"k2", b"v2");
    must_get_equal(&cluster.get_engine(1), b"k2", b"v2");
}

#[test]
fn test_adjust_hight_priority_background_threads() {
    use test_raftstore_v2::*;
    let mut cluster = new_node_cluster(0, 1);
    cluster.cfg.rocksdb.max_background_flushes = 2;
    // pause one flush thread
    fail::cfg("on_flush_completed", "1*pause").unwrap();
    cluster.run();

    cluster.must_put(b"k1", b"val");
    let registry = &cluster.engines[0].0;
    // set high priority background thread (flush thread) to 1 so that puase one
    // thread will make flush unable to proceed
    registry
        .set_high_priority_background_threads(1, true)
        .unwrap();

    let mut cache = registry.get(1).unwrap();
    let tablet = cache.latest().unwrap().clone();
    assert_eq!(tablet.get_value(b"zk1").unwrap().unwrap(), b"val");

    let tablet2 = tablet.clone();
    let h = std::thread::spawn(move || {
        // it will block at on_memtable_flush
        tablet2.flush_cf("default", true).unwrap();
    });

    cluster.must_put(b"k2", b"val");
    let (tx, rx) = sync_channel(1);
    let tx = Mutex::new(tx);
    let h2 = std::thread::spawn(move || {
        tablet.flush_cf("default", true).unwrap();
        tx.lock().unwrap().send(()).unwrap();
    });

    rx.recv_timeout(Duration::from_secs(2)).unwrap_err();

    let registry = &cluster.engines[0].0;
    registry
        .set_high_priority_background_threads(2, false)
        .unwrap();

    fail::remove("on_flush_completed");
    h.join().unwrap();
    h2.join().unwrap();
}<|MERGE_RESOLUTION|>--- conflicted
+++ resolved
@@ -69,59 +69,6 @@
 }
 
 #[test]
-<<<<<<< HEAD
-fn test_tmp() {
-    use test_raftstore_v2::*;
-    let mut cluster = new_node_cluster(0, 1);
-    cluster.cfg.rocksdb.max_background_flushes = 2;
-    // pause one flush thread
-    fail::cfg("on_flush_completed", "1*pause").unwrap();
-    cluster.run();
-
-    cluster.must_put(b"k1", b"val");
-    let registry = &cluster.engines[0].0;
-    // set high priority background thread (flush thread) to 1 so that puase one
-    // thread will make flush unable to proceed
-    registry
-        .tablet_factory()
-        .db_resources()
-        .set_high_priority_background_threads(1);
-
-    let mut cache = registry.get(1).unwrap();
-    let tablet = cache.latest().unwrap().clone();
-    assert_eq!(tablet.get_value(b"zk1").unwrap().unwrap(), b"val");
-
-    let tablet2 = tablet.clone();
-    let h = std::thread::spawn(move || {
-        tablet2.flush_cf("default", true).unwrap();
-        println!("flush done");
-    });
-
-    cluster.must_put(b"k2", b"val");
-    let (tx, rx) = sync_channel(1);
-    let tx = Mutex::new(tx);
-    let h2 = std::thread::spawn(move || {
-        tablet.flush_cf("default", true).unwrap();
-        println!("flush done 2");
-        tx.lock().unwrap().send(()).unwrap();
-    });
-
-    rx.recv_timeout(Duration::from_secs(2)).unwrap_err();
-
-    let registry = &cluster.engines[0].0;
-    registry
-        .tablet_factory()
-        .db_resources()
-        .set_high_priority_background_threads(2);
-
-    fail::remove("on_flush_completed");
-    h.join().unwrap();
-    h2.join().unwrap();
-}
-
-#[test]
-=======
->>>>>>> 1ee541b7
 fn test_increase_pool_v2() {
     use test_raftstore_v2::*;
 
@@ -181,10 +128,6 @@
     for tid in all_tids {
         if let Ok(stat) = thread::full_thread_stat(pid, tid) {
             for &prefix in &prefixs {
-<<<<<<< HEAD
-=======
-                println!("command {:?}", stat.command);
->>>>>>> 1ee541b7
                 if stat.command.starts_with(prefix) {
                     poller_tids.push(tid);
                 }
