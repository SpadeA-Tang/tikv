// Copyright 2020 TiKV Project Authors. Licensed under Apache-2.0.

//! Engines for use in the test suite, implementing both the KvEngine
//! and RaftEngine traits.
//!
//! These engines link to all other engines, providing concrete single storage
//! engine type to run tests against.
//!
//! This provides a simple way to integrate non-RocksDB engines into the
//! existing test suite without too much disruption.
//!
//! Engines presently supported by this crate are
//!
//! - RocksEngine from engine_rocks
//! - PanicEngine from engine_panic
//! - RaftLogEngine from raft_log_engine
//!
//! TiKV uses two different storage engine instances,
//! the "raft" engine, for storing consensus data,
//! and the "kv" engine, for storing user data.
//!
//! The types and constructors for these two engines are located in the `raft`
//! and `kv` modules respectively.
//!
//! The engine for each module is chosen at compile time with feature flags:
//!
//! - `--features test-engine-kv-rocksdb`
//! - `--features test-engine-kv-panic`
//! - `--features test-engine-raft-rocksdb`
//! - `--features test-engine-raft-panic`
//! - `--features test-engine-raft-raft-engine`
//!
//! By default, the `tikv` crate turns on `test-engine-kv-rocksdb`,
//! and `test-engine-raft-raft-engine`. This behavior can be disabled
//! with `--disable-default-features`.
//!
//! The `tikv` crate additionally provides some feature flags that
//! contral both the `kv` and `raft` engines at the same time:
//!
//! - `--features test-engines-rocksdb`
//! - `--features test-engines-panic`
//!
//! So, e.g., to run the test suite with the panic engine:
//!
//! ```
//! cargo test --all --disable-default-features --features=protobuf_codec,test-engines-panic
//! ```
//!
//! We'll probably revisit the engine-testing strategy in the future,
//! e.g. by using engine-parameterized tests instead.
//!
//! This create also contains a `ctor` module that contains constructor methods
//! appropriate for constructing storage engines of any type. It is intended
//! that this module is _the only_ module within TiKV that knows about concrete
//! storage engines, and that it be extracted into its own crate for use in
//! TiKV, once the full requirements are better understood.

/// Types and constructors for the "raft" engine
pub mod raft {
    #[cfg(feature = "test-engine-raft-panic")]
    pub use engine_panic::PanicEngine as RaftTestEngine;
    #[cfg(feature = "test-engine-raft-rocksdb")]
    pub use engine_rocks::RocksEngine as RaftTestEngine;
    use engine_traits::Result;
    #[cfg(feature = "test-engine-raft-raft-engine")]
    pub use raft_log_engine::RaftLogEngine as RaftTestEngine;

    use crate::ctor::{RaftDbOptions, RaftEngineConstructorExt};

    pub fn new_engine(path: &str, db_opt: Option<RaftDbOptions>) -> Result<RaftTestEngine> {
        RaftTestEngine::new_raft_engine(path, db_opt)
    }
}

/// Types and constructors for the "kv" engine
pub mod kv {
    use std::{
        path::{Path, PathBuf},
        sync::{Arc, Mutex},
    };

    use collections::HashMap;
    #[cfg(feature = "test-engine-kv-panic")]
    pub use engine_panic::{
        PanicEngine as KvTestEngine, PanicEngineIterator as KvTestEngineIterator,
        PanicSnapshot as KvTestSnapshot, PanicWriteBatch as KvTestWriteBatch,
    };
    #[cfg(feature = "test-engine-kv-rocksdb")]
    pub use engine_rocks::{
        RocksEngine as KvTestEngine, RocksEngineIterator as KvTestEngineIterator,
        RocksSnapshot as KvTestSnapshot, RocksWriteBatchVec as KvTestWriteBatch,
    };
    use engine_traits::{
        CfOptions, CfOptionsExt, Result, TabletAccessor, TabletFactory, CF_DEFAULT,
    };
    use tikv_util::box_err;

    use crate::ctor::{CfOptions as KvTestCfOptions, DbOptions, KvEngineConstructorExt};

    pub fn new_engine(path: &str, cfs: &[&str]) -> Result<KvTestEngine> {
        KvTestEngine::new_kv_engine(path, cfs)
    }

    pub fn new_engine_opt(
        path: &str,
        db_opt: DbOptions,
        cfs_opts: Vec<(&str, KvTestCfOptions)>,
    ) -> Result<KvTestEngine> {
        KvTestEngine::new_kv_engine_opt(path, db_opt, cfs_opts)
    }

    const TOMBSTONE_MARK: &str = "TOMBSTONE_TABLET";

    #[derive(Clone)]
    pub struct TestTabletFactory {
        root_path: String,
<<<<<<< HEAD
        db_opt: Option<DBOptions>,
        cfs: Vec<String>,
        opts: Option<Vec<CFOptions>>,
        root_db: Arc<Mutex<Option<KvTestEngine>>>,
=======
        db_opt: DbOptions,
        cf_opts: Vec<(&'static str, KvTestCfOptions)>,
        registry: Arc<Mutex<HashMap<(u64, u64), KvTestEngine>>>,
>>>>>>> 84654c87
    }

    impl TestTabletFactory {
        pub fn new(
            root_path: &str,
            db_opt: DbOptions,
            cf_opts: Vec<(&'static str, KvTestCfOptions)>,
        ) -> Self {
            Self {
                root_path: root_path.to_string(),
                db_opt,
<<<<<<< HEAD
                cfs: cfs.iter().map(|s| s.to_string()).collect(),
                opts,
                root_db: Arc::new(Mutex::default()),
            }
        }

        fn create_tablet(&self, tablet_path: &Path) -> Result<KvTestEngine> {
            let mut cfs = vec![];
            self.cfs.iter().for_each(|s| cfs.push(s.as_str()));
            let kv_engine = KvTestEngine::new_kv_engine(
                tablet_path.to_str().unwrap(),
                self.db_opt.clone(),
                cfs.as_slice(),
                self.opts.clone(),
            )?;
            Ok(kv_engine)
        }
    }

    impl TabletFactory<KvTestEngine> for TestTabletFactory {
        fn create_shared_db(&self) -> Result<KvTestEngine> {
            let tablet_path = self.tablet_path(0, 0);
            let tablet = self.create_tablet(&tablet_path)?;
            let mut root_db = self.root_db.lock().unwrap();
            root_db.replace(tablet.clone());
            Ok(tablet)
        }

        fn create_tablet(&self, _id: u64, _suffix: u64) -> Result<KvTestEngine> {
            if let Ok(db) = self.root_db.lock() {
                let cp = db.as_ref().unwrap().clone();
                return Ok(cp);
            }
            self.create_shared_db()
        }

        fn open_tablet_cache(&self, _id: u64, _suffix: u64) -> Option<KvTestEngine> {
            if let Ok(engine) = self.open_tablet_raw(&self.tablet_path(0, 0), false) {
                return Some(engine);
            }
            None
        }

        fn open_tablet_cache_any(&self, _id: u64) -> Option<KvTestEngine> {
            self.open_tablet_cache(0, 0)
        }

        fn open_tablet_cache_latest(&self, _id: u64) -> Option<KvTestEngine> {
            self.open_tablet_cache(0, 0)
        }

        fn open_tablet_raw(&self, _path: &Path, _readonly: bool) -> Result<KvTestEngine> {
            TabletFactory::create_tablet(self, 0, 0)
        }

        fn exists_raw(&self, _path: &Path) -> bool {
            false
        }

        #[inline]
        fn tablet_path(&self, id: u64, suffix: u64) -> PathBuf {
            Path::new(&self.root_path).join(format!("tablets/{}_{}", id, suffix))
        }

        #[inline]
        fn tablets_path(&self) -> PathBuf {
            Path::new(&self.root_path).join("tablets")
        }

        #[inline]
        fn destroy_tablet(&self, _id: u64, _suffix: u64) -> engine_traits::Result<()> {
            Ok(())
        }

        fn set_shared_block_cache_capacity(&self, capacity: u64) -> Result<()> {
            if let Ok(db) = self.root_db.lock() {
                let opt = db.as_ref().unwrap().get_options_cf(CF_DEFAULT).unwrap(); // FIXME unwrap
                opt.set_block_cache_capacity(capacity)?;
            }
            Ok(())
        }
    }

    impl TabletAccessor<KvTestEngine> for TestTabletFactory {
        fn for_each_opened_tablet(&self, f: &mut dyn FnMut(u64, u64, &KvTestEngine)) {
            if let Ok(db) = self.root_db.lock() {
                let db = db.as_ref().unwrap();
                f(0, 0, db);
            }
        }

        fn is_single_engine(&self) -> bool {
            true
        }
    }

    #[derive(Clone)]
    pub struct TestTabletFactoryV2 {
        inner: TestTabletFactory,
        registry: Arc<Mutex<HashMap<(u64, u64), KvTestEngine>>>,
        // registry_latest stores tablet with the latest prefix for each region
        pub registry_latest: Arc<Mutex<HashMap<u64, (u64, KvTestEngine)>>>,
    }

    impl TestTabletFactoryV2 {
        pub fn new(
            root_path: &str,
            db_opt: Option<DBOptions>,
            cfs: &[&str],
            opts: Option<Vec<CFOptions>>,
        ) -> Self {
            Self {
                inner: TestTabletFactory::new(root_path, db_opt, cfs, opts),
=======
                cf_opts,
>>>>>>> 84654c87
                registry: Arc::new(Mutex::new(HashMap::default())),
                registry_latest: Arc::new(Mutex::new(HashMap::default())),
            }
        }
    }

    // Extract tablet id and tablet suffix from the path.
    fn get_id_and_suffix_from_path(path: &Path) -> (u64, u64) {
        let (mut tablet_id, mut tablet_suffix) = (0, 1);
        if let Some(s) = path.file_name().map(|s| s.to_string_lossy()) {
            let mut split = s.split('_');
            tablet_id = split.next().and_then(|s| s.parse().ok()).unwrap_or(0);
            tablet_suffix = split.next().and_then(|s| s.parse().ok()).unwrap_or(1);
        }
        (tablet_id, tablet_suffix)
    }

    impl TabletFactory<KvTestEngine> for TestTabletFactoryV2 {
        fn create_tablet(&self, id: u64, suffix: u64) -> Result<KvTestEngine> {
            let mut reg = self.registry.lock().unwrap();
            let mut reg_latest = self.registry_latest.lock().unwrap();
            if let Some(db) = reg.get(&(id, suffix)) {
                return Err(box_err!(
                    "region {} {} already exists",
                    id,
                    db.as_inner().path()
                ));
            }
            let tablet_path = self.tablet_path(id, suffix);
<<<<<<< HEAD
            let kv_engine = self.inner.create_tablet(&tablet_path)?;
=======
            let tablet_path = tablet_path.to_str().unwrap();
            let kv_engine = KvTestEngine::new_kv_engine_opt(
                tablet_path,
                self.db_opt.clone(),
                self.cf_opts.clone(),
            )?;
>>>>>>> 84654c87
            reg.insert((id, suffix), kv_engine.clone());

            if let Some((old_suffix, _)) = reg_latest.get(&id) {
                if *old_suffix < suffix {
                    reg_latest.insert(id, (suffix, kv_engine.clone()));
                }
            } else {
                reg_latest.insert(id, (suffix, kv_engine.clone()));
            }

            Ok(kv_engine)
        }

        fn open_tablet(&self, id: u64, suffix: u64) -> Result<KvTestEngine> {
            let mut reg = self.registry.lock().unwrap();
            let mut reg_latest = self.registry_latest.lock().unwrap();
            if let Some(db) = reg.get(&(id, suffix)) {
                return Ok(db.clone());
            }

            let db_path = self.tablet_path(id, suffix);
            let db = self.open_tablet_raw(db_path.as_path(), false)?;
            reg.insert((id, suffix), db.clone());
            reg_latest.insert(id, (suffix, db.clone()));
            Ok(db)
        }

        fn open_tablet_cache(&self, id: u64, suffix: u64) -> Option<KvTestEngine> {
            let reg = self.registry.lock().unwrap();
            if let Some(db) = reg.get(&(id, suffix)) {
                return Some(db.clone());
            }
            None
        }

        fn open_tablet_cache_any(&self, id: u64) -> Option<KvTestEngine> {
            let reg = self.registry.lock().unwrap();
            if let Some(k) = reg.keys().find(|k| k.0 == id) {
                return Some(reg.get(k).unwrap().clone());
            }
            None
        }

        fn open_tablet_cache_latest(&self, id: u64) -> Option<KvTestEngine> {
            let reg_latest = self.registry_latest.lock().unwrap();
            if let Some((_, tablet)) = reg_latest.get(&id) {
                return Some(tablet.clone());
            }
            None
        }

        fn open_tablet_raw(&self, path: &Path, _readonly: bool) -> Result<KvTestEngine> {
            if !KvTestEngine::exists(path.to_str().unwrap_or_default()) {
                return Err(box_err!(
                    "path {} does not have db",
                    path.to_str().unwrap_or_default()
                ));
            }
            let (tablet_id, tablet_suffix) = get_id_and_suffix_from_path(path);
            self.create_tablet(tablet_id, tablet_suffix)
        }

        #[inline]
        fn create_shared_db(&self) -> Result<KvTestEngine> {
            self.create_tablet(0, 0)
        }

        #[inline]
        fn exists_raw(&self, path: &Path) -> bool {
            KvTestEngine::exists(path.to_str().unwrap_or_default())
        }

        #[inline]
        fn tablets_path(&self) -> PathBuf {
            Path::new(&self.inner.root_path).join("tablets")
        }

        #[inline]
        fn tablet_path(&self, id: u64, suffix: u64) -> PathBuf {
            Path::new(&self.inner.root_path).join(format!("tablets/{}_{}", id, suffix))
        }

        #[inline]
        fn mark_tombstone(&self, region_id: u64, suffix: u64) {
            let path = self.tablet_path(region_id, suffix).join(TOMBSTONE_MARK);
            std::fs::File::create(&path).unwrap();
            self.registry.lock().unwrap().remove(&(region_id, suffix));
        }

        #[inline]
        fn is_tombstoned(&self, region_id: u64, suffix: u64) -> bool {
            self.tablet_path(region_id, suffix)
                .join(TOMBSTONE_MARK)
                .exists()
        }

        #[inline]
        fn destroy_tablet(&self, id: u64, suffix: u64) -> engine_traits::Result<()> {
            let path = self.tablet_path(id, suffix);
            self.registry.lock().unwrap().remove(&(id, suffix));

            let mut reg_latest = self.registry_latest.lock().unwrap();
            if let Some((latest_suffix, _)) = reg_latest.get(&id) {
                if *latest_suffix == suffix {
                    reg_latest.remove(&id);
                }
            }

            let _ = std::fs::remove_dir_all(path);
            Ok(())
        }

        #[inline]
        fn load_tablet(&self, path: &Path, id: u64, suffix: u64) -> Result<KvTestEngine> {
            {
                let reg = self.registry.lock().unwrap();
                if let Some(db) = reg.get(&(id, suffix)) {
                    return Err(box_err!(
                        "region {} {} already exists",
                        id,
                        db.as_inner().path()
                    ));
                }
            }

            let db_path = self.tablet_path(id, suffix);
            std::fs::rename(path, &db_path)?;
            let new_engine = self.open_tablet_raw(db_path.as_path(), false);
            if new_engine.is_ok() {
                let (old_id, old_suffix) = get_id_and_suffix_from_path(path);
                self.registry.lock().unwrap().remove(&(old_id, old_suffix));
            }
            new_engine
        }

        fn set_shared_block_cache_capacity(&self, capacity: u64) -> Result<()> {
            let reg = self.registry.lock().unwrap();
            // pick up any tablet and set the shared block cache capacity
            if let Some(((_id, _suffix), tablet)) = (*reg).iter().next() {
                let opt = tablet.get_options_cf(CF_DEFAULT).unwrap(); // FIXME unwrap
                opt.set_block_cache_capacity(capacity)?;
            }
            Ok(())
        }
    }

    impl TabletAccessor<KvTestEngine> for TestTabletFactoryV2 {
        #[inline]
        fn for_each_opened_tablet(&self, f: &mut dyn FnMut(u64, u64, &KvTestEngine)) {
            let reg = self.registry.lock().unwrap();
            for ((id, suffix), tablet) in &*reg {
                f(*id, *suffix, tablet)
            }
        }

        // it have multi tablets.
        fn is_single_engine(&self) -> bool {
            false
        }
    }
}

/// Create a storage engine with a concrete type. This should ultimately be the
/// only module within TiKV that needs to know about concrete engines. Other
/// code only uses the `engine_traits` abstractions.
///
/// At the moment this has a lot of open-coding of engine-specific
/// initialization, but in the future more constructor abstractions should be
/// pushed down into engine_traits.
///
/// This module itself is intended to be extracted from this crate into its own
/// crate, once the requirements for engine construction are better understood.
pub mod ctor {
    use std::sync::Arc;

    use encryption::DataKeyManager;
    use engine_traits::Result;
    use file_system::IoRateLimiter;

    /// Kv engine construction
    ///
    /// For simplicity, all engine constructors are expected to configure every
    /// engine such that all of TiKV and its tests work correctly, for the
    /// constructed column families.
    ///
    /// Specifically, this means that RocksDB constructors should set up
    /// all properties collectors, always.
    pub trait KvEngineConstructorExt: Sized {
        /// Create a new kv engine with either:
        ///
        /// - The column families specified as `cfs`, with default options, or
        /// - The column families specified as `opts`, with options.
        ///
        /// Note that if `opts` is not `None` then the `cfs` argument is
        /// completely ignored.
        ///
        /// The engine stores its data in the `path` directory.
        /// If that directory does not exist, then it is created.
        fn new_kv_engine(path: &str, cfs: &[&str]) -> Result<Self>;

        /// Create a new engine with specified column families and options
        ///
        /// The engine stores its data in the `path` directory.
        /// If that directory does not exist, then it is created.
        fn new_kv_engine_opt(
            path: &str,
            db_opt: DbOptions,
            cf_opts: Vec<(&str, CfOptions)>,
        ) -> Result<Self>;
    }

    /// Raft engine construction
    pub trait RaftEngineConstructorExt: Sized {
        /// Create a new raft engine.
        fn new_raft_engine(path: &str, db_opt: Option<RaftDbOptions>) -> Result<Self>;
    }

    #[derive(Clone, Default)]
    pub struct DbOptions {
        key_manager: Option<Arc<DataKeyManager>>,
        rate_limiter: Option<Arc<IoRateLimiter>>,
        enable_multi_batch_write: bool,
    }

    impl DbOptions {
        pub fn set_key_manager(&mut self, key_manager: Option<Arc<DataKeyManager>>) {
            self.key_manager = key_manager;
        }

        pub fn set_rate_limiter(&mut self, rate_limiter: Option<Arc<IoRateLimiter>>) {
            self.rate_limiter = rate_limiter;
        }

        pub fn set_enable_multi_batch_write(&mut self, enable: bool) {
            self.enable_multi_batch_write = enable;
        }
    }

    pub type RaftDbOptions = DbOptions;

    /// Properties for a single column family
    ///
    /// All engines must emulate column families, but at present it is not clear
    /// how non-RocksDB engines should deal with the wide variety of options for
    /// column families.
    ///
    /// At present this very closely mirrors the column family options
    /// for RocksDB, with the exception that it provides no capacity for
    /// installing table property collectors, which have little hope of being
    /// emulated on arbitrary engines.
    ///
    /// Instead, the RocksDB constructors need to always install the table
    /// property collectors that TiKV needs, and other engines need to
    /// accomplish the same high-level ends those table properties are used for
    /// by their own means.
    ///
    /// At present, they should probably emulate, reinterpret, or ignore them as
    /// suitable to get tikv functioning.
    ///
    /// In the future TiKV will probably have engine-specific configuration
    /// options.
    #[derive(Clone)]
    pub struct CfOptions {
        disable_auto_compactions: bool,
        level_zero_file_num_compaction_trigger: Option<i32>,
        level_zero_slowdown_writes_trigger: Option<i32>,
        /// On RocksDB, turns off the range properties collector. Only used in
        /// tests. Unclear how other engines should deal with this.
        no_range_properties: bool,
        /// On RocksDB, turns off the table properties collector. Only used in
        /// tests. Unclear how other engines should deal with this.
        no_table_properties: bool,
    }

    impl CfOptions {
        pub fn new() -> CfOptions {
            CfOptions {
                disable_auto_compactions: false,
                level_zero_file_num_compaction_trigger: None,
                level_zero_slowdown_writes_trigger: None,
                no_range_properties: false,
                no_table_properties: false,
            }
        }

        pub fn set_disable_auto_compactions(&mut self, v: bool) {
            self.disable_auto_compactions = v;
        }

        pub fn get_disable_auto_compactions(&self) -> bool {
            self.disable_auto_compactions
        }

        pub fn set_level_zero_file_num_compaction_trigger(&mut self, n: i32) {
            self.level_zero_file_num_compaction_trigger = Some(n);
        }

        pub fn get_level_zero_file_num_compaction_trigger(&self) -> Option<i32> {
            self.level_zero_file_num_compaction_trigger
        }

        pub fn set_level_zero_slowdown_writes_trigger(&mut self, n: i32) {
            self.level_zero_slowdown_writes_trigger = Some(n);
        }

        pub fn get_level_zero_slowdown_writes_trigger(&self) -> Option<i32> {
            self.level_zero_slowdown_writes_trigger
        }

        pub fn set_no_range_properties(&mut self, v: bool) {
            self.no_range_properties = v;
        }

        pub fn get_no_range_properties(&self) -> bool {
            self.no_range_properties
        }

        pub fn set_no_table_properties(&mut self, v: bool) {
            self.no_table_properties = v;
        }

        pub fn get_no_table_properties(&self) -> bool {
            self.no_table_properties
        }
    }

    impl Default for CfOptions {
        fn default() -> Self {
            Self::new()
        }
    }

    mod panic {
        use engine_panic::PanicEngine;
        use engine_traits::Result;

        use super::{CfOptions, DbOptions, KvEngineConstructorExt, RaftEngineConstructorExt};

        impl KvEngineConstructorExt for engine_panic::PanicEngine {
            fn new_kv_engine(_path: &str, _cfs: &[&str]) -> Result<Self> {
                Ok(PanicEngine)
            }

            fn new_kv_engine_opt(
                _path: &str,
                _db_opt: DbOptions,
                _cfs_opts: Vec<(&str, CfOptions)>,
            ) -> Result<Self> {
                Ok(PanicEngine)
            }
        }

        impl RaftEngineConstructorExt for engine_panic::PanicEngine {
            fn new_raft_engine(_path: &str, _db_opt: Option<DbOptions>) -> Result<Self> {
                Ok(PanicEngine)
            }
        }
    }

    mod rocks {
        use engine_rocks::{
            get_env,
            properties::{MvccPropertiesCollectorFactory, RangePropertiesCollectorFactory},
            util::new_engine_opt as rocks_new_engine_opt,
            RocksCfOptions, RocksDbOptions,
        };
        use engine_traits::{CfOptions as _, Result, CF_DEFAULT};

        use super::{
            CfOptions, DbOptions, KvEngineConstructorExt, RaftDbOptions, RaftEngineConstructorExt,
        };

        impl KvEngineConstructorExt for engine_rocks::RocksEngine {
            // FIXME this is duplicating behavior from engine_rocks::util in order to
            // call set_standard_cf_opts.
            fn new_kv_engine(path: &str, cfs: &[&str]) -> Result<Self> {
                let rocks_db_opt = RocksDbOptions::default();
                let default_cf_opt = CfOptions::new();
                let rocks_cfs_opts = cfs
                    .iter()
                    .map(|cf_name| (*cf_name, get_rocks_cf_opts(&default_cf_opt)))
                    .collect();
                rocks_new_engine_opt(path, rocks_db_opt, rocks_cfs_opts)
            }

            fn new_kv_engine_opt(
                path: &str,
                db_opt: DbOptions,
                cfs_opts: Vec<(&str, CfOptions)>,
            ) -> Result<Self> {
                let rocks_db_opts = get_rocks_db_opts(db_opt)?;
                let rocks_cfs_opts = cfs_opts
                    .iter()
                    .map(|(name, opt)| (*name, get_rocks_cf_opts(opt)))
                    .collect();
                rocks_new_engine_opt(path, rocks_db_opts, rocks_cfs_opts)
            }
        }

        impl RaftEngineConstructorExt for engine_rocks::RocksEngine {
            fn new_raft_engine(path: &str, db_opt: Option<RaftDbOptions>) -> Result<Self> {
                let rocks_db_opts = match db_opt {
                    Some(db_opt) => get_rocks_db_opts(db_opt)?,
                    None => RocksDbOptions::default(),
                };
                let rocks_cf_opts = get_rocks_cf_opts(&CfOptions::new());
                let default_cfs_opts = vec![(CF_DEFAULT, rocks_cf_opts)];
                rocks_new_engine_opt(path, rocks_db_opts, default_cfs_opts)
            }
        }

        fn get_rocks_cf_opts(cf_opts: &CfOptions) -> RocksCfOptions {
            let mut rocks_cf_opts = RocksCfOptions::new();
            if !cf_opts.get_no_range_properties() {
                rocks_cf_opts.add_table_properties_collector_factory(
                    "tikv.range-properties-collector",
                    RangePropertiesCollectorFactory::default(),
                );
            }
            if !cf_opts.get_no_table_properties() {
                rocks_cf_opts.add_table_properties_collector_factory(
                    "tikv.mvcc-properties-collector",
                    MvccPropertiesCollectorFactory::default(),
                );
            }

            if let Some(trigger) = cf_opts.get_level_zero_file_num_compaction_trigger() {
                rocks_cf_opts.set_level_zero_file_num_compaction_trigger(trigger);
            }
            if let Some(trigger) = cf_opts.get_level_zero_slowdown_writes_trigger() {
                rocks_cf_opts.set_level_zero_slowdown_writes_trigger(trigger);
            }
            if cf_opts.get_disable_auto_compactions() {
                rocks_cf_opts.set_disable_auto_compactions(true);
            }
            rocks_cf_opts
        }

        fn get_rocks_db_opts(db_opts: DbOptions) -> Result<RocksDbOptions> {
            let mut rocks_db_opts = RocksDbOptions::default();
            let env = get_env(db_opts.key_manager.clone(), db_opts.rate_limiter)?;
            rocks_db_opts.set_env(env);
            if db_opts.enable_multi_batch_write {
                rocks_db_opts.enable_unordered_write(false);
                rocks_db_opts.enable_pipelined_write(false);
                rocks_db_opts.enable_multi_batch_write(true);
            }
            Ok(rocks_db_opts)
        }
    }

    mod raft_engine {
        use engine_traits::Result;
        use raft_log_engine::{RaftEngineConfig, RaftLogEngine};

        use super::{RaftDbOptions, RaftEngineConstructorExt};

        impl RaftEngineConstructorExt for raft_log_engine::RaftLogEngine {
            fn new_raft_engine(path: &str, db_opts: Option<RaftDbOptions>) -> Result<Self> {
                let mut config = RaftEngineConfig::default();
                config.dir = path.to_owned();
                RaftLogEngine::new(
                    config,
                    db_opts.as_ref().and_then(|opts| opts.key_manager.clone()),
                    db_opts.and_then(|opts| opts.rate_limiter),
                )
            }
        }
    }
}

/// Create a new set of engines in a temporary directory
///
/// This is little-used and probably shouldn't exist.
pub fn new_temp_engine(
    path: &tempfile::TempDir,
) -> engine_traits::Engines<crate::kv::KvTestEngine, crate::raft::RaftTestEngine> {
    let raft_path = path.path().join(std::path::Path::new("raft"));
    engine_traits::Engines::new(
        crate::kv::new_engine(path.path().to_str().unwrap(), engine_traits::ALL_CFS).unwrap(),
        crate::raft::new_engine(raft_path.to_str().unwrap(), None).unwrap(),
    )
}<|MERGE_RESOLUTION|>--- conflicted
+++ resolved
@@ -114,16 +114,9 @@
     #[derive(Clone)]
     pub struct TestTabletFactory {
         root_path: String,
-<<<<<<< HEAD
-        db_opt: Option<DBOptions>,
-        cfs: Vec<String>,
-        opts: Option<Vec<CFOptions>>,
-        root_db: Arc<Mutex<Option<KvTestEngine>>>,
-=======
         db_opt: DbOptions,
         cf_opts: Vec<(&'static str, KvTestCfOptions)>,
-        registry: Arc<Mutex<HashMap<(u64, u64), KvTestEngine>>>,
->>>>>>> 84654c87
+        root_db: Arc<Mutex<Option<KvTestEngine>>>,
     }
 
     impl TestTabletFactory {
@@ -135,21 +128,16 @@
             Self {
                 root_path: root_path.to_string(),
                 db_opt,
-<<<<<<< HEAD
-                cfs: cfs.iter().map(|s| s.to_string()).collect(),
-                opts,
+                cf_opts,
                 root_db: Arc::new(Mutex::default()),
             }
         }
 
         fn create_tablet(&self, tablet_path: &Path) -> Result<KvTestEngine> {
-            let mut cfs = vec![];
-            self.cfs.iter().for_each(|s| cfs.push(s.as_str()));
-            let kv_engine = KvTestEngine::new_kv_engine(
+            let kv_engine = KvTestEngine::new_kv_engine_opt(
                 tablet_path.to_str().unwrap(),
                 self.db_opt.clone(),
-                cfs.as_slice(),
-                self.opts.clone(),
+                self.cf_opts.clone(),
             )?;
             Ok(kv_engine)
         }
@@ -243,15 +231,11 @@
     impl TestTabletFactoryV2 {
         pub fn new(
             root_path: &str,
-            db_opt: Option<DBOptions>,
-            cfs: &[&str],
-            opts: Option<Vec<CFOptions>>,
+            db_opt: DbOptions,
+            cf_opts: Vec<(&'static str, KvTestCfOptions)>,
         ) -> Self {
             Self {
-                inner: TestTabletFactory::new(root_path, db_opt, cfs, opts),
-=======
-                cf_opts,
->>>>>>> 84654c87
+                inner: TestTabletFactory::new(root_path, db_opt, cf_opts),
                 registry: Arc::new(Mutex::new(HashMap::default())),
                 registry_latest: Arc::new(Mutex::new(HashMap::default())),
             }
@@ -281,16 +265,7 @@
                 ));
             }
             let tablet_path = self.tablet_path(id, suffix);
-<<<<<<< HEAD
             let kv_engine = self.inner.create_tablet(&tablet_path)?;
-=======
-            let tablet_path = tablet_path.to_str().unwrap();
-            let kv_engine = KvTestEngine::new_kv_engine_opt(
-                tablet_path,
-                self.db_opt.clone(),
-                self.cf_opts.clone(),
-            )?;
->>>>>>> 84654c87
             reg.insert((id, suffix), kv_engine.clone());
 
             if let Some((old_suffix, _)) = reg_latest.get(&id) {
