// Copyright 2020 TiKV Project Authors. Licensed under Apache-2.0.

//! Engines for use in the test suite, implementing both the KvEngine
//! and RaftEngine traits.
//!
//! These engines link to all other engines, providing concrete single storage
//! engine type to run tests against.
//!
//! This provides a simple way to integrate non-RocksDB engines into the
//! existing test suite without too much disruption.
//!
//! Engines presently supported by this crate are
//!
//! - RocksEngine from engine_rocks
//! - PanicEngine from engine_panic
//! - RaftLogEngine from raft_log_engine
//!
//! TiKV uses two different storage engine instances,
//! the "raft" engine, for storing consensus data,
//! and the "kv" engine, for storing user data.
//!
//! The types and constructors for these two engines are located in the `raft`
//! and `kv` modules respectively.
//!
//! The engine for each module is chosen at compile time with feature flags:
//!
//! - `--features test-engine-kv-rocksdb`
//! - `--features test-engine-kv-panic`
//! - `--features test-engine-raft-rocksdb`
//! - `--features test-engine-raft-panic`
//! - `--features test-engine-raft-raft-engine`
//!
//! By default, the `tikv` crate turns on `test-engine-kv-rocksdb`,
//! and `test-engine-raft-raft-engine`. This behavior can be disabled
//! with `--disable-default-features`.
//!
//! The `tikv` crate additionally provides some feature flags that
//! contral both the `kv` and `raft` engines at the same time:
//!
//! - `--features test-engines-rocksdb`
//! - `--features test-engines-panic`
//!
//! So, e.g., to run the test suite with the panic engine:
//!
//! ```
//! cargo test --all --disable-default-features --features=protobuf_codec,test-engines-panic
//! ```
//!
//! We'll probably revisit the engine-testing strategy in the future,
//! e.g. by using engine-parameterized tests instead.
//!
//! This create also contains a `ctor` module that contains constructor methods
//! appropriate for constructing storage engines of any type. It is intended
//! that this module is _the only_ module within TiKV that knows about concrete
//! storage engines, and that it be extracted into its own crate for use in
//! TiKV, once the full requirements are better understood.

/// Types and constructors for the "raft" engine
pub mod raft {
    #[cfg(feature = "test-engine-raft-panic")]
    pub use engine_panic::PanicEngine as RaftTestEngine;
    #[cfg(feature = "test-engine-raft-rocksdb")]
    pub use engine_rocks::RocksEngine as RaftTestEngine;
    use engine_traits::Result;
    #[cfg(feature = "test-engine-raft-raft-engine")]
    pub use raft_log_engine::RaftLogEngine as RaftTestEngine;

    use crate::ctor::{RaftDbOptions, RaftEngineConstructorExt};

    pub fn new_engine(path: &str, db_opt: Option<RaftDbOptions>) -> Result<RaftTestEngine> {
        RaftTestEngine::new_raft_engine(path, db_opt)
    }
}

/// Types and constructors for the "kv" engine
pub mod kv {
    use std::{
        path::{Path, PathBuf},
        sync::{Arc, Mutex},
    };

    use collections::HashMap;
    #[cfg(feature = "test-engine-kv-panic")]
    pub use engine_panic::{
        PanicEngine as KvTestEngine, PanicEngineIterator as KvTestEngineIterator,
        PanicSnapshot as KvTestSnapshot, PanicWriteBatch as KvTestWriteBatch,
    };
    #[cfg(feature = "test-engine-kv-rocksdb")]
    pub use engine_rocks::{
        RocksEngine as KvTestEngine, RocksEngineIterator as KvTestEngineIterator,
        RocksSnapshot as KvTestSnapshot, RocksWriteBatchVec as KvTestWriteBatch,
    };
    use engine_traits::{
        CfOptions, CfOptionsExt, MiscExt, OpenOptions, Result, TabletAccessor, TabletFactory,
        CF_DEFAULT,
    };
    use tikv_util::box_err;

    use crate::ctor::{CfOptions as KvTestCfOptions, DbOptions, KvEngineConstructorExt};

    pub fn new_engine(path: &str, cfs: &[&str]) -> Result<KvTestEngine> {
        KvTestEngine::new_kv_engine(path, cfs)
    }

    pub fn new_engine_opt(
        path: &str,
        db_opt: DbOptions,
        cfs_opts: Vec<(&str, KvTestCfOptions)>,
    ) -> Result<KvTestEngine> {
        KvTestEngine::new_kv_engine_opt(path, db_opt, cfs_opts)
    }

    const TOMBSTONE_MARK: &str = "TOMBSTONE_TABLET";

    #[derive(Clone)]
    pub struct TestTabletFactory {
        root_path: PathBuf,
        db_opt: DbOptions,
        cf_opts: Vec<(&'static str, KvTestCfOptions)>,
        root_db: Arc<Mutex<Option<KvTestEngine>>>,
    }

    impl TestTabletFactory {
        pub fn new(
            root_path: &Path,
            db_opt: DbOptions,
            cf_opts: Vec<(&'static str, KvTestCfOptions)>,
        ) -> Self {
            Self {
                root_path: root_path.to_path_buf(),
                db_opt,
                cf_opts,
                root_db: Arc::new(Mutex::default()),
            }
        }

        fn create_tablet(&self, tablet_path: &Path) -> Result<KvTestEngine> {
            KvTestEngine::new_kv_engine_opt(
                tablet_path.to_str().unwrap(),
                self.db_opt.clone(),
                self.cf_opts.clone(),
            )
        }
    }

    impl TabletFactory<KvTestEngine> for TestTabletFactory {
        fn create_shared_db(&self) -> Result<KvTestEngine> {
            let tablet_path = self.tablet_path(0, 0);
            let tablet = self.create_tablet(&tablet_path)?;
            let mut root_db = self.root_db.lock().unwrap();
            root_db.replace(tablet.clone());
            Ok(tablet)
        }

        /// See the comment above the same name method in KvEngineFactory
        fn open_tablet(
            &self,
            _id: u64,
            _suffix: Option<u64>,
            options: OpenOptions,
        ) -> Result<KvTestEngine> {
            if let Some(db) = self.root_db.lock().unwrap().as_ref() {
                if options.create_new() {
                    return Err(box_err!("root tablet {} already exists", db.path()));
                }
                return Ok(db.clone());
            }
            // No need for mutex protection here since root_db creation only occurs at
            // tikv bootstrap time when there is no racing issue.
            if options.create_new() || options.create() {
                return self.create_shared_db();
            }

            Err(box_err!("root tablet has not been initialized"))
        }

        fn open_tablet_raw(
            &self,
            _path: &Path,
            _id: u64,
            _suffix: u64,
            _options: OpenOptions,
        ) -> Result<KvTestEngine> {
            self.create_shared_db()
        }

        fn exists_raw(&self, _path: &Path) -> bool {
            false
        }

        #[inline]
        fn tablet_path_with_prefix(&self, _prefix: &str, _id: u64, _suffix: u64) -> PathBuf {
            self.root_path.join("db")
        }

        #[inline]
        fn tablets_path(&self) -> PathBuf {
            Path::new(&self.root_path).join("tablets")
        }

        #[inline]
        fn destroy_tablet(&self, _id: u64, _suffix: u64) -> engine_traits::Result<()> {
            Ok(())
        }

        fn set_shared_block_cache_capacity(&self, capacity: u64) -> Result<()> {
            let db = self.root_db.lock().unwrap();
            let opt = db.as_ref().unwrap().get_options_cf(CF_DEFAULT).unwrap(); // FIXME unwrap
            opt.set_block_cache_capacity(capacity)?;
            Ok(())
        }
    }

    impl TabletAccessor<KvTestEngine> for TestTabletFactory {
        fn for_each_opened_tablet(&self, f: &mut dyn FnMut(u64, u64, &KvTestEngine)) {
            let db = self.root_db.lock().unwrap();
            let db = db.as_ref().unwrap();
            f(0, 0, db);
        }

        fn is_single_engine(&self) -> bool {
            true
        }
    }

    #[derive(Clone)]
    pub struct TestTabletFactoryV2 {
        inner: TestTabletFactory,
        // region_id -> (tablet, tablet_suffix)
        registry: Arc<Mutex<HashMap<u64, (KvTestEngine, u64)>>>,
    }

    impl TestTabletFactoryV2 {
        pub fn new(
            root_path: &Path,
            db_opt: DbOptions,
            cf_opts: Vec<(&'static str, KvTestCfOptions)>,
        ) -> Self {
            Self {
                inner: TestTabletFactory::new(root_path, db_opt, cf_opts),
                registry: Arc::default(),
            }
        }
    }

    impl TabletFactory<KvTestEngine> for TestTabletFactoryV2 {
        /// See the comment above the same name method in KvEngineFactoryV2
        fn open_tablet(
            &self,
            id: u64,
            suffix: Option<u64>,
            mut options: OpenOptions,
        ) -> Result<KvTestEngine> {
            if options.create_new() && suffix.is_none() {
                return Err(box_err!(
                    "suffix should be provided when creating new tablet"
                ));
            }

            if options.create_new() || options.create() {
                options = options.set_cache_only(false);
            }

            let mut reg = self.registry.lock().unwrap();
            if let Some(suffix) = suffix {
                if let Some((cached_tablet, cached_suffix)) = reg.get(&id) && *cached_suffix == suffix {
                    // Target tablet exist in the cache
                    if options.create_new() {
                        return Err(box_err!("region {} {} already exists", id, cached_tablet.path()));
                    }
                    return Ok(cached_tablet.clone());
                } else if !options.cache_only() {
                    let tablet_path = self.tablet_path(id, suffix);
                    let tablet = self.open_tablet_raw(&tablet_path, id, suffix, options.clone())?;
                    if !options.skip_cache() {
                        reg.insert(id, (tablet.clone(), suffix));
                    }
                    return Ok(tablet);
                }
            } else if let Some((tablet, _)) = reg.get(&id) {
                return Ok(tablet.clone());
            }

            Err(box_err!(
                "tablet with region id {} suffix {:?} does not exist",
                id,
                suffix
            ))
        }

        fn open_tablet_raw(
            &self,
            path: &Path,
            id: u64,
            _suffix: u64,
            options: OpenOptions,
        ) -> Result<KvTestEngine> {
            let engine_exist = KvTestEngine::exists(path.to_str().unwrap_or_default());
            // Even though neither options.create nor options.create_new are true, if the
            // tablet files already exists, we will open it by calling
            // inner.create_tablet. In this case, the tablet exists but not in the cache
            // (registry).
            if !options.create() && !options.create_new() && !engine_exist {
                return Err(box_err!(
                    "path {} does not have db",
                    path.to_str().unwrap_or_default()
                ));
            };

            if options.create_new() && engine_exist {
                return Err(box_err!(
                    "region {} {} already exists",
                    id,
                    path.to_str().unwrap()
                ));
            }

            self.inner.create_tablet(path)
        }

        #[inline]
        fn create_shared_db(&self) -> Result<KvTestEngine> {
            self.open_tablet(0, Some(0), OpenOptions::default().set_create_new(true))
        }

        #[inline]
        fn exists_raw(&self, path: &Path) -> bool {
            KvTestEngine::exists(path.to_str().unwrap_or_default())
        }

        #[inline]
        fn tablets_path(&self) -> PathBuf {
            self.inner.root_path.join("tablets")
        }

        #[inline]
        fn tablet_path_with_prefix(&self, prefix: &str, id: u64, suffix: u64) -> PathBuf {
            self.inner
                .root_path
                .join(format!("tablets/{}{}_{}", prefix, id, suffix))
        }

        #[inline]
        fn mark_tombstone(&self, region_id: u64, suffix: u64) {
            let path = self.tablet_path(region_id, suffix).join(TOMBSTONE_MARK);
<<<<<<< HEAD
=======
            // When the full directory path does not exsit, create will return error and in
            // this case, we just ignore it.
>>>>>>> e0885803
            let _ = std::fs::File::create(&path);
            {
                let mut reg = self.registry.lock().unwrap();
                if let Some((cached_tablet, cached_suffix)) = reg.remove(&region_id) && cached_suffix != suffix {
                    reg.insert(region_id, (cached_tablet, cached_suffix));
                }
            }
        }

        #[inline]
        fn is_tombstoned(&self, region_id: u64, suffix: u64) -> bool {
            self.tablet_path(region_id, suffix)
                .join(TOMBSTONE_MARK)
                .exists()
        }

        #[inline]
        fn destroy_tablet(&self, region_id: u64, suffix: u64) -> engine_traits::Result<()> {
            let path = self.tablet_path(region_id, suffix);
            {
                let mut reg = self.registry.lock().unwrap();
                if let Some((cached_tablet, cached_suffix)) = reg.remove(&region_id) && cached_suffix != suffix {
                    reg.insert(region_id, (cached_tablet, cached_suffix));
                }
            }
            let _ = std::fs::remove_dir_all(path);
            Ok(())
        }

        #[inline]
        fn load_tablet(&self, path: &Path, region_id: u64, suffix: u64) -> Result<KvTestEngine> {
            {
                let reg = self.registry.lock().unwrap();
                if let Some((db, db_suffix)) = reg.get(&region_id) && *db_suffix == suffix {
                    return Err(box_err!("region {} {} already exists", region_id, db.path()));
                }
            }

            let db_path = self.tablet_path(region_id, suffix);
            std::fs::rename(path, &db_path)?;
            self.open_tablet(
                region_id,
                Some(suffix),
                OpenOptions::default().set_create(true),
            )
        }

        fn set_shared_block_cache_capacity(&self, capacity: u64) -> Result<()> {
            let reg = self.registry.lock().unwrap();
            // pick up any tablet and set the shared block cache capacity
            if let Some((_id, (tablet, _suffix))) = (*reg).iter().next() {
                let opt = tablet.get_options_cf(CF_DEFAULT).unwrap(); // FIXME unwrap
                opt.set_block_cache_capacity(capacity)?;
            }
            Ok(())
        }
    }

    impl TabletAccessor<KvTestEngine> for TestTabletFactoryV2 {
        #[inline]
        fn for_each_opened_tablet(&self, f: &mut dyn FnMut(u64, u64, &KvTestEngine)) {
            let reg = self.registry.lock().unwrap();
            for (id, (tablet, suffix)) in &*reg {
                f(*id, *suffix, tablet)
            }
        }

        // it have multi tablets.
        fn is_single_engine(&self) -> bool {
            false
        }
    }
}

/// Create a storage engine with a concrete type. This should ultimately be the
/// only module within TiKV that needs to know about concrete engines. Other
/// code only uses the `engine_traits` abstractions.
///
/// At the moment this has a lot of open-coding of engine-specific
/// initialization, but in the future more constructor abstractions should be
/// pushed down into engine_traits.
///
/// This module itself is intended to be extracted from this crate into its own
/// crate, once the requirements for engine construction are better understood.
pub mod ctor {
    use std::sync::Arc;

    use encryption::DataKeyManager;
    use engine_traits::Result;
    use file_system::IoRateLimiter;

    /// Kv engine construction
    ///
    /// For simplicity, all engine constructors are expected to configure every
    /// engine such that all of TiKV and its tests work correctly, for the
    /// constructed column families.
    ///
    /// Specifically, this means that RocksDB constructors should set up
    /// all properties collectors, always.
    pub trait KvEngineConstructorExt: Sized {
        /// Create a new kv engine with either:
        ///
        /// - The column families specified as `cfs`, with default options, or
        /// - The column families specified as `opts`, with options.
        ///
        /// Note that if `opts` is not `None` then the `cfs` argument is
        /// completely ignored.
        ///
        /// The engine stores its data in the `path` directory.
        /// If that directory does not exist, then it is created.
        fn new_kv_engine(path: &str, cfs: &[&str]) -> Result<Self>;

        /// Create a new engine with specified column families and options
        ///
        /// The engine stores its data in the `path` directory.
        /// If that directory does not exist, then it is created.
        fn new_kv_engine_opt(
            path: &str,
            db_opt: DbOptions,
            cf_opts: Vec<(&str, CfOptions)>,
        ) -> Result<Self>;
    }

    /// Raft engine construction
    pub trait RaftEngineConstructorExt: Sized {
        /// Create a new raft engine.
        fn new_raft_engine(path: &str, db_opt: Option<RaftDbOptions>) -> Result<Self>;
    }

    #[derive(Clone, Default)]
    pub struct DbOptions {
        key_manager: Option<Arc<DataKeyManager>>,
        rate_limiter: Option<Arc<IoRateLimiter>>,
        enable_multi_batch_write: bool,
    }

    impl DbOptions {
        pub fn set_key_manager(&mut self, key_manager: Option<Arc<DataKeyManager>>) {
            self.key_manager = key_manager;
        }

        pub fn set_rate_limiter(&mut self, rate_limiter: Option<Arc<IoRateLimiter>>) {
            self.rate_limiter = rate_limiter;
        }

        pub fn set_enable_multi_batch_write(&mut self, enable: bool) {
            self.enable_multi_batch_write = enable;
        }
    }

    pub type RaftDbOptions = DbOptions;

    /// Properties for a single column family
    ///
    /// All engines must emulate column families, but at present it is not clear
    /// how non-RocksDB engines should deal with the wide variety of options for
    /// column families.
    ///
    /// At present this very closely mirrors the column family options
    /// for RocksDB, with the exception that it provides no capacity for
    /// installing table property collectors, which have little hope of being
    /// emulated on arbitrary engines.
    ///
    /// Instead, the RocksDB constructors need to always install the table
    /// property collectors that TiKV needs, and other engines need to
    /// accomplish the same high-level ends those table properties are used for
    /// by their own means.
    ///
    /// At present, they should probably emulate, reinterpret, or ignore them as
    /// suitable to get tikv functioning.
    ///
    /// In the future TiKV will probably have engine-specific configuration
    /// options.
    #[derive(Clone)]
    pub struct CfOptions {
        disable_auto_compactions: bool,
        level_zero_file_num_compaction_trigger: Option<i32>,
        level_zero_slowdown_writes_trigger: Option<i32>,
        /// On RocksDB, turns off the range properties collector. Only used in
        /// tests. Unclear how other engines should deal with this.
        no_range_properties: bool,
        /// On RocksDB, turns off the table properties collector. Only used in
        /// tests. Unclear how other engines should deal with this.
        no_table_properties: bool,
    }

    impl CfOptions {
        pub fn new() -> CfOptions {
            CfOptions {
                disable_auto_compactions: false,
                level_zero_file_num_compaction_trigger: None,
                level_zero_slowdown_writes_trigger: None,
                no_range_properties: false,
                no_table_properties: false,
            }
        }

        pub fn set_disable_auto_compactions(&mut self, v: bool) {
            self.disable_auto_compactions = v;
        }

        pub fn get_disable_auto_compactions(&self) -> bool {
            self.disable_auto_compactions
        }

        pub fn set_level_zero_file_num_compaction_trigger(&mut self, n: i32) {
            self.level_zero_file_num_compaction_trigger = Some(n);
        }

        pub fn get_level_zero_file_num_compaction_trigger(&self) -> Option<i32> {
            self.level_zero_file_num_compaction_trigger
        }

        pub fn set_level_zero_slowdown_writes_trigger(&mut self, n: i32) {
            self.level_zero_slowdown_writes_trigger = Some(n);
        }

        pub fn get_level_zero_slowdown_writes_trigger(&self) -> Option<i32> {
            self.level_zero_slowdown_writes_trigger
        }

        pub fn set_no_range_properties(&mut self, v: bool) {
            self.no_range_properties = v;
        }

        pub fn get_no_range_properties(&self) -> bool {
            self.no_range_properties
        }

        pub fn set_no_table_properties(&mut self, v: bool) {
            self.no_table_properties = v;
        }

        pub fn get_no_table_properties(&self) -> bool {
            self.no_table_properties
        }
    }

    impl Default for CfOptions {
        fn default() -> Self {
            Self::new()
        }
    }

    mod panic {
        use engine_panic::PanicEngine;
        use engine_traits::Result;

        use super::{CfOptions, DbOptions, KvEngineConstructorExt, RaftEngineConstructorExt};

        impl KvEngineConstructorExt for engine_panic::PanicEngine {
            fn new_kv_engine(_path: &str, _cfs: &[&str]) -> Result<Self> {
                Ok(PanicEngine)
            }

            fn new_kv_engine_opt(
                _path: &str,
                _db_opt: DbOptions,
                _cfs_opts: Vec<(&str, CfOptions)>,
            ) -> Result<Self> {
                Ok(PanicEngine)
            }
        }

        impl RaftEngineConstructorExt for engine_panic::PanicEngine {
            fn new_raft_engine(_path: &str, _db_opt: Option<DbOptions>) -> Result<Self> {
                Ok(PanicEngine)
            }
        }
    }

    mod rocks {
        use engine_rocks::{
            get_env,
            properties::{MvccPropertiesCollectorFactory, RangePropertiesCollectorFactory},
            util::new_engine_opt as rocks_new_engine_opt,
            RocksCfOptions, RocksDbOptions,
        };
        use engine_traits::{CfOptions as _, Result, CF_DEFAULT};

        use super::{
            CfOptions, DbOptions, KvEngineConstructorExt, RaftDbOptions, RaftEngineConstructorExt,
        };

        impl KvEngineConstructorExt for engine_rocks::RocksEngine {
            // FIXME this is duplicating behavior from engine_rocks::util in order to
            // call set_standard_cf_opts.
            fn new_kv_engine(path: &str, cfs: &[&str]) -> Result<Self> {
                let rocks_db_opt = RocksDbOptions::default();
                let default_cf_opt = CfOptions::new();
                let rocks_cfs_opts = cfs
                    .iter()
                    .map(|cf_name| (*cf_name, get_rocks_cf_opts(&default_cf_opt)))
                    .collect();
                rocks_new_engine_opt(path, rocks_db_opt, rocks_cfs_opts)
            }

            fn new_kv_engine_opt(
                path: &str,
                db_opt: DbOptions,
                cfs_opts: Vec<(&str, CfOptions)>,
            ) -> Result<Self> {
                let rocks_db_opts = get_rocks_db_opts(db_opt)?;
                let rocks_cfs_opts = cfs_opts
                    .iter()
                    .map(|(name, opt)| (*name, get_rocks_cf_opts(opt)))
                    .collect();
                rocks_new_engine_opt(path, rocks_db_opts, rocks_cfs_opts)
            }
        }

        impl RaftEngineConstructorExt for engine_rocks::RocksEngine {
            fn new_raft_engine(path: &str, db_opt: Option<RaftDbOptions>) -> Result<Self> {
                let rocks_db_opts = match db_opt {
                    Some(db_opt) => get_rocks_db_opts(db_opt)?,
                    None => RocksDbOptions::default(),
                };
                let rocks_cf_opts = get_rocks_cf_opts(&CfOptions::new());
                let default_cfs_opts = vec![(CF_DEFAULT, rocks_cf_opts)];
                rocks_new_engine_opt(path, rocks_db_opts, default_cfs_opts)
            }
        }

        fn get_rocks_cf_opts(cf_opts: &CfOptions) -> RocksCfOptions {
            let mut rocks_cf_opts = RocksCfOptions::new();
            if !cf_opts.get_no_range_properties() {
                rocks_cf_opts.add_table_properties_collector_factory(
                    "tikv.range-properties-collector",
                    RangePropertiesCollectorFactory::default(),
                );
            }
            if !cf_opts.get_no_table_properties() {
                rocks_cf_opts.add_table_properties_collector_factory(
                    "tikv.mvcc-properties-collector",
                    MvccPropertiesCollectorFactory::default(),
                );
            }

            if let Some(trigger) = cf_opts.get_level_zero_file_num_compaction_trigger() {
                rocks_cf_opts.set_level_zero_file_num_compaction_trigger(trigger);
            }
            if let Some(trigger) = cf_opts.get_level_zero_slowdown_writes_trigger() {
                rocks_cf_opts.set_level_zero_slowdown_writes_trigger(trigger);
            }
            if cf_opts.get_disable_auto_compactions() {
                rocks_cf_opts.set_disable_auto_compactions(true);
            }
            rocks_cf_opts
        }

        fn get_rocks_db_opts(db_opts: DbOptions) -> Result<RocksDbOptions> {
            let mut rocks_db_opts = RocksDbOptions::default();
            let env = get_env(db_opts.key_manager.clone(), db_opts.rate_limiter)?;
            rocks_db_opts.set_env(env);
            if db_opts.enable_multi_batch_write {
                rocks_db_opts.enable_unordered_write(false);
                rocks_db_opts.enable_pipelined_write(false);
                rocks_db_opts.enable_multi_batch_write(true);
            }
            Ok(rocks_db_opts)
        }
    }

    mod raft_engine {
        use engine_traits::Result;
        use raft_log_engine::{RaftEngineConfig, RaftLogEngine};

        use super::{RaftDbOptions, RaftEngineConstructorExt};

        impl RaftEngineConstructorExt for raft_log_engine::RaftLogEngine {
            fn new_raft_engine(path: &str, db_opts: Option<RaftDbOptions>) -> Result<Self> {
                let mut config = RaftEngineConfig::default();
                config.dir = path.to_owned();
                RaftLogEngine::new(
                    config,
                    db_opts.as_ref().and_then(|opts| opts.key_manager.clone()),
                    db_opts.and_then(|opts| opts.rate_limiter),
                )
            }
        }
    }
}

/// Create a new set of engines in a temporary directory
///
/// This is little-used and probably shouldn't exist.
pub fn new_temp_engine(
    path: &tempfile::TempDir,
) -> engine_traits::Engines<crate::kv::KvTestEngine, crate::raft::RaftTestEngine> {
    let raft_path = path.path().join(std::path::Path::new("raft"));
    engine_traits::Engines::new(
        crate::kv::new_engine(path.path().to_str().unwrap(), engine_traits::ALL_CFS).unwrap(),
        crate::raft::new_engine(raft_path.to_str().unwrap(), None).unwrap(),
    )
}<|MERGE_RESOLUTION|>--- conflicted
+++ resolved
@@ -343,11 +343,8 @@
         #[inline]
         fn mark_tombstone(&self, region_id: u64, suffix: u64) {
             let path = self.tablet_path(region_id, suffix).join(TOMBSTONE_MARK);
-<<<<<<< HEAD
-=======
             // When the full directory path does not exsit, create will return error and in
             // this case, we just ignore it.
->>>>>>> e0885803
             let _ = std::fs::File::create(&path);
             {
                 let mut reg = self.registry.lock().unwrap();
