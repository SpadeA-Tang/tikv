// Copyright 2020 TiKV Project Authors. Licensed under Apache-2.0.

//! Engines for use in the test suite, implementing both the KvEngine
//! and RaftEngine traits.
//!
//! These engines link to all other engines, providing concrete single storage
//! engine type to run tests against.
//!
//! This provides a simple way to integrate non-RocksDB engines into the
//! existing test suite without too much disruption.
//!
//! Engines presently supported by this crate are
//!
//! - RocksEngine from engine_rocks
//! - PanicEngine from engine_panic
//! - RaftLogEngine from raft_log_engine
//!
//! TiKV uses two different storage engine instances,
//! the "raft" engine, for storing consensus data,
//! and the "kv" engine, for storing user data.
//!
//! The types and constructors for these two engines are located in the `raft`
//! and `kv` modules respectively.
//!
//! The engine for each module is chosen at compile time with feature flags:
//!
//! - `--features test-engine-kv-rocksdb`
//! - `--features test-engine-kv-panic`
//! - `--features test-engine-raft-rocksdb`
//! - `--features test-engine-raft-panic`
//! - `--features test-engine-raft-raft-engine`
//!
//! By default, the `tikv` crate turns on `test-engine-kv-rocksdb`,
//! and `test-engine-raft-raft-engine`. This behavior can be disabled
//! with `--disable-default-features`.
//!
//! The `tikv` crate additionally provides some feature flags that
//! contral both the `kv` and `raft` engines at the same time:
//!
//! - `--features test-engines-rocksdb`
//! - `--features test-engines-panic`
//!
//! So, e.g., to run the test suite with the panic engine:
//!
//! ```
//! cargo test --all --disable-default-features --features=protobuf_codec,test-engines-panic
//! ```
//!
//! We'll probably revisit the engine-testing strategy in the future,
//! e.g. by using engine-parameterized tests instead.
//!
//! This create also contains a `ctor` module that contains constructor methods
//! appropriate for constructing storage engines of any type. It is intended
//! that this module is _the only_ module within TiKV that knows about concrete
//! storage engines, and that it be extracted into its own crate for use in
//! TiKV, once the full requirements are better understood.

/// Types and constructors for the "raft" engine
pub mod raft {
    #[cfg(feature = "test-engine-raft-panic")]
    pub use engine_panic::PanicEngine as RaftTestEngine;
    #[cfg(feature = "test-engine-raft-rocksdb")]
    pub use engine_rocks::RocksEngine as RaftTestEngine;
    use engine_traits::Result;
    #[cfg(feature = "test-engine-raft-raft-engine")]
    pub use raft_log_engine::RaftLogEngine as RaftTestEngine;

    use crate::ctor::{RaftDbOptions, RaftEngineConstructorExt};

    pub fn new_engine(path: &str, db_opt: Option<RaftDbOptions>) -> Result<RaftTestEngine> {
        RaftTestEngine::new_raft_engine(path, db_opt)
    }
}

/// Types and constructors for the "kv" engine
pub mod kv {
    use std::{
        path::{Path, PathBuf},
        sync::{Arc, Mutex},
    };

    use collections::HashMap;
    #[cfg(feature = "test-engine-kv-panic")]
    pub use engine_panic::{
        PanicEngine as KvTestEngine, PanicEngineIterator as KvTestEngineIterator,
        PanicSnapshot as KvTestSnapshot, PanicWriteBatch as KvTestWriteBatch,
    };
    #[cfg(feature = "test-engine-kv-rocksdb")]
    pub use engine_rocks::{
        RocksEngine as KvTestEngine, RocksEngineIterator as KvTestEngineIterator,
        RocksSnapshot as KvTestSnapshot, RocksWriteBatchVec as KvTestWriteBatch,
    };
    use engine_traits::{
        CfOptions, CfOptionsExt, OpenOptions, Result, TabletAccessor, TabletFactory, CF_DEFAULT,
    };
    use tikv_util::box_err;

    use crate::ctor::{CfOptions as KvTestCfOptions, DbOptions, KvEngineConstructorExt};

    pub fn new_engine(path: &str, cfs: &[&str]) -> Result<KvTestEngine> {
        KvTestEngine::new_kv_engine(path, cfs)
    }

    pub fn new_engine_opt(
        path: &str,
        db_opt: DbOptions,
        cfs_opts: Vec<(&str, KvTestCfOptions)>,
    ) -> Result<KvTestEngine> {
        KvTestEngine::new_kv_engine_opt(path, db_opt, cfs_opts)
    }

    const TOMBSTONE_MARK: &str = "TOMBSTONE_TABLET";

    #[derive(Clone)]
    pub struct TestTabletFactory {
        root_path: String,
        db_opt: DbOptions,
        cf_opts: Vec<(&'static str, KvTestCfOptions)>,
        root_db: Arc<Mutex<Option<KvTestEngine>>>,
    }

    impl TestTabletFactory {
        pub fn new(
            root_path: &str,
            db_opt: DbOptions,
            cf_opts: Vec<(&'static str, KvTestCfOptions)>,
        ) -> Self {
            Self {
                root_path: root_path.to_string(),
                db_opt,
                cf_opts,
                root_db: Arc::new(Mutex::default()),
            }
        }

        fn create_tablet(&self, tablet_path: &Path) -> Result<KvTestEngine> {
            let kv_engine = KvTestEngine::new_kv_engine_opt(
                tablet_path.to_str().unwrap(),
                self.db_opt.clone(),
                self.cf_opts.clone(),
            )?;
            Ok(kv_engine)
        }
    }

    impl TabletFactory<KvTestEngine> for TestTabletFactory {
        fn create_shared_db(&self) -> Result<KvTestEngine> {
            let tablet_path = self.tablet_path(0, 0);
            let tablet = self.create_tablet(&tablet_path)?;
            let mut root_db = self.root_db.lock().unwrap();
            root_db.replace(tablet.clone());
            Ok(tablet)
        }

        fn create_tablet(&self, _id: u64, _suffix: u64) -> Result<KvTestEngine> {
            let db = self.root_db.lock().unwrap();
            if let Some(cp) = db.as_ref() {
                return Ok(cp.clone());
            }

            self.create_shared_db()
        }

        fn open_tablet_cache(&self, _id: u64, _suffix: u64) -> Option<KvTestEngine> {
            self.open_tablet_raw(&self.tablet_path(0, 0), false).ok()
        }

        fn open_tablet_cache_any(&self, _id: u64) -> Option<KvTestEngine> {
            self.open_tablet_cache(0, 0)
        }

        fn open_tablet_raw(&self, _path: &Path, _readonly: bool) -> Result<KvTestEngine> {
            TabletFactory::create_tablet(self, 0, 0)
        }

        fn exists_raw(&self, _path: &Path) -> bool {
            false
        }

        #[inline]
        fn tablet_path(&self, id: u64, suffix: u64) -> PathBuf {
            Path::new(&self.root_path).join(format!("tablets/{}_{}", id, suffix))
        }

        #[inline]
        fn tablets_path(&self) -> PathBuf {
            Path::new(&self.root_path).join("tablets")
        }

        #[inline]
        fn destroy_tablet(&self, _id: u64, _suffix: u64) -> engine_traits::Result<()> {
            Ok(())
        }

        fn set_shared_block_cache_capacity(&self, capacity: u64) -> Result<()> {
            let db = self.root_db.lock().unwrap();
            let opt = db.as_ref().unwrap().get_options_cf(CF_DEFAULT).unwrap(); // FIXME unwrap
            opt.set_block_cache_capacity(capacity)?;
            Ok(())
        }
    }

    impl TabletAccessor<KvTestEngine> for TestTabletFactory {
        fn for_each_opened_tablet(&self, f: &mut dyn FnMut(u64, u64, &KvTestEngine)) {
            let db = self.root_db.lock().unwrap();
            let db = db.as_ref().unwrap();
            f(0, 0, db);
        }

        fn is_single_engine(&self) -> bool {
            true
        }
    }

    #[derive(Clone)]
    pub struct TestTabletFactoryV2 {
        inner: TestTabletFactory,
        registry: Arc<Mutex<HashMap<(u64, u64), KvTestEngine>>>,
    }

    impl TestTabletFactoryV2 {
        pub fn new(
            root_path: &str,
            db_opt: DbOptions,
            cf_opts: Vec<(&'static str, KvTestCfOptions)>,
        ) -> Self {
            Self {
                inner: TestTabletFactory::new(root_path, db_opt, cf_opts),
                registry: Arc::default(),
            }
        }
    }

    // Extract tablet id and tablet suffix from the path.
    fn get_id_and_suffix_from_path(path: &Path) -> (u64, u64) {
        let (mut tablet_id, mut tablet_suffix) = (0, 1);
        if let Some(s) = path.file_name().map(|s| s.to_string_lossy()) {
            let mut split = s.split('_');
            tablet_id = split.next().and_then(|s| s.parse().ok()).unwrap_or(0);
            tablet_suffix = split.next().and_then(|s| s.parse().ok()).unwrap_or(1);
        }
        (tablet_id, tablet_suffix)
    }

    impl TabletFactory<KvTestEngine> for TestTabletFactoryV2 {
        fn create_tablet(&self, id: u64, suffix: u64) -> Result<KvTestEngine> {
            let mut reg = self.registry.lock().unwrap();
            if let Some(db) = reg.get(&(id, suffix)) {
                return Err(box_err!(
                    "region {} {} already exists",
                    id,
                    db.as_inner().path()
                ));
            }

            let tablet_path = self.tablet_path(id, suffix);
            let kv_engine = self.inner.create_tablet(&tablet_path)?;
            reg.insert((id, suffix), kv_engine.clone());

            Ok(kv_engine)
        }

        fn open_tablet(&self, id: u64, suffix: u64) -> Result<KvTestEngine> {
            let reg = self.registry.lock().unwrap();
            if let Some(db) = reg.get(&(id, suffix)) {
                return Ok(db.clone());
            }

            let db_path = self.tablet_path(id, suffix);
<<<<<<< HEAD
            let db = self.open_tablet_raw(db_path.as_path(), OpenOptions::default())?;
            reg.insert((id, suffix), db.clone());
=======
            let db = self.open_tablet_raw(db_path.as_path(), false)?;
>>>>>>> 8479cebf
            Ok(db)
        }

        fn open_tablet_cache(&self, id: u64, suffix: u64) -> Option<KvTestEngine> {
            self.registry.lock().unwrap().get(&(id, suffix)).cloned()
        }

        fn open_tablet_cache_any(&self, id: u64) -> Option<KvTestEngine> {
            let reg = self.registry.lock().unwrap();
            if let Some(k) = reg.keys().find(|k| k.0 == id) {
                return Some(reg.get(k).unwrap().clone());
            }
            None
        }

        fn open_tablet_raw(&self, path: &Path, _readonly: OpenOptions) -> Result<KvTestEngine> {
            if !KvTestEngine::exists(path.to_str().unwrap_or_default()) {
                return Err(box_err!(
                    "path {} does not have db",
                    path.to_str().unwrap_or_default()
                ));
            }
            let (tablet_id, tablet_suffix) = get_id_and_suffix_from_path(path);
            self.create_tablet(tablet_id, tablet_suffix)
        }

        #[inline]
        fn create_shared_db(&self) -> Result<KvTestEngine> {
            self.create_tablet(0, 0)
        }

        #[inline]
        fn exists_raw(&self, path: &Path) -> bool {
            KvTestEngine::exists(path.to_str().unwrap_or_default())
        }

        #[inline]
        fn tablets_path(&self) -> PathBuf {
            Path::new(&self.inner.root_path).join("tablets")
        }

        #[inline]
        fn tablet_path(&self, id: u64, suffix: u64) -> PathBuf {
            Path::new(&self.inner.root_path).join(format!("tablets/{}_{}", id, suffix))
        }

        #[inline]
        fn mark_tombstone(&self, region_id: u64, suffix: u64) {
            let path = self.tablet_path(region_id, suffix).join(TOMBSTONE_MARK);
            std::fs::File::create(&path).unwrap();
            self.registry.lock().unwrap().remove(&(region_id, suffix));
        }

        #[inline]
        fn is_tombstoned(&self, region_id: u64, suffix: u64) -> bool {
            self.tablet_path(region_id, suffix)
                .join(TOMBSTONE_MARK)
                .exists()
        }

        #[inline]
        fn destroy_tablet(&self, id: u64, suffix: u64) -> engine_traits::Result<()> {
            let path = self.tablet_path(id, suffix);
            self.registry.lock().unwrap().remove(&(id, suffix));
            let _ = std::fs::remove_dir_all(path);
            Ok(())
        }

        #[inline]
        fn load_tablet(&self, path: &Path, id: u64, suffix: u64) -> Result<KvTestEngine> {
            let reg = self.registry.lock().unwrap();
            if let Some(db) = reg.get(&(id, suffix)) {
                return Err(box_err!(
                    "region {} {} already exists",
                    id,
                    db.as_inner().path()
                ));
            }

            let db_path = self.tablet_path(id, suffix);
            std::fs::rename(path, &db_path)?;
            let new_engine = self.open_tablet_raw(db_path.as_path(), OpenOptions::default());
            if new_engine.is_ok() {
                let (old_id, old_suffix) = get_id_and_suffix_from_path(path);
                self.registry.lock().unwrap().remove(&(old_id, old_suffix));
            }
            new_engine
        }

        fn set_shared_block_cache_capacity(&self, capacity: u64) -> Result<()> {
            let reg = self.registry.lock().unwrap();
            // pick up any tablet and set the shared block cache capacity
            if let Some(((_id, _suffix), tablet)) = (*reg).iter().next() {
                let opt = tablet.get_options_cf(CF_DEFAULT).unwrap(); // FIXME unwrap
                opt.set_block_cache_capacity(capacity)?;
            }
            Ok(())
        }
    }

    impl TabletAccessor<KvTestEngine> for TestTabletFactoryV2 {
        #[inline]
        fn for_each_opened_tablet(&self, f: &mut dyn FnMut(u64, u64, &KvTestEngine)) {
            let reg = self.registry.lock().unwrap();
            for ((id, suffix), tablet) in &*reg {
                f(*id, *suffix, tablet)
            }
        }

        // it have multi tablets.
        fn is_single_engine(&self) -> bool {
            false
        }
    }
}

/// Create a storage engine with a concrete type. This should ultimately be the
/// only module within TiKV that needs to know about concrete engines. Other
/// code only uses the `engine_traits` abstractions.
///
/// At the moment this has a lot of open-coding of engine-specific
/// initialization, but in the future more constructor abstractions should be
/// pushed down into engine_traits.
///
/// This module itself is intended to be extracted from this crate into its own
/// crate, once the requirements for engine construction are better understood.
pub mod ctor {
    use std::sync::Arc;

    use encryption::DataKeyManager;
    use engine_traits::Result;
    use file_system::IoRateLimiter;

    /// Kv engine construction
    ///
    /// For simplicity, all engine constructors are expected to configure every
    /// engine such that all of TiKV and its tests work correctly, for the
    /// constructed column families.
    ///
    /// Specifically, this means that RocksDB constructors should set up
    /// all properties collectors, always.
    pub trait KvEngineConstructorExt: Sized {
        /// Create a new kv engine with either:
        ///
        /// - The column families specified as `cfs`, with default options, or
        /// - The column families specified as `opts`, with options.
        ///
        /// Note that if `opts` is not `None` then the `cfs` argument is
        /// completely ignored.
        ///
        /// The engine stores its data in the `path` directory.
        /// If that directory does not exist, then it is created.
        fn new_kv_engine(path: &str, cfs: &[&str]) -> Result<Self>;

        /// Create a new engine with specified column families and options
        ///
        /// The engine stores its data in the `path` directory.
        /// If that directory does not exist, then it is created.
        fn new_kv_engine_opt(
            path: &str,
            db_opt: DbOptions,
            cf_opts: Vec<(&str, CfOptions)>,
        ) -> Result<Self>;
    }

    /// Raft engine construction
    pub trait RaftEngineConstructorExt: Sized {
        /// Create a new raft engine.
        fn new_raft_engine(path: &str, db_opt: Option<RaftDbOptions>) -> Result<Self>;
    }

    #[derive(Clone, Default)]
    pub struct DbOptions {
        key_manager: Option<Arc<DataKeyManager>>,
        rate_limiter: Option<Arc<IoRateLimiter>>,
        enable_multi_batch_write: bool,
    }

    impl DbOptions {
        pub fn set_key_manager(&mut self, key_manager: Option<Arc<DataKeyManager>>) {
            self.key_manager = key_manager;
        }

        pub fn set_rate_limiter(&mut self, rate_limiter: Option<Arc<IoRateLimiter>>) {
            self.rate_limiter = rate_limiter;
        }

        pub fn set_enable_multi_batch_write(&mut self, enable: bool) {
            self.enable_multi_batch_write = enable;
        }
    }

    pub type RaftDbOptions = DbOptions;

    /// Properties for a single column family
    ///
    /// All engines must emulate column families, but at present it is not clear
    /// how non-RocksDB engines should deal with the wide variety of options for
    /// column families.
    ///
    /// At present this very closely mirrors the column family options
    /// for RocksDB, with the exception that it provides no capacity for
    /// installing table property collectors, which have little hope of being
    /// emulated on arbitrary engines.
    ///
    /// Instead, the RocksDB constructors need to always install the table
    /// property collectors that TiKV needs, and other engines need to
    /// accomplish the same high-level ends those table properties are used for
    /// by their own means.
    ///
    /// At present, they should probably emulate, reinterpret, or ignore them as
    /// suitable to get tikv functioning.
    ///
    /// In the future TiKV will probably have engine-specific configuration
    /// options.
    #[derive(Clone)]
    pub struct CfOptions {
        disable_auto_compactions: bool,
        level_zero_file_num_compaction_trigger: Option<i32>,
        level_zero_slowdown_writes_trigger: Option<i32>,
        /// On RocksDB, turns off the range properties collector. Only used in
        /// tests. Unclear how other engines should deal with this.
        no_range_properties: bool,
        /// On RocksDB, turns off the table properties collector. Only used in
        /// tests. Unclear how other engines should deal with this.
        no_table_properties: bool,
    }

    impl CfOptions {
        pub fn new() -> CfOptions {
            CfOptions {
                disable_auto_compactions: false,
                level_zero_file_num_compaction_trigger: None,
                level_zero_slowdown_writes_trigger: None,
                no_range_properties: false,
                no_table_properties: false,
            }
        }

        pub fn set_disable_auto_compactions(&mut self, v: bool) {
            self.disable_auto_compactions = v;
        }

        pub fn get_disable_auto_compactions(&self) -> bool {
            self.disable_auto_compactions
        }

        pub fn set_level_zero_file_num_compaction_trigger(&mut self, n: i32) {
            self.level_zero_file_num_compaction_trigger = Some(n);
        }

        pub fn get_level_zero_file_num_compaction_trigger(&self) -> Option<i32> {
            self.level_zero_file_num_compaction_trigger
        }

        pub fn set_level_zero_slowdown_writes_trigger(&mut self, n: i32) {
            self.level_zero_slowdown_writes_trigger = Some(n);
        }

        pub fn get_level_zero_slowdown_writes_trigger(&self) -> Option<i32> {
            self.level_zero_slowdown_writes_trigger
        }

        pub fn set_no_range_properties(&mut self, v: bool) {
            self.no_range_properties = v;
        }

        pub fn get_no_range_properties(&self) -> bool {
            self.no_range_properties
        }

        pub fn set_no_table_properties(&mut self, v: bool) {
            self.no_table_properties = v;
        }

        pub fn get_no_table_properties(&self) -> bool {
            self.no_table_properties
        }
    }

    impl Default for CfOptions {
        fn default() -> Self {
            Self::new()
        }
    }

    mod panic {
        use engine_panic::PanicEngine;
        use engine_traits::Result;

        use super::{CfOptions, DbOptions, KvEngineConstructorExt, RaftEngineConstructorExt};

        impl KvEngineConstructorExt for engine_panic::PanicEngine {
            fn new_kv_engine(_path: &str, _cfs: &[&str]) -> Result<Self> {
                Ok(PanicEngine)
            }

            fn new_kv_engine_opt(
                _path: &str,
                _db_opt: DbOptions,
                _cfs_opts: Vec<(&str, CfOptions)>,
            ) -> Result<Self> {
                Ok(PanicEngine)
            }
        }

        impl RaftEngineConstructorExt for engine_panic::PanicEngine {
            fn new_raft_engine(_path: &str, _db_opt: Option<DbOptions>) -> Result<Self> {
                Ok(PanicEngine)
            }
        }
    }

    mod rocks {
        use engine_rocks::{
            get_env,
            properties::{MvccPropertiesCollectorFactory, RangePropertiesCollectorFactory},
            util::new_engine_opt as rocks_new_engine_opt,
            RocksCfOptions, RocksDbOptions,
        };
        use engine_traits::{CfOptions as _, Result, CF_DEFAULT};

        use super::{
            CfOptions, DbOptions, KvEngineConstructorExt, RaftDbOptions, RaftEngineConstructorExt,
        };

        impl KvEngineConstructorExt for engine_rocks::RocksEngine {
            // FIXME this is duplicating behavior from engine_rocks::util in order to
            // call set_standard_cf_opts.
            fn new_kv_engine(path: &str, cfs: &[&str]) -> Result<Self> {
                let rocks_db_opt = RocksDbOptions::default();
                let default_cf_opt = CfOptions::new();
                let rocks_cfs_opts = cfs
                    .iter()
                    .map(|cf_name| (*cf_name, get_rocks_cf_opts(&default_cf_opt)))
                    .collect();
                rocks_new_engine_opt(path, rocks_db_opt, rocks_cfs_opts)
            }

            fn new_kv_engine_opt(
                path: &str,
                db_opt: DbOptions,
                cfs_opts: Vec<(&str, CfOptions)>,
            ) -> Result<Self> {
                let rocks_db_opts = get_rocks_db_opts(db_opt)?;
                let rocks_cfs_opts = cfs_opts
                    .iter()
                    .map(|(name, opt)| (*name, get_rocks_cf_opts(opt)))
                    .collect();
                rocks_new_engine_opt(path, rocks_db_opts, rocks_cfs_opts)
            }
        }

        impl RaftEngineConstructorExt for engine_rocks::RocksEngine {
            fn new_raft_engine(path: &str, db_opt: Option<RaftDbOptions>) -> Result<Self> {
                let rocks_db_opts = match db_opt {
                    Some(db_opt) => get_rocks_db_opts(db_opt)?,
                    None => RocksDbOptions::default(),
                };
                let rocks_cf_opts = get_rocks_cf_opts(&CfOptions::new());
                let default_cfs_opts = vec![(CF_DEFAULT, rocks_cf_opts)];
                rocks_new_engine_opt(path, rocks_db_opts, default_cfs_opts)
            }
        }

        fn get_rocks_cf_opts(cf_opts: &CfOptions) -> RocksCfOptions {
            let mut rocks_cf_opts = RocksCfOptions::new();
            if !cf_opts.get_no_range_properties() {
                rocks_cf_opts.add_table_properties_collector_factory(
                    "tikv.range-properties-collector",
                    RangePropertiesCollectorFactory::default(),
                );
            }
            if !cf_opts.get_no_table_properties() {
                rocks_cf_opts.add_table_properties_collector_factory(
                    "tikv.mvcc-properties-collector",
                    MvccPropertiesCollectorFactory::default(),
                );
            }

            if let Some(trigger) = cf_opts.get_level_zero_file_num_compaction_trigger() {
                rocks_cf_opts.set_level_zero_file_num_compaction_trigger(trigger);
            }
            if let Some(trigger) = cf_opts.get_level_zero_slowdown_writes_trigger() {
                rocks_cf_opts.set_level_zero_slowdown_writes_trigger(trigger);
            }
            if cf_opts.get_disable_auto_compactions() {
                rocks_cf_opts.set_disable_auto_compactions(true);
            }
            rocks_cf_opts
        }

        fn get_rocks_db_opts(db_opts: DbOptions) -> Result<RocksDbOptions> {
            let mut rocks_db_opts = RocksDbOptions::default();
            let env = get_env(db_opts.key_manager.clone(), db_opts.rate_limiter)?;
            rocks_db_opts.set_env(env);
            if db_opts.enable_multi_batch_write {
                rocks_db_opts.enable_unordered_write(false);
                rocks_db_opts.enable_pipelined_write(false);
                rocks_db_opts.enable_multi_batch_write(true);
            }
            Ok(rocks_db_opts)
        }
    }

    mod raft_engine {
        use engine_traits::Result;
        use raft_log_engine::{RaftEngineConfig, RaftLogEngine};

        use super::{RaftDbOptions, RaftEngineConstructorExt};

        impl RaftEngineConstructorExt for raft_log_engine::RaftLogEngine {
            fn new_raft_engine(path: &str, db_opts: Option<RaftDbOptions>) -> Result<Self> {
                let mut config = RaftEngineConfig::default();
                config.dir = path.to_owned();
                RaftLogEngine::new(
                    config,
                    db_opts.as_ref().and_then(|opts| opts.key_manager.clone()),
                    db_opts.and_then(|opts| opts.rate_limiter),
                )
            }
        }
    }
}

/// Create a new set of engines in a temporary directory
///
/// This is little-used and probably shouldn't exist.
pub fn new_temp_engine(
    path: &tempfile::TempDir,
) -> engine_traits::Engines<crate::kv::KvTestEngine, crate::raft::RaftTestEngine> {
    let raft_path = path.path().join(std::path::Path::new("raft"));
    engine_traits::Engines::new(
        crate::kv::new_engine(path.path().to_str().unwrap(), engine_traits::ALL_CFS).unwrap(),
        crate::raft::new_engine(raft_path.to_str().unwrap(), None).unwrap(),
    )
}<|MERGE_RESOLUTION|>--- conflicted
+++ resolved
@@ -134,12 +134,11 @@
         }
 
         fn create_tablet(&self, tablet_path: &Path) -> Result<KvTestEngine> {
-            let kv_engine = KvTestEngine::new_kv_engine_opt(
+            KvTestEngine::new_kv_engine_opt(
                 tablet_path.to_str().unwrap(),
                 self.db_opt.clone(),
                 self.cf_opts.clone(),
-            )?;
-            Ok(kv_engine)
+            )
         }
     }
 
@@ -162,14 +161,15 @@
         }
 
         fn open_tablet_cache(&self, _id: u64, _suffix: u64) -> Option<KvTestEngine> {
-            self.open_tablet_raw(&self.tablet_path(0, 0), false).ok()
+            self.open_tablet_raw(&self.tablet_path(0, 0), OpenOptions::default())
+                .ok()
         }
 
         fn open_tablet_cache_any(&self, _id: u64) -> Option<KvTestEngine> {
             self.open_tablet_cache(0, 0)
         }
 
-        fn open_tablet_raw(&self, _path: &Path, _readonly: bool) -> Result<KvTestEngine> {
+        fn open_tablet_raw(&self, _path: &Path, _option: OpenOptions) -> Result<KvTestEngine> {
             TabletFactory::create_tablet(self, 0, 0)
         }
 
@@ -254,25 +254,22 @@
             }
 
             let tablet_path = self.tablet_path(id, suffix);
-            let kv_engine = self.inner.create_tablet(&tablet_path)?;
+            let kv_engine =
+                self.open_tablet_raw(&tablet_path, OpenOptions::default().create(true))?;
             reg.insert((id, suffix), kv_engine.clone());
 
             Ok(kv_engine)
         }
 
         fn open_tablet(&self, id: u64, suffix: u64) -> Result<KvTestEngine> {
-            let reg = self.registry.lock().unwrap();
+            let mut reg = self.registry.lock().unwrap();
             if let Some(db) = reg.get(&(id, suffix)) {
                 return Ok(db.clone());
             }
 
             let db_path = self.tablet_path(id, suffix);
-<<<<<<< HEAD
             let db = self.open_tablet_raw(db_path.as_path(), OpenOptions::default())?;
             reg.insert((id, suffix), db.clone());
-=======
-            let db = self.open_tablet_raw(db_path.as_path(), false)?;
->>>>>>> 8479cebf
             Ok(db)
         }
 
@@ -288,15 +285,15 @@
             None
         }
 
-        fn open_tablet_raw(&self, path: &Path, _readonly: OpenOptions) -> Result<KvTestEngine> {
-            if !KvTestEngine::exists(path.to_str().unwrap_or_default()) {
+        fn open_tablet_raw(&self, path: &Path, options: OpenOptions) -> Result<KvTestEngine> {
+            if !options.create && !KvTestEngine::exists(path.to_str().unwrap_or_default()) {
                 return Err(box_err!(
                     "path {} does not have db",
                     path.to_str().unwrap_or_default()
                 ));
             }
-            let (tablet_id, tablet_suffix) = get_id_and_suffix_from_path(path);
-            self.create_tablet(tablet_id, tablet_suffix)
+
+            self.inner.create_tablet(path)
         }
 
         #[inline]
@@ -343,7 +340,7 @@
 
         #[inline]
         fn load_tablet(&self, path: &Path, id: u64, suffix: u64) -> Result<KvTestEngine> {
-            let reg = self.registry.lock().unwrap();
+            let mut reg = self.registry.lock().unwrap();
             if let Some(db) = reg.get(&(id, suffix)) {
                 return Err(box_err!(
                     "region {} {} already exists",
@@ -357,7 +354,8 @@
             let new_engine = self.open_tablet_raw(db_path.as_path(), OpenOptions::default());
             if new_engine.is_ok() {
                 let (old_id, old_suffix) = get_id_and_suffix_from_path(path);
-                self.registry.lock().unwrap().remove(&(old_id, old_suffix));
+                reg.remove(&(old_id, old_suffix));
+                reg.insert((id, suffix), new_engine.as_ref().unwrap().clone());
             }
             new_engine
         }
