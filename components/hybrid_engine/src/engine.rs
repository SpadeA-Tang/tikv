--- conflicted
+++ resolved
@@ -187,11 +187,6 @@
 
 #[cfg(test)]
 mod tests {
-<<<<<<< HEAD
-    use std::sync::Arc;
-=======
-    use std::time::Duration;
->>>>>>> 07c35346
 
     use engine_rocks::util::new_engine;
     use engine_traits::{CacheRange, KvEngine, SnapshotContext, CF_DEFAULT, CF_LOCK, CF_WRITE};
@@ -208,12 +203,7 @@
             &[CF_DEFAULT, CF_LOCK, CF_WRITE],
         )
         .unwrap();
-<<<<<<< HEAD
-        let memory_engine =
-            RangeCacheMemoryEngine::new(Arc::default(), EngineConfig::config_for_test());
-=======
-        let memory_engine = RangeCacheMemoryEngine::new(Duration::from_secs(100));
->>>>>>> 07c35346
+        let memory_engine = RangeCacheMemoryEngine::new(EngineConfig::config_for_test());
         let range = CacheRange::new(b"k00".to_vec(), b"k10".to_vec());
         memory_engine.new_range(range.clone());
         {
