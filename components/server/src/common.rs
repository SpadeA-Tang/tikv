--- conflicted
+++ resolved
@@ -711,14 +711,8 @@
 
 impl KvEngineBuilder for HybridEngine<RocksEngine, RangeCacheMemoryEngine> {
     fn build(disk_engine: RocksEngine) -> Self {
-<<<<<<< HEAD
         // todo(SpadeA): fix this config for test
-        let mut memory_engine =
-            RangeCacheMemoryEngine::new(Arc::default(), EngineConfig::config_for_test());
-=======
-        // todo(SpadeA): make time configurable
-        let mut memory_engine = RangeCacheMemoryEngine::new(std::time::Duration::from_secs(180));
->>>>>>> 07c35346
+        let mut memory_engine = RangeCacheMemoryEngine::new(EngineConfig::config_for_test());
         memory_engine.set_disk_engine(disk_engine.clone());
         HybridEngine::new(disk_engine, memory_engine)
     }
