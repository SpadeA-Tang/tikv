--- conflicted
+++ resolved
@@ -230,11 +230,7 @@
                     service_event_rx,
                 )
             } else {
-<<<<<<< HEAD
-                run_impl::<HybridEngine<RocksEngine, RangeCacheMemoryEngine>, RocksEngine, API>(
-=======
                 run_impl::<RocksEngine, RocksEngine, API>(
->>>>>>> 6bf8b5e2
                     config,
                     service_event_tx,
                     service_event_rx,
@@ -250,11 +246,7 @@
                     service_event_rx,
                 )
             } else {
-<<<<<<< HEAD
-                run_impl::<HybridEngine<RocksEngine, RangeCacheMemoryEngine>, RaftLogEngine, API>(
-=======
                 run_impl::<RocksEngine, RaftLogEngine, API>(
->>>>>>> 6bf8b5e2
                     config,
                     service_event_tx,
                     service_event_rx,
