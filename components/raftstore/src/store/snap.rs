// Copyright 2017 TiKV Project Authors. Licensed under Apache-2.0.
use std::{
    borrow::Cow,
    cmp::{self, Ordering as CmpOrdering, Reverse},
    error::Error as StdError,
    fmt::{self, Display, Formatter},
    io::{self, ErrorKind, Read, Write},
    path::{Path, PathBuf},
    result, str,
    sync::{
        atomic::{AtomicBool, AtomicU64, AtomicUsize, Ordering},
        Arc, Mutex, RwLock,
    },
    thread, time, u64,
};

use collections::{HashMap, HashMapEntry as Entry};
use encryption::{create_aes_ctr_crypter, from_engine_encryption_method, DataKeyManager, Iv};
use engine_traits::{CfName, EncryptionKeyManager, KvEngine, CF_DEFAULT, CF_LOCK, CF_WRITE};
use error_code::{self, ErrorCode, ErrorCodeExt};
use fail::fail_point;
use file_system::{
    calc_crc32, calc_crc32_and_size, delete_file_if_exist, file_exists, get_file_size, sync_dir,
    File, Metadata, OpenOptions,
};
use keys::{enc_end_key, enc_start_key};
use kvproto::{
    encryptionpb::EncryptionMethod,
    metapb::Region,
    pdpb::SnapshotStat,
    raft_serverpb::{RaftSnapshotData, SnapshotCfFile, SnapshotMeta},
};
use openssl::symm::{Cipher, Crypter, Mode};
use protobuf::Message;
use raft::eraftpb::Snapshot as RaftSnapshot;
use thiserror::Error;
use tikv_util::{
    box_err, box_try, debug, error, info,
    time::{duration_to_sec, Instant, Limiter, UnixSecs},
    warn, HandyRwLock,
};

use crate::{
    coprocessor::CoprocessorHost,
    store::{metrics::*, peer_storage::JOB_STATUS_CANCELLING},
    Error as RaftStoreError, Result as RaftStoreResult,
};

#[path = "snap/io.rs"]
pub mod snap_io;

// Data in CF_RAFT should be excluded for a snapshot.
pub const SNAPSHOT_CFS: &[CfName] = &[CF_DEFAULT, CF_LOCK, CF_WRITE];
pub const SNAPSHOT_CFS_ENUM_PAIR: &[(CfNames, CfName)] = &[
    (CfNames::default, CF_DEFAULT),
    (CfNames::lock, CF_LOCK),
    (CfNames::write, CF_WRITE),
];
pub const SNAPSHOT_VERSION: u64 = 2;
pub const TABLET_SNAPSHOT_VERSION: u64 = 3;
pub const IO_LIMITER_CHUNK_SIZE: usize = 4 * 1024;

/// Name prefix for the self-generated snapshot file.
const SNAP_GEN_PREFIX: &str = "gen";
/// Name prefix for the received snapshot file.
const SNAP_REV_PREFIX: &str = "rev";
const DEL_RANGE_PREFIX: &str = "del_range";

const TMP_FILE_SUFFIX: &str = ".tmp";
const SST_FILE_SUFFIX: &str = ".sst";
const CLONE_FILE_SUFFIX: &str = ".clone";
const META_FILE_SUFFIX: &str = ".meta";

const DELETE_RETRY_MAX_TIMES: u32 = 6;
const DELETE_RETRY_TIME_MILLIS: u64 = 500;

#[derive(Debug, Error)]
pub enum Error {
    #[error("abort")]
    Abort,

    #[error("too many snapshots")]
    TooManySnapshots,

    #[error("snap failed {0:?}")]
    Other(#[from] Box<dyn StdError + Sync + Send>),
}

impl From<io::Error> for Error {
    fn from(e: io::Error) -> Self {
        Error::Other(Box::new(e))
    }
}

pub type Result<T> = result::Result<T, Error>;

impl ErrorCodeExt for Error {
    fn error_code(&self) -> ErrorCode {
        match self {
            Error::Abort => error_code::raftstore::SNAP_ABORT,
            Error::TooManySnapshots => error_code::raftstore::SNAP_TOO_MANY,
            Error::Other(_) => error_code::raftstore::SNAP_UNKNOWN,
        }
    }
}

// CF_LOCK is relatively small, so we use plain file for performance issue.
#[inline]
pub fn plain_file_used(cf: &str) -> bool {
    cf == CF_LOCK
}

#[inline]
pub fn check_abort(status: &AtomicUsize) -> Result<()> {
    if status.load(Ordering::Relaxed) == JOB_STATUS_CANCELLING {
        return Err(Error::Abort);
    }
    Ok(())
}

#[derive(Clone, Hash, PartialEq, Eq, PartialOrd, Ord, Debug)]
pub struct SnapKey {
    pub region_id: u64,
    pub term: u64,
    pub idx: u64,
}

impl SnapKey {
    #[inline]
    pub fn new(region_id: u64, term: u64, idx: u64) -> SnapKey {
        SnapKey {
            region_id,
            term,
            idx,
        }
    }

    pub fn from_region_snap(region_id: u64, snap: &RaftSnapshot) -> SnapKey {
        let index = snap.get_metadata().get_index();
        let term = snap.get_metadata().get_term();
        SnapKey::new(region_id, term, index)
    }

    pub fn from_snap(snap: &RaftSnapshot) -> io::Result<SnapKey> {
        let mut snap_data = RaftSnapshotData::default();
        if let Err(e) = snap_data.merge_from_bytes(snap.get_data()) {
            return Err(io::Error::new(ErrorKind::Other, e));
        }
        Ok(SnapKey::from_region_snap(
            snap_data.get_region().get_id(),
            snap,
        ))
    }
}

impl Display for SnapKey {
    fn fmt(&self, f: &mut Formatter<'_>) -> fmt::Result {
        write!(f, "{}_{}_{}", self.region_id, self.term, self.idx)
    }
}

#[derive(Default)]
pub struct SnapshotStatistics {
    pub size: u64,
    pub kv_count: usize,
}

impl SnapshotStatistics {
    pub fn new() -> SnapshotStatistics {
        SnapshotStatistics {
            ..Default::default()
        }
    }
}

pub struct ApplyOptions<EK>
where
    EK: KvEngine,
{
    pub db: EK,
    pub region: Region,
    pub abort: Arc<AtomicUsize>,
    pub write_batch_size: usize,
    pub coprocessor_host: CoprocessorHost<EK>,
}

// A helper function to copy snapshot.
// Only used in tests.
pub fn copy_snapshot(mut from: Box<Snapshot>, mut to: Box<Snapshot>) -> io::Result<()> {
    if !to.exists() {
        io::copy(&mut from, &mut to)?;
        to.save()?;
    }
    Ok(())
}

// Try to delete the specified snapshot, return true if the deletion is done.
fn retry_delete_snapshot(mgr: &SnapManagerCore, key: &SnapKey, snap: &Snapshot) -> bool {
    let d = time::Duration::from_millis(DELETE_RETRY_TIME_MILLIS);
    for _ in 0..DELETE_RETRY_MAX_TIMES {
        if mgr.delete_snapshot(key, snap, true) {
            return true;
        }
        thread::sleep(d);
    }
    false
}

// Create a SnapshotMeta that can be later put into RaftSnapshotData or written
// into file.
pub fn gen_snapshot_meta(cf_files: &[CfFile], for_balance: bool) -> RaftStoreResult<SnapshotMeta> {
    let mut meta = Vec::with_capacity(cf_files.len());
    for cf_file in cf_files {
        if !SNAPSHOT_CFS.iter().any(|cf| cf_file.cf == *cf) {
            return Err(box_err!(
                "failed to encode invalid snapshot cf {}",
                cf_file.cf
            ));
        }
        let size_vec = &cf_file.size;
        if !size_vec.is_empty() {
            for (i, size) in size_vec.iter().enumerate() {
                let mut cf_file_meta = SnapshotCfFile::new();
                cf_file_meta.set_cf(cf_file.cf.to_string());
                cf_file_meta.set_size(*size);
                cf_file_meta.set_checksum(cf_file.checksum[i]);
                meta.push(cf_file_meta);
            }
        } else {
            let mut cf_file_meta = SnapshotCfFile::new();
            cf_file_meta.set_cf(cf_file.cf.to_string());
            cf_file_meta.set_size(0);
            cf_file_meta.set_checksum(0);
            meta.push(cf_file_meta);
        }
    }
    let mut snapshot_meta = SnapshotMeta::default();
    snapshot_meta.set_cf_files(meta.into());
    snapshot_meta.set_for_balance(for_balance);
    Ok(snapshot_meta)
}

fn calc_checksum_and_size(
    path: &Path,
    encryption_key_manager: Option<&Arc<DataKeyManager>>,
) -> RaftStoreResult<(u32, u64)> {
    let (checksum, size) = if let Some(mgr) = encryption_key_manager {
        // Crc32 and file size need to be calculated based on decrypted contents.
        let file_name = path.to_str().unwrap();
        let mut r = snap_io::get_decrypter_reader(file_name, mgr)?;
        calc_crc32_and_size(&mut r)?
    } else {
        (calc_crc32(path)?, get_file_size(path)?)
    };
    Ok((checksum, size))
}

fn check_file_size(got_size: u64, expected_size: u64, path: &Path) -> RaftStoreResult<()> {
    if got_size != expected_size {
        return Err(box_err!(
            "invalid size {} for snapshot cf file {}, expected {}",
            got_size,
            path.display(),
            expected_size
        ));
    }
    Ok(())
}

fn check_file_checksum(
    got_checksum: u32,
    expected_checksum: u32,
    path: &Path,
) -> RaftStoreResult<()> {
    if got_checksum != expected_checksum {
        return Err(box_err!(
            "invalid checksum {} for snapshot cf file {}, expected {}",
            got_checksum,
            path.display(),
            expected_checksum
        ));
    }
    Ok(())
}

fn check_file_size_and_checksum(
    path: &Path,
    expected_size: u64,
    expected_checksum: u32,
    encryption_key_manager: Option<&Arc<DataKeyManager>>,
) -> RaftStoreResult<()> {
    let (checksum, size) = calc_checksum_and_size(path, encryption_key_manager)?;
    check_file_size(size, expected_size, path)?;
    check_file_checksum(checksum, expected_checksum, path)?;
    Ok(())
}

struct CfFileForRecving {
    file: File,
    encrypter: Option<(Cipher, Crypter)>,
    written_size: u64,
    write_digest: crc32fast::Hasher,
}

#[derive(Default)]
pub struct CfFile {
    pub cf: CfName,
    pub path: PathBuf,
    pub file_prefix: String,
    pub file_suffix: String,
    file_for_sending: Vec<Box<dyn Read + Send>>,
    file_for_recving: Vec<CfFileForRecving>,
    file_names: Vec<String>,
    pub kv_count: u64,
    pub size: Vec<u64>,
    pub checksum: Vec<u32>,
}

impl CfFile {
    pub fn new(cf: CfName, path: PathBuf, file_prefix: String, file_suffix: String) -> Self {
        CfFile {
            cf,
            path,
            file_prefix,
            file_suffix,
            ..Default::default()
        }
    }
    pub fn tmp_file_paths(&self) -> Vec<String> {
        self.file_names
            .iter()
            .map(|file_name| {
                self.path
                    .join(format!("{}{}", file_name, TMP_FILE_SUFFIX))
                    .to_str()
                    .unwrap()
                    .to_string()
            })
            .collect::<Vec<String>>()
    }

    pub fn clone_file_paths(&self) -> Vec<String> {
        self.file_names
            .iter()
            .map(|file_name| {
                self.path
                    .join(format!("{}{}", file_name, CLONE_FILE_SUFFIX))
                    .to_str()
                    .unwrap()
                    .to_string()
            })
            .collect::<Vec<String>>()
    }

    pub fn file_paths(&self) -> Vec<String> {
        self.file_names
            .iter()
            .map(|file_name| self.path.join(file_name).to_str().unwrap().to_string())
            .collect::<Vec<String>>()
    }

    pub fn add_file(&mut self, idx: usize) -> String {
        self.add_file_with_size_checksum(idx, 0, 0)
    }

    pub fn add_file_with_size_checksum(&mut self, idx: usize, size: u64, checksum: u32) -> String {
        assert!(self.size.len() >= idx);
        let file_name = self.gen_file_name(idx);
        if self.size.len() > idx {
            // Any logic similar to test_snap_corruption_on_size_or_checksum will trigger
            // this branch
            self.size[idx] = size;
            self.checksum[idx] = checksum;
            self.file_names[idx] = file_name.clone();
        } else {
            self.size.push(size);
            self.checksum.push(checksum);
            self.file_names.push(file_name.clone());
        }
        self.path.join(file_name).to_str().unwrap().to_string()
    }

    pub fn gen_file_name(&self, file_id: usize) -> String {
        if file_id == 0 {
            // for backward compatibility
            format!("{}{}", self.file_prefix, self.file_suffix)
        } else {
            format!("{}_{:04}{}", self.file_prefix, file_id, self.file_suffix)
        }
    }

    pub fn gen_clone_file_name(&self, file_id: usize) -> String {
        if file_id == 0 {
            // for backward compatibility
            format!(
                "{}{}{}",
                self.file_prefix, self.file_suffix, CLONE_FILE_SUFFIX
            )
        } else {
            format!(
                "{}_{:04}{}{}",
                self.file_prefix, file_id, self.file_suffix, CLONE_FILE_SUFFIX
            )
        }
    }

    pub fn gen_tmp_file_name(&self, file_id: usize) -> String {
        if file_id == 0 {
            // for backward compatibility
            format!(
                "{}{}{}",
                self.file_prefix, self.file_suffix, TMP_FILE_SUFFIX
            )
        } else {
            format!(
                "{}_{:04}{}{}",
                self.file_prefix, file_id, self.file_suffix, TMP_FILE_SUFFIX
            )
        }
    }
}

#[derive(Default)]
struct MetaFile {
    pub meta: Option<SnapshotMeta>,
    pub path: PathBuf,
    pub file: Option<File>,

    // for writing snapshot
    pub tmp_path: PathBuf,
}

pub struct Snapshot {
    key: SnapKey,
    display_path: String,
    dir_path: PathBuf,
    cf_files: Vec<CfFile>,
    cf_index: usize,
    cf_file_index: usize,
    meta_file: MetaFile,
    hold_tmp_files: bool,

    mgr: SnapManagerCore,
}

#[derive(PartialEq, Clone, Copy)]
enum CheckPolicy {
    ErrAllowed,
    ErrNotAllowed,
    None,
}

impl Snapshot {
    fn new<T: Into<PathBuf>>(
        dir: T,
        key: &SnapKey,
        is_sending: bool,
        check_policy: CheckPolicy,
        mgr: &SnapManagerCore,
    ) -> RaftStoreResult<Self> {
        let dir_path = dir.into();
        if !dir_path.exists() {
            file_system::create_dir_all(dir_path.as_path())?;
        }
        let snap_prefix = if is_sending {
            SNAP_GEN_PREFIX
        } else {
            SNAP_REV_PREFIX
        };
        let prefix = format!("{}_{}", snap_prefix, key);
        let display_path = Self::get_display_path(&dir_path, &prefix);

        let mut cf_files = Vec::with_capacity(SNAPSHOT_CFS.len());
        for cf in SNAPSHOT_CFS {
            let file_prefix = format!("{}_{}", prefix, cf);
            let cf_file = CfFile {
                cf,
                path: dir_path.clone(),
                file_prefix,
                file_suffix: SST_FILE_SUFFIX.to_string(),
                ..Default::default()
            };
            cf_files.push(cf_file);
        }

        let meta_filename = format!("{}{}", prefix, META_FILE_SUFFIX);
        let meta_path = dir_path.join(&meta_filename);
        let meta_tmp_path = dir_path.join(format!("{}{}", meta_filename, TMP_FILE_SUFFIX));
        let meta_file = MetaFile {
            path: meta_path,
            tmp_path: meta_tmp_path,
            ..Default::default()
        };

        let mut s = Snapshot {
            key: key.clone(),
            display_path,
            dir_path,
            cf_files,
            cf_index: 0,
            cf_file_index: 0,
            meta_file,
            hold_tmp_files: false,
            mgr: mgr.clone(),
        };

        if check_policy == CheckPolicy::None {
            return Ok(s);
        }

        // load snapshot meta if meta_file exists
        if file_exists(&s.meta_file.path) {
            if let Err(e) = s.load_snapshot_meta() {
                if check_policy == CheckPolicy::ErrNotAllowed {
                    return Err(e);
                }
                warn!(
                    "failed to load existent snapshot meta when try to build snapshot";
                    "snapshot" => %s.path(),
                    "err" => ?e,
                    "error_code" => %e.error_code(),
                );
                if !retry_delete_snapshot(mgr, key, &s) {
                    warn!(
                        "failed to delete snapshot because it's already registered elsewhere";
                        "snapshot" => %s.path(),
                    );
                    return Err(e);
                }
            }
        }
        Ok(s)
    }

    fn new_for_building<T: Into<PathBuf>>(
        dir: T,
        key: &SnapKey,
        mgr: &SnapManagerCore,
    ) -> RaftStoreResult<Self> {
        let mut s = Self::new(dir, key, true, CheckPolicy::ErrAllowed, mgr)?;
        s.init_for_building()?;
        Ok(s)
    }

    fn new_for_sending<T: Into<PathBuf>>(
        dir: T,
        key: &SnapKey,
        mgr: &SnapManagerCore,
    ) -> RaftStoreResult<Self> {
        let mut s = Self::new(dir, key, true, CheckPolicy::ErrNotAllowed, mgr)?;
        s.mgr.limiter = Limiter::new(f64::INFINITY);

        if !s.exists() {
            // Skip the initialization below if it doesn't exists.
            return Ok(s);
        }
        for cf_file in &mut s.cf_files {
            // initialize cf file size and reader
            let file_paths = cf_file.file_paths();
            for (i, file_path) in file_paths.iter().enumerate() {
                if cf_file.size[i] > 0 {
                    let path = Path::new(file_path);
                    let file = File::open(path)?;
                    cf_file
                        .file_for_sending
                        .push(Box::new(file) as Box<dyn Read + Send>);
                }
            }
        }
        Ok(s)
    }

    fn new_for_receiving<T: Into<PathBuf>>(
        dir: T,
        key: &SnapKey,
        mgr: &SnapManagerCore,
        snapshot_meta: SnapshotMeta,
    ) -> RaftStoreResult<Self> {
        let mut s = Self::new(dir, key, false, CheckPolicy::ErrNotAllowed, mgr)?;
        s.set_snapshot_meta(snapshot_meta)?;
        if s.exists() {
            return Ok(s);
        }

        let f = OpenOptions::new()
            .write(true)
            .create_new(true)
            .open(&s.meta_file.tmp_path)?;
        s.meta_file.file = Some(f);
        s.hold_tmp_files = true;

        for cf_file in &mut s.cf_files {
            if cf_file.size.is_empty() {
                continue;
            }
            let tmp_file_paths = cf_file.tmp_file_paths();
            let file_paths = cf_file.file_paths();
            for (idx, _) in tmp_file_paths.iter().enumerate() {
                if cf_file.size[idx] == 0 {
                    continue;
                }
                let file_path = Path::new(&tmp_file_paths[idx]);
                let f = OpenOptions::new()
                    .write(true)
                    .create_new(true)
                    .open(file_path)?;
                cf_file.file_for_recving.push(CfFileForRecving {
                    file: f,
                    encrypter: None,
                    written_size: 0,
                    write_digest: crc32fast::Hasher::new(),
                });

                if let Some(mgr) = &s.mgr.encryption_key_manager {
                    let enc_info = mgr.new_file(&file_paths[idx])?;
                    let mthd = from_engine_encryption_method(enc_info.method);
                    if mthd != EncryptionMethod::Plaintext {
                        let file_for_recving = cf_file.file_for_recving.last_mut().unwrap();
                        file_for_recving.encrypter = Some(
                            create_aes_ctr_crypter(
                                mthd,
                                &enc_info.key,
                                Mode::Encrypt,
                                Iv::from_slice(&enc_info.iv)?,
                            )
                            .map_err(|e| RaftStoreError::Snapshot(box_err!(e)))?,
                        );
                    }
                }
            }
        }
        Ok(s)
    }

    fn new_for_applying<T: Into<PathBuf>>(
        dir: T,
        key: &SnapKey,
        mgr: &SnapManagerCore,
    ) -> RaftStoreResult<Self> {
        let mut s = Self::new(dir, key, false, CheckPolicy::ErrNotAllowed, mgr)?;
        s.mgr.limiter = Limiter::new(f64::INFINITY);
        Ok(s)
    }

    // If all files of the snapshot exist, return `Ok` directly. Otherwise create a
    // new file at the temporary meta file path, so that all other try will fail.
    fn init_for_building(&mut self) -> RaftStoreResult<()> {
        if self.exists() {
            return Ok(());
        }
        let file = OpenOptions::new()
            .write(true)
            .create_new(true)
            .open(&self.meta_file.tmp_path)?;
        self.meta_file.file = Some(file);
        self.hold_tmp_files = true;
        Ok(())
    }

    fn read_snapshot_meta(&mut self) -> RaftStoreResult<SnapshotMeta> {
        let buf = file_system::read(&self.meta_file.path)?;
        let mut snapshot_meta = SnapshotMeta::default();
        snapshot_meta.merge_from_bytes(&buf)?;
        Ok(snapshot_meta)
    }

    // Validate and set SnapshotMeta of this Snapshot.
    pub fn set_snapshot_meta(&mut self, snapshot_meta: SnapshotMeta) -> RaftStoreResult<()> {
        let mut cf_file_count_from_meta: Vec<usize> = vec![];
        let mut file_count = 0;
        let mut current_cf = "";
        info!(
            "set_snapshot_meta total cf files count: {}",
            snapshot_meta.get_cf_files().len()
        );
        for cf_file in snapshot_meta.get_cf_files() {
            if current_cf.is_empty() {
                current_cf = cf_file.get_cf();
                file_count = 1;
                continue;
            }

            if current_cf != cf_file.get_cf() {
                cf_file_count_from_meta.push(file_count);
                current_cf = cf_file.get_cf();
                file_count = 1;
            } else {
                file_count += 1;
            }
        }
        cf_file_count_from_meta.push(file_count);

        if cf_file_count_from_meta.len() != self.cf_files.len() {
            return Err(box_err!(
                "invalid cf number of snapshot meta, expect {}, got {}",
                SNAPSHOT_CFS.len(),
                cf_file_count_from_meta.len()
            ));
        }
        let mut file_idx = 0;
        let mut cf_idx = 0;
        for meta in snapshot_meta.get_cf_files() {
            if cf_idx < cf_file_count_from_meta.len() && file_idx < cf_file_count_from_meta[cf_idx]
            {
                if meta.get_cf() != self.cf_files[cf_idx].cf {
                    return Err(box_err!(
                        "invalid {} cf in snapshot meta, expect {}, got {}",
                        cf_idx,
                        self.cf_files[cf_idx].cf,
                        meta.get_cf()
                    ));
                }
                if meta.get_size() != 0 {
                    let file_path = self.cf_files[cf_idx].add_file_with_size_checksum(
                        file_idx,
                        meta.get_size(),
                        meta.get_checksum(),
                    );
                    if file_exists(&file_path) {
                        let mgr = self.mgr.encryption_key_manager.as_ref();
                        let file_path = Path::new(&file_path);
                        let (_, size) = calc_checksum_and_size(file_path, mgr)?;
                        check_file_size(
                            size,
                            *(self.cf_files[cf_idx].size.last().unwrap()),
                            file_path,
                        )?;
                    }
                }
                file_idx += 1;
                if file_idx >= cf_file_count_from_meta[cf_idx] {
                    cf_idx += 1;
                    file_idx = 0;
                }
            }
        }
        self.meta_file.meta = Some(snapshot_meta);
        Ok(())
    }

    fn load_snapshot_meta(&mut self) -> RaftStoreResult<()> {
        let snapshot_meta = self.read_snapshot_meta()?;
        self.set_snapshot_meta(snapshot_meta)?;
        // check if there is a data corruption when the meta file exists
        // but cf files are deleted.
        if !self.exists() {
            return Err(box_err!(
                "snapshot {} is corrupted, some cf file is missing",
                self.path()
            ));
        }
        Ok(())
    }

    pub fn load_snapshot_meta_if_necessary(&mut self) -> RaftStoreResult<()> {
        if self.meta_file.meta.is_none() && file_exists(&self.meta_file.path) {
            return self.load_snapshot_meta();
        }
        Ok(())
    }

    fn get_display_path(dir_path: impl AsRef<Path>, prefix: &str) -> String {
        let cf_names = "(".to_owned() + SNAPSHOT_CFS.join("|").as_str() + ")";
        format!(
            "{}/{}_{}{}",
            dir_path.as_ref().display(),
            prefix,
            cf_names,
            SST_FILE_SUFFIX
        )
    }

    fn validate(&self, for_send: bool) -> RaftStoreResult<()> {
        for cf_file in &self.cf_files {
            let file_paths = cf_file.file_paths();
            let clone_file_paths = cf_file.clone_file_paths();
            for (i, file_path) in file_paths.iter().enumerate() {
                if cf_file.size[i] == 0 {
                    // Skip empty file. The checksum of this cf file should be 0 and
                    // this is checked when loading the snapshot meta.
                    continue;
                }

                let file_path = Path::new(file_path);
                check_file_size_and_checksum(
                    file_path,
                    cf_file.size[i],
                    cf_file.checksum[i],
                    self.mgr.encryption_key_manager.as_ref(),
                )?;

                if !for_send && !plain_file_used(cf_file.cf) {
                    sst_importer::prepare_sst_for_ingestion(
                        file_path,
                        Path::new(&clone_file_paths[i]),
                        self.mgr.encryption_key_manager.as_deref(),
                    )?;
                }
            }
        }
        Ok(())
    }

    fn switch_to_cf_file(&mut self, cf: &str) -> io::Result<()> {
        match self.cf_files.iter().position(|x| x.cf == cf) {
            Some(index) => {
                self.cf_index = index;
                Ok(())
            }
            None => Err(io::Error::new(
                ErrorKind::Other,
                format!("fail to find cf {}", cf),
            )),
        }
    }

    // Save `SnapshotMeta` to file.
    // Used in `do_build` and by external crates.
    pub fn save_meta_file(&mut self) -> RaftStoreResult<()> {
        let v = box_try!(self.meta_file.meta.as_ref().unwrap().write_to_bytes());
        if let Some(mut f) = self.meta_file.file.take() {
            // `meta_file` could be None for this case: in `init_for_building` the snapshot
            // exists so no temporary meta file is created, and this field is
            // None. However in `do_build` it's deleted so we build it again,
            // and then call `save_meta_file` with `meta_file` as None.
            // FIXME: We can fix it later by introducing a better snapshot delete mechanism.
            f.write_all(&v[..])?;
            f.flush()?;
            f.sync_all()?;
            file_system::rename(&self.meta_file.tmp_path, &self.meta_file.path)?;
            self.hold_tmp_files = false;
            Ok(())
        } else {
            Err(box_err!(
                "save meta file without metadata for {:?}",
                self.key
            ))
        }
    }

    fn do_build<EK: KvEngine>(
        &mut self,
        engine: &EK,
        kv_snap: &EK::Snapshot,
        region: &Region,
        allow_multi_files_snapshot: bool,
        for_balance: bool,
    ) -> RaftStoreResult<()>
    where
        EK: KvEngine,
    {
        fail_point!("snapshot_enter_do_build");
        if self.exists() {
            match self.validate(true) {
                Ok(()) => return Ok(()),
                Err(e) => {
                    error!(?e;
                        "snapshot is corrupted, will rebuild";
                        "region_id" => region.get_id(),
                        "snapshot" => %self.path(),
                    );
                    if !retry_delete_snapshot(&self.mgr, &self.key, self) {
                        error!(
                            "failed to delete corrupted snapshot because it's \
                             already registered elsewhere";
                            "region_id" => region.get_id(),
                            "snapshot" => %self.path(),
                        );
                        return Err(e);
                    }
                    self.init_for_building()?;
                }
            }
        }

        let (begin_key, end_key) = (enc_start_key(region), enc_end_key(region));
        for (cf_enum, cf) in SNAPSHOT_CFS_ENUM_PAIR {
            self.switch_to_cf_file(cf)?;
            let cf_file = &mut self.cf_files[self.cf_index];
            let cf_stat = if plain_file_used(cf_file.cf) {
                let key_mgr = self.mgr.encryption_key_manager.as_ref();
                snap_io::build_plain_cf_file::<EK>(cf_file, key_mgr, kv_snap, &begin_key, &end_key)?
            } else {
                snap_io::build_sst_cf_file_list::<EK>(
                    cf_file,
                    engine,
                    kv_snap,
                    &begin_key,
                    &end_key,
                    self.mgr
                        .get_actual_max_per_file_size(allow_multi_files_snapshot),
                    &self.mgr.limiter,
                )?
            };
            SNAPSHOT_LIMIT_GENERATE_BYTES.inc_by(cf_stat.total_size as u64);
            cf_file.kv_count = cf_stat.key_count as u64;
            if cf_file.kv_count > 0 {
                // Use `kv_count` instead of file size to check empty files because encrypted
                // sst files contain some metadata so their sizes will never be 0.
                self.mgr.rename_tmp_cf_file_for_send(cf_file)?;
            } else {
                for tmp_file_path in cf_file.tmp_file_paths() {
                    let tmp_file_path = Path::new(&tmp_file_path);
                    delete_file_if_exist(tmp_file_path)?;
                }
                if let Some(ref mgr) = self.mgr.encryption_key_manager {
                    for tmp_file_path in cf_file.tmp_file_paths() {
                        mgr.delete_file(&tmp_file_path)?;
                    }
                }
            }

            SNAPSHOT_CF_KV_COUNT
                .get(*cf_enum)
                .observe(cf_stat.key_count as f64);
            SNAPSHOT_CF_SIZE
                .get(*cf_enum)
                .observe(cf_stat.total_size as f64);
            info!(
                "scan snapshot of one cf";
                "region_id" => region.get_id(),
                "snapshot" => self.path(),
                "cf" => cf,
                "key_count" => cf_stat.key_count,
                "size" => cf_stat.total_size,
            );
        }

        // save snapshot meta to meta file
        self.meta_file.meta = Some(gen_snapshot_meta(&self.cf_files[..], for_balance)?);
        self.save_meta_file()?;
        Ok(())
    }

    fn delete(&self) {
        macro_rules! try_delete_snapshot_files {
            ($cf_file:ident, $file_name_func:ident) => {
                let mut file_id = 0;
                loop {
                    let file_path = $cf_file.path.join($cf_file.$file_name_func(file_id));
                    if file_exists(&file_path) {
                        delete_file_if_exist(&file_path).unwrap();
                        file_id += 1;
                    } else {
                        break;
                    }
                }
            };
            ($cf_file:ident) => {
                let mut file_id = 0;
                loop {
                    let file_path = $cf_file.path.join($cf_file.gen_file_name(file_id));
                    if file_exists(&file_path) {
                        delete_file_if_exist(&file_path).unwrap();
                        if let Some(ref mgr) = self.mgr.encryption_key_manager {
                            mgr.delete_file(file_path.to_str().unwrap()).unwrap();
                        }
                        file_id += 1;
                    } else {
                        break;
                    }
                }
            };
        }

        debug!(
            "deleting snapshot file";
            "snapshot" => %self.path(),
        );
        for cf_file in &self.cf_files {
            // Delete cloned files.
            let clone_file_paths = cf_file.clone_file_paths();
            // in case the meta file is corrupted or deleted, delete snapshot files with
            // best effort
            if clone_file_paths.is_empty() {
                try_delete_snapshot_files!(cf_file, gen_clone_file_name);
            } else {
                // delete snapshot files according to meta file
                for clone_file_path in clone_file_paths {
                    delete_file_if_exist(clone_file_path).unwrap();
                }
            }

            // Delete temp files.
            if self.hold_tmp_files {
                let tmp_file_paths = cf_file.tmp_file_paths();
                if tmp_file_paths.is_empty() {
                    try_delete_snapshot_files!(cf_file, gen_tmp_file_name);
                } else {
                    for tmp_file_path in tmp_file_paths {
                        delete_file_if_exist(tmp_file_path).unwrap();
                    }
                }
            }

            // Delete cf files.
            let file_paths = cf_file.file_paths();
            if file_paths.is_empty() {
                try_delete_snapshot_files!(cf_file);
            } else {
                for file_path in &file_paths {
                    delete_file_if_exist(file_path).unwrap();
                }
                if let Some(ref mgr) = self.mgr.encryption_key_manager {
                    for file_path in &file_paths {
                        mgr.delete_file(file_path).unwrap();
                    }
                }
            }
        }
        delete_file_if_exist(&self.meta_file.path).unwrap();
        if self.hold_tmp_files {
            delete_file_if_exist(&self.meta_file.tmp_path).unwrap();
        }
    }

    // This is only used for v2 compatibility.
    fn new_for_tablet_snapshot<T: Into<PathBuf>>(
        dir: T,
        key: &SnapKey,
        mgr: &SnapManagerCore,
        tablet_snapshot_path: &str,
        for_balance: bool,
    ) -> RaftStoreResult<Self> {
        let mut s = Self::new(dir, key, false, CheckPolicy::ErrNotAllowed, mgr)?;
        s.init_for_building()?;
        let mut meta = gen_snapshot_meta(&s.cf_files[..], for_balance)?;
        meta.tablet_snap_path = tablet_snapshot_path.to_string();
        s.meta_file.meta = Some(meta);
        s.save_meta_file()?;
        Ok(s)
    }

    pub fn tablet_snap_path(&self) -> Option<String> {
        Some(self.meta_file.meta.as_ref()?.tablet_snap_path.clone())
    }
}

impl fmt::Debug for Snapshot {
    fn fmt(&self, f: &mut Formatter<'_>) -> fmt::Result {
        f.debug_struct("Snapshot")
            .field("key", &self.key)
            .field("display_path", &self.display_path)
            .finish()
    }
}

impl Snapshot {
    pub fn build<EK: KvEngine>(
        &mut self,
        engine: &EK,
        kv_snap: &EK::Snapshot,
        region: &Region,
        allow_multi_files_snapshot: bool,
        for_balance: bool,
        start: UnixSecs,
    ) -> RaftStoreResult<RaftSnapshotData> {
        let mut snap_data = RaftSnapshotData::default();
        snap_data.set_region(region.clone());

        let t = Instant::now();
        self.do_build::<EK>(
            engine,
            kv_snap,
            region,
            allow_multi_files_snapshot,
            for_balance,
        )?;

        let total_size = self.total_size();
        let total_count = self.total_count();
        // set snapshot meta data
        snap_data.set_file_size(total_size);
        snap_data.set_version(SNAPSHOT_VERSION);
        let meta = self.meta_file.meta.as_mut().unwrap();
        meta.set_start(start.into_inner());
        meta.set_generate_duration_sec(t.saturating_elapsed().as_secs());
        snap_data.set_meta(meta.clone());

        SNAPSHOT_BUILD_TIME_HISTOGRAM.observe(duration_to_sec(t.saturating_elapsed()));
        SNAPSHOT_KV_COUNT_HISTOGRAM.observe(total_count as f64);
        SNAPSHOT_SIZE_HISTOGRAM.observe(total_size as f64);
        info!(
            "scan snapshot";
            "region_id" => region.get_id(),
            "snapshot" => self.path(),
            "key_count" => total_count,
            "size" => total_size,
            "takes" => ?t.saturating_elapsed(),
        );

        Ok(snap_data)
    }

    pub fn apply<EK: KvEngine>(&mut self, options: ApplyOptions<EK>) -> Result<()> {
        box_try!(self.validate(false));

        let abort_checker = ApplyAbortChecker(options.abort);
        let coprocessor_host = options.coprocessor_host;
        let region = options.region;
        let key_mgr = self.mgr.encryption_key_manager.as_ref();
        for cf_file in &mut self.cf_files {
            if cf_file.size.is_empty() {
                // Skip empty cf file.
                continue;
            }
            let cf = cf_file.cf;
            if plain_file_used(cf_file.cf) {
                let path = &cf_file.file_paths()[0];
                let batch_size = options.write_batch_size;
                let cb = |kv: &[(Vec<u8>, Vec<u8>)]| {
                    coprocessor_host.post_apply_plain_kvs_from_snapshot(&region, cf, kv)
                };
                snap_io::apply_plain_cf_file(
                    path,
                    key_mgr,
                    &abort_checker,
                    &options.db,
                    cf,
                    batch_size,
                    cb,
                )?;
            } else {
                let _timer = INGEST_SST_DURATION_SECONDS.start_coarse_timer();
                let path = cf_file.path.to_str().unwrap(); // path is not used at all
                let clone_file_paths = cf_file.clone_file_paths();
                let clone_files = clone_file_paths
                    .iter()
                    .map(|s| s.as_str())
                    .collect::<Vec<&str>>();
                snap_io::apply_sst_cf_file(clone_files.as_slice(), &options.db, cf)?;
                coprocessor_host.post_apply_sst_from_snapshot(&region, cf, path);
            }
        }
        Ok(())
    }

    pub fn path(&self) -> &str {
        &self.display_path
    }

    pub fn exists(&self) -> bool {
        self.cf_files.iter().all(|cf_file| {
            cf_file.size.is_empty()
                || (cf_file
                    .file_paths()
                    .iter()
                    .all(|file_path| file_exists(Path::new(file_path))))
        }) && file_exists(&self.meta_file.path)
    }

    pub fn meta(&self) -> io::Result<Metadata> {
        file_system::metadata(&self.meta_file.path)
    }

    pub fn meta_path(&self) -> &PathBuf {
        &self.meta_file.path
    }

    pub fn total_size(&self) -> u64 {
        self.cf_files
            .iter()
            .map(|cf| cf.size.iter().sum::<u64>())
            .sum()
    }

    pub fn total_count(&self) -> u64 {
        self.cf_files.iter().map(|cf| cf.kv_count).sum()
    }

    pub fn save(&mut self) -> io::Result<()> {
        debug!(
            "saving to snapshot file";
            "snapshot" => %self.path(),
        );
        for cf_file in &mut self.cf_files {
            if cf_file.size.is_empty() {
                // Skip empty cf file.
                continue;
            }

            // Check each cf file has been fully written, and the checksum matches.
            for (i, mut file_for_recving) in cf_file.file_for_recving.drain(..).enumerate() {
                file_for_recving.file.flush()?;
                file_for_recving.file.sync_all()?;

                if file_for_recving.written_size != cf_file.size[i] {
                    return Err(io::Error::new(
                        ErrorKind::Other,
                        format!(
                            "snapshot file {} for cf {} size mismatches, \
                            real size {}, expected size {}",
                            cf_file.path.display(),
                            cf_file.cf,
                            file_for_recving.written_size,
                            cf_file.size[i]
                        ),
                    ));
                }

                let checksum = file_for_recving.write_digest.finalize();
                if checksum != cf_file.checksum[i] {
                    return Err(io::Error::new(
                        ErrorKind::Other,
                        format!(
                            "snapshot file {} for cf {} checksum \
                            mismatches, real checksum {}, expected \
                            checksum {}",
                            cf_file.path.display(),
                            cf_file.cf,
                            checksum,
                            cf_file.checksum[i]
                        ),
                    ));
                }
            }

            let tmp_paths = cf_file.tmp_file_paths();
            let paths = cf_file.file_paths();
            for (i, tmp_path) in tmp_paths.iter().enumerate() {
                file_system::rename(tmp_path, &paths[i])?;
            }
        }
        sync_dir(&self.dir_path)?;

        // write meta file
        let v = self.meta_file.meta.as_ref().unwrap().write_to_bytes()?;
        {
            let mut meta_file = self.meta_file.file.take().unwrap();
            meta_file.write_all(&v[..])?;
            meta_file.sync_all()?;
        }
        file_system::rename(&self.meta_file.tmp_path, &self.meta_file.path)?;
        sync_dir(&self.dir_path)?;
        self.hold_tmp_files = false;
        Ok(())
    }

    pub fn cf_files(&self) -> &[CfFile] {
        &self.cf_files
    }
}

// To check whether a procedure about apply snapshot aborts or not.
struct ApplyAbortChecker(Arc<AtomicUsize>);
impl snap_io::StaleDetector for ApplyAbortChecker {
    fn is_stale(&self) -> bool {
        self.0.load(Ordering::Relaxed) == JOB_STATUS_CANCELLING
    }
}

impl Read for Snapshot {
    fn read(&mut self, buf: &mut [u8]) -> io::Result<usize> {
        if buf.is_empty() {
            return Ok(0);
        }
        while self.cf_index < self.cf_files.len() {
            let cf_file = &mut self.cf_files[self.cf_index];
            if self.cf_file_index >= cf_file.size.len() || cf_file.size[self.cf_file_index] == 0 {
                self.cf_index += 1;
                self.cf_file_index = 0;
                continue;
            }
            let reader = cf_file
                .file_for_sending
                .get_mut(self.cf_file_index)
                .unwrap();
            match reader.read(buf) {
                Ok(0) => {
                    // EOF. Switch to next file.
                    self.cf_file_index += 1;
                    if self.cf_file_index == cf_file.size.len() {
                        self.cf_index += 1;
                        self.cf_file_index = 0;
                    }
                }
                Ok(n) => return Ok(n),
                e => return e,
            }
        }
        Ok(0)
    }
}

impl Write for Snapshot {
    fn write(&mut self, buf: &[u8]) -> io::Result<usize> {
        if buf.is_empty() {
            return Ok(0);
        }

        let (mut next_buf, mut written_bytes) = (buf, 0);
        while self.cf_index < self.cf_files.len() {
            let cf_file = &mut self.cf_files[self.cf_index];
            if cf_file.size.is_empty() {
                self.cf_index += 1;
                continue;
            }

            assert!(cf_file.size[self.cf_file_index] != 0);
            let mut file_for_recving = cf_file
                .file_for_recving
                .get_mut(self.cf_file_index)
                .unwrap();
            let left = (cf_file.size.get(self.cf_file_index).unwrap()
                - file_for_recving.written_size) as usize;
            assert!(left > 0 && !next_buf.is_empty());
            let (write_len, switch, finished) = match next_buf.len().cmp(&left) {
                CmpOrdering::Greater => (left, true, false),
                CmpOrdering::Equal => (left, true, true),
                CmpOrdering::Less => (next_buf.len(), false, true),
            };

            file_for_recving
                .write_digest
                .update(&next_buf[0..write_len]);
            file_for_recving.written_size += write_len as u64;
            written_bytes += write_len;

            let file = &mut file_for_recving.file;
            let encrypt_buffer = if file_for_recving.encrypter.is_none() {
                Cow::Borrowed(&next_buf[0..write_len])
            } else {
                let (cipher, crypter) = file_for_recving.encrypter.as_mut().unwrap();
                let mut encrypt_buffer = vec![0; write_len + cipher.block_size()];
                let mut bytes = crypter.update(&next_buf[0..write_len], &mut encrypt_buffer)?;
                if switch {
                    bytes += crypter.finalize(&mut encrypt_buffer)?;
                }
                encrypt_buffer.truncate(bytes);
                Cow::Owned(encrypt_buffer)
            };
            let encrypt_len = encrypt_buffer.len();

            let mut start = 0;
            loop {
                let acquire = cmp::min(IO_LIMITER_CHUNK_SIZE, encrypt_len - start);
                self.mgr.limiter.blocking_consume(acquire);
                file.write_all(&encrypt_buffer[start..start + acquire])?;
                if start + acquire == encrypt_len {
                    break;
                }
                start += acquire;
            }
            if switch {
                next_buf = &next_buf[write_len..];
                self.cf_file_index += 1;
                if self.cf_file_index >= cf_file.size.len() {
                    self.cf_file_index = 0;
                    self.cf_index += 1;
                }
            }
            if finished {
                break;
            }
        }
        Ok(written_bytes)
    }

    fn flush(&mut self) -> io::Result<()> {
        if let Some(cf_file) = self.cf_files.get_mut(self.cf_index) {
            for file_for_recving in &mut cf_file.file_for_recving {
                file_for_recving.file.flush()?;
            }
        }
        Ok(())
    }
}

impl Drop for Snapshot {
    fn drop(&mut self) {
        // Cleanup if the snapshot is not built or received successfully.
        if self.hold_tmp_files {
            self.delete();
        }
    }
}

#[derive(PartialEq, Debug)]
pub enum SnapEntry {
    Generating = 1,
    Sending = 2,
    Receiving = 3,
    Applying = 4,
}

/// `SnapStats` is for snapshot statistics.
pub struct SnapStats {
    pub sending_count: usize,
    pub receiving_count: usize,
    pub stats: Vec<SnapshotStat>,
}

#[derive(Clone)]
struct SnapManagerCore {
    // directory to store snapfile.
    base: String,

    registry: Arc<RwLock<HashMap<SnapKey, Vec<SnapEntry>>>>,
    limiter: Limiter,
    temp_sst_id: Arc<AtomicU64>,
    encryption_key_manager: Option<Arc<DataKeyManager>>,
    max_per_file_size: Arc<AtomicU64>,
    enable_multi_snapshot_files: Arc<AtomicBool>,
    stats: Arc<Mutex<Vec<SnapshotStat>>>,
}

/// `SnapManagerCore` trace all current processing snapshots.
pub struct SnapManager {
    core: SnapManagerCore,
    max_total_size: Arc<AtomicU64>,

    // only used to receive snapshot from v2
    tablet_snap_manager: Option<TabletSnapManager>,
}

impl Clone for SnapManager {
    fn clone(&self) -> Self {
        SnapManager {
            core: self.core.clone(),
            max_total_size: self.max_total_size.clone(),
            tablet_snap_manager: self.tablet_snap_manager.clone(),
        }
    }
}

impl SnapManager {
    pub fn new<T: Into<String>>(path: T) -> Self {
        SnapManagerBuilder::default().build(path)
    }

    pub fn init(&self) -> io::Result<()> {
        let enc_enabled = self.core.encryption_key_manager.is_some();
        info!(
            "Initializing SnapManager, encryption is enabled: {}",
            enc_enabled
        );

        // Use write lock so only one thread initialize the directory at a time.
        let _lock = self.core.registry.wl();
        let path = Path::new(&self.core.base);
        if !path.exists() {
            file_system::create_dir_all(path)?;
            return Ok(());
        }
        if !path.is_dir() {
            return Err(io::Error::new(
                ErrorKind::Other,
                format!("{} should be a directory", path.display()),
            ));
        }
        for f in file_system::read_dir(path)? {
            let p = f?;
            if p.file_type()?.is_file() {
                if let Some(s) = p.file_name().to_str() {
                    if s.ends_with(TMP_FILE_SUFFIX) {
                        file_system::remove_file(p.path())?;
                    }
                }
            }
        }

        Ok(())
    }

    // [PerformanceCriticalPath]?? I/O involved API should be called in background
    // thread Return all snapshots which is idle not being used.
    pub fn list_idle_snap(&self) -> io::Result<Vec<(SnapKey, bool)>> {
        // Use a lock to protect the directory when scanning.
        let registry = self.core.registry.rl();
        let read_dir = file_system::read_dir(Path::new(&self.core.base))?;
        // Remove the duplicate snap keys.
        let mut v: Vec<_> = read_dir
            .filter_map(|p| {
                let p = match p {
                    Err(e) => {
                        error!(
                            "failed to list content of directory";
                            "directory" => %&self.core.base,
                            "err" => ?e,
                        );
                        return None;
                    }
                    Ok(p) => p,
                };
                match p.file_type() {
                    Ok(t) if t.is_file() => {}
                    _ => return None,
                }
                let file_name = p.file_name();
                let name = match file_name.to_str() {
                    None => return None,
                    Some(n) => n,
                };
                if name.starts_with(DEL_RANGE_PREFIX) {
                    // This is a temp file to store delete keys and ingest them into Engine.
                    return None;
                }

                let is_sending = name.starts_with(SNAP_GEN_PREFIX);
                let numbers: Vec<u64> = name.split('.').next().map_or_else(Vec::new, |s| {
                    s.split('_')
                        .skip(1)
                        .filter_map(|s| s.parse().ok())
                        .collect()
                });
                if numbers.len() < 3 {
                    error!(
                        "failed to parse snapkey";
                        "snap_key" => %name,
                    );
                    return None;
                }
                let snap_key = SnapKey::new(numbers[0], numbers[1], numbers[2]);
                if registry.contains_key(&snap_key) {
                    // Skip those registered snapshot.
                    return None;
                }
                Some((snap_key, is_sending))
            })
            .collect();
        v.sort();
        v.dedup();
        Ok(v)
    }

    pub fn get_temp_path_for_ingest(&self) -> String {
        let sst_id = self.core.temp_sst_id.fetch_add(1, Ordering::SeqCst);
        let filename = format!(
            "{}_{}{}{}",
            DEL_RANGE_PREFIX, sst_id, SST_FILE_SUFFIX, TMP_FILE_SUFFIX
        );
        let path = PathBuf::from(&self.core.base).join(filename);
        path.to_str().unwrap().to_string()
    }

    #[inline]
    pub fn has_registered(&self, key: &SnapKey) -> bool {
        self.core.registry.rl().contains_key(key)
    }

    /// Get a `Snapshot` can be used for `build`. Concurrent calls are allowed
    /// because only one caller can lock temporary disk files.
    ///
    /// NOTE: it calculates snapshot size by scanning the base directory.
    /// Don't call it in raftstore thread until the size limitation mechanism
    /// gets refactored.
    pub fn get_snapshot_for_building(&self, key: &SnapKey) -> RaftStoreResult<Box<Snapshot>> {
        let mut old_snaps = None;
        while self.get_total_snap_size()? > self.max_total_snap_size() {
            if old_snaps.is_none() {
                let snaps = self.list_idle_snap()?;
                let mut key_and_snaps = Vec::with_capacity(snaps.len());
                for (key, is_sending) in snaps {
                    if !is_sending {
                        continue;
                    }
                    let snap = match self.get_snapshot_for_sending(&key) {
                        Ok(snap) => snap,
                        Err(_) => continue,
                    };
                    if let Ok(modified) = snap.meta().and_then(|m| m.modified()) {
                        key_and_snaps.push((key, snap, modified));
                    }
                }
                key_and_snaps.sort_by_key(|&(_, _, modified)| Reverse(modified));
                old_snaps = Some(key_and_snaps);
            }
            match old_snaps.as_mut().unwrap().pop() {
                Some((key, snap, _)) => self.delete_snapshot(&key, snap.as_ref(), false),
                None => return Err(RaftStoreError::Snapshot(Error::TooManySnapshots)),
            };
        }

        let base = &self.core.base;
        let f = Snapshot::new_for_building(base, key, &self.core)?;
        Ok(Box::new(f))
    }

    pub fn get_snapshot_for_gc(
        &self,
        key: &SnapKey,
        is_sending: bool,
    ) -> RaftStoreResult<Box<Snapshot>> {
        let _lock = self.core.registry.rl();
        let base = &self.core.base;
        let s = Snapshot::new(base, key, is_sending, CheckPolicy::None, &self.core)?;
        fail_point!(
            "get_snapshot_for_gc",
            key.region_id == 2 && key.idx == 1,
            |_| { Err(box_err!("invalid cf number of snapshot meta")) }
        );
        Ok(Box::new(s))
    }

    pub fn get_snapshot_for_sending(&self, key: &SnapKey) -> RaftStoreResult<Box<Snapshot>> {
        let _lock = self.core.registry.rl();
        let base = &self.core.base;
        let mut s = Snapshot::new_for_sending(base, key, &self.core)?;
        let key_manager = match self.core.encryption_key_manager.as_ref() {
            Some(m) => m,
            None => return Ok(Box::new(s)),
        };
        for cf_file in &mut s.cf_files {
            let file_paths = cf_file.file_paths();
            for (i, file_path) in file_paths.iter().enumerate() {
                if cf_file.size[i] == 0 {
                    continue;
                }
                let reader = snap_io::get_decrypter_reader(file_path, key_manager)?;
                cf_file.file_for_sending[i] = reader;
            }
        }
        Ok(Box::new(s))
    }

    /// Get a `Snapshot` can be used for writing and then `save`. Concurrent
    /// calls are allowed because only one caller can lock temporary disk
    /// files.
    pub fn get_snapshot_for_receiving(
        &self,
        key: &SnapKey,
        snapshot_meta: SnapshotMeta,
    ) -> RaftStoreResult<Box<Snapshot>> {
        let _lock = self.core.registry.rl();
        let base = &self.core.base;
        let f = Snapshot::new_for_receiving(base, key, &self.core, snapshot_meta)?;
        Ok(Box::new(f))
    }

    // Tablet snapshot is the snapshot sent from raftstore-v2.
    // We enable v1 to receive it to enable tiflash node to receive and apply
    // snapshot from raftstore-v2.
    // To make it easy, we maintain an empty `store::snapshot` with tablet snapshot
    // path storing in it. So tiflash node can detect it and apply properly.
    pub fn gen_empty_snapshot_for_tablet_snapshot(
        &self,
        tablet_snap_key: &TabletSnapKey,
        for_balance: bool,
    ) -> RaftStoreResult<()> {
        let _lock = self.core.registry.rl();
        let base = &self.core.base;
        let tablet_snap_path = self.tablet_snap_manager.final_recv_path(tablet_snap_key);
        let snap_key = SnapKey::new(
            tablet_snap_key.region_id,
            tablet_snap_key.term,
            tablet_snap_key.idx,
        );
        let _ = Snapshot::new_for_tablet_snapshot(
            base,
            &snap_key,
            &self.core,
            tablet_snap_path.to_str().unwrap(),
            for_balance,
        )?;
        Ok(())
    }

    pub fn get_snapshot_for_applying(&self, key: &SnapKey) -> RaftStoreResult<Box<Snapshot>> {
        let _lock = self.core.registry.rl();
        let base = &self.core.base;
        let s = Snapshot::new_for_applying(base, key, &self.core)?;
        if !s.exists() {
            return Err(RaftStoreError::Other(From::from(format!(
                "snapshot of {:?} not exists.",
                key
            ))));
        }
        Ok(Box::new(s))
    }

    /// Get the approximate size of snap file exists in snap directory.
    ///
    /// Return value is not guaranteed to be accurate.
    ///
    /// NOTE: don't call it in raftstore thread.
    pub fn get_total_snap_size(&self) -> Result<u64> {
        let size_v1 = self.core.get_total_snap_size()?;
        let size_v2 = self
            .tablet_snap_manager
            .as_ref()
            .map(|s| s.total_snap_size().unwrap_or(0))
            .unwrap_or(0);
        Ok(size_v1 + size_v2)
    }

    pub fn max_total_snap_size(&self) -> u64 {
        self.max_total_size.load(Ordering::Acquire)
    }

    pub fn set_max_total_snap_size(&self, max_total_size: u64) {
        self.max_total_size.store(max_total_size, Ordering::Release);
    }

    pub fn set_max_per_file_size(&mut self, max_per_file_size: u64) {
        if max_per_file_size == 0 {
            self.core
                .max_per_file_size
                .store(u64::MAX, Ordering::Release);
        } else {
            self.core
                .max_per_file_size
                .store(max_per_file_size, Ordering::Release);
        }
    }

    pub fn get_actual_max_per_file_size(&self, allow_multi_files_snapshot: bool) -> u64 {
        self.core
            .get_actual_max_per_file_size(allow_multi_files_snapshot)
    }

    pub fn set_enable_multi_snapshot_files(&mut self, enable_multi_snapshot_files: bool) {
        self.core
            .enable_multi_snapshot_files
            .store(enable_multi_snapshot_files, Ordering::Release);
    }

    pub fn set_speed_limit(&self, bytes_per_sec: f64) {
        self.core.limiter.set_speed_limit(bytes_per_sec);
    }

    pub fn get_speed_limit(&self) -> f64 {
        self.core.limiter.speed_limit()
    }

    pub fn collect_stat(&self, snap: SnapshotStat) {
        debug!(
            "collect snapshot stat";
            "region_id" => snap.region_id,
            "total_size" => snap.get_transport_size(),
            "total_duration_sec" => snap.get_total_duration_sec(),
            "generate_duration_sec" => snap.get_generate_duration_sec(),
            "send_duration_sec" => snap.get_generate_duration_sec(),
        );
        self.core.stats.lock().unwrap().push(snap);
    }

    pub fn register(&self, key: SnapKey, entry: SnapEntry) {
        debug!(
            "register snapshot";
            "key" => %key,
            "entry" => ?entry,
        );
        match self.core.registry.wl().entry(key) {
            Entry::Occupied(mut e) => {
                if e.get().contains(&entry) {
                    warn!(
                        "snap key is registered more than once!";
                        "key" => %e.key(),
                    );
                    return;
                }
                e.get_mut().push(entry);
            }
            Entry::Vacant(e) => {
                e.insert(vec![entry]);
            }
        }
    }

    pub fn deregister(&self, key: &SnapKey, entry: &SnapEntry) {
        debug!(
            "deregister snapshot";
            "key" => %key,
            "entry" => ?entry,
        );
        let mut need_clean = false;
        let mut handled = false;
        let registry = &mut self.core.registry.wl();
        if let Some(e) = registry.get_mut(key) {
            let last_len = e.len();
            e.retain(|e| e != entry);
            need_clean = e.is_empty();
            handled = last_len > e.len();
        }
        if need_clean {
            registry.remove(key);
        }
        if handled {
            return;
        }
        warn!(
            "stale deregister snapshot";
            "key" => %key,
            "entry" => ?entry,
        );
    }

    pub fn stats(&self) -> SnapStats {
        // send_count, generating_count, receiving_count, applying_count
        let (mut sending_cnt, mut receiving_cnt) = (0, 0);
        for v in self.core.registry.rl().values() {
            let (mut is_sending, mut is_receiving) = (false, false);
            for s in v {
                match *s {
                    SnapEntry::Sending | SnapEntry::Generating => is_sending = true,
                    SnapEntry::Receiving | SnapEntry::Applying => is_receiving = true,
                }
            }
            if is_sending {
                sending_cnt += 1;
            }
            if is_receiving {
                receiving_cnt += 1;
            }
        }

        let stats = std::mem::take(self.core.stats.lock().unwrap().as_mut());
        SnapStats {
            sending_count: sending_cnt,
            receiving_count: receiving_cnt,
            stats,
        }
    }

    pub fn delete_snapshot(&self, key: &SnapKey, snap: &Snapshot, check_entry: bool) -> bool {
        self.core.delete_snapshot(key, snap, check_entry)
    }

    pub fn tablet_snap_manager(&self) -> Option<&TabletSnapManager> {
        self.tablet_snap_manager.as_ref()
    }

    pub fn limiter(&self) -> &Limiter {
        &self.core.limiter
    }
}

impl SnapManagerCore {
    fn get_total_snap_size(&self) -> Result<u64> {
        let mut total_size = 0;
        for entry in file_system::read_dir(&self.base)? {
            let (entry, metadata) = match entry.and_then(|e| e.metadata().map(|m| (e, m))) {
                Ok((e, m)) => (e, m),
                Err(e) if e.kind() == ErrorKind::NotFound => continue,
                Err(e) => return Err(Error::from(e)),
            };

            let path = entry.path();
            let path_s = path.to_str().unwrap();
            if !metadata.is_file()
                // Ignore cloned files as they are hard links on posix systems.
                || path_s.ends_with(CLONE_FILE_SUFFIX)
                || path_s.ends_with(META_FILE_SUFFIX)
            {
                continue;
            }
            total_size += metadata.len();
        }
        Ok(total_size)
    }

    // Return true if it successfully delete the specified snapshot.
    fn delete_snapshot(&self, key: &SnapKey, snap: &Snapshot, check_entry: bool) -> bool {
        let registry = self.registry.rl();
        if check_entry {
            if let Some(e) = registry.get(key) {
                if e.len() > 1 {
                    info!(
                        "skip to delete snapshot since it's registered more than once";
                        "snapshot" => %snap.path(),
                        "registered_entries" => ?e,
                    );
                    return false;
                }
            }
        } else if registry.contains_key(key) {
            info!(
                "skip to delete snapshot since it's registered";
                "snapshot" => %snap.path(),
            );
            return false;
        }
        snap.delete();
        true
    }

    fn rename_tmp_cf_file_for_send(&self, cf_file: &mut CfFile) -> RaftStoreResult<()> {
        let tmp_file_paths = cf_file.tmp_file_paths();
        let file_paths = cf_file.file_paths();
        for (i, tmp_file_path) in tmp_file_paths.iter().enumerate() {
            let mgr = self.encryption_key_manager.as_ref();
            if let Some(mgr) = &mgr {
                let src = &tmp_file_path;
                let dst = &file_paths[i];
                // It's ok that the cf file is moved but machine fails before `mgr.rename_file`
                // because without metadata file, saved cf files are nothing.
                while let Err(e) = mgr.link_file(src, dst) {
                    if e.kind() == ErrorKind::AlreadyExists {
                        mgr.delete_file(dst)?;
                        continue;
                    }
                    return Err(e.into());
                }
                let r = file_system::rename(src, dst);
                let del_file = if r.is_ok() { src } else { dst };
                if let Err(e) = mgr.delete_file(del_file) {
                    warn!("fail to remove encryption metadata during 'rename_tmp_cf_file_for_send'";
                          "err" => ?e);
                }
                r?;
            } else {
                file_system::rename(tmp_file_path, &file_paths[i])?;
            }
            let file = Path::new(&file_paths[i]);
            let (checksum, size) = calc_checksum_and_size(file, mgr)?;
            cf_file.add_file_with_size_checksum(i, size, checksum);
        }
        Ok(())
    }

    pub fn get_actual_max_per_file_size(&self, allow_multi_files_snapshot: bool) -> u64 {
        if !allow_multi_files_snapshot {
            return u64::MAX;
        }

        if self.enable_multi_snapshot_files.load(Ordering::Relaxed) {
            return self.max_per_file_size.load(Ordering::Relaxed);
        }
        u64::MAX
    }
}

#[derive(Clone, Default)]
pub struct SnapManagerBuilder {
    max_write_bytes_per_sec: i64,
    max_total_size: u64,
    max_per_file_size: u64,
    enable_multi_snapshot_files: bool,
    enable_receive_tablet_snapshot: bool,
    key_manager: Option<Arc<DataKeyManager>>,
}

impl SnapManagerBuilder {
    #[must_use]
    pub fn max_write_bytes_per_sec(mut self, bytes: i64) -> SnapManagerBuilder {
        self.max_write_bytes_per_sec = bytes;
        self
    }
    #[must_use]
    pub fn max_total_size(mut self, bytes: u64) -> SnapManagerBuilder {
        self.max_total_size = bytes;
        self
    }
    pub fn max_per_file_size(mut self, bytes: u64) -> SnapManagerBuilder {
        self.max_per_file_size = bytes;
        self
    }
    pub fn enable_multi_snapshot_files(mut self, enabled: bool) -> SnapManagerBuilder {
        self.enable_multi_snapshot_files = enabled;
        self
    }
    pub fn enable_receive_tablet_snapshot(mut self, enabled: bool) -> SnapManagerBuilder {
        self.enable_receive_tablet_snapshot = enabled;
        self
    }
    #[must_use]
    pub fn encryption_key_manager(mut self, m: Option<Arc<DataKeyManager>>) -> SnapManagerBuilder {
        self.key_manager = m;
        self
    }
    pub fn build<T: Into<String>>(self, path: T) -> SnapManager {
        let limiter = Limiter::new(if self.max_write_bytes_per_sec > 0 {
            self.max_write_bytes_per_sec as f64
        } else {
            f64::INFINITY
        });
        let max_total_size = if self.max_total_size > 0 {
            self.max_total_size
        } else {
            u64::MAX
        };
        let path = path.into();
        assert!(!path.is_empty());
        let mut path_v2 = path.clone();
        path_v2.push_str("_v2");
        let tablet_snap_manager = if self.enable_receive_tablet_snapshot {
            Some(TabletSnapManager::new(&path_v2, self.key_manager.clone()).unwrap())
        } else {
            None
        };

        let mut snapshot = SnapManager {
            core: SnapManagerCore {
                base: path,
                registry: Default::default(),
                limiter,
                temp_sst_id: Arc::new(AtomicU64::new(0)),
                encryption_key_manager: self.key_manager,
                max_per_file_size: Arc::new(AtomicU64::new(u64::MAX)),
                enable_multi_snapshot_files: Arc::new(AtomicBool::new(
                    self.enable_multi_snapshot_files,
                )),
                stats: Default::default(),
            },
            max_total_size: Arc::new(AtomicU64::new(max_total_size)),
            tablet_snap_manager,
        };
        snapshot.set_max_per_file_size(self.max_per_file_size); // set actual max_per_file_size
        snapshot
    }
}

#[derive(Clone, Hash, PartialEq, Eq, PartialOrd, Ord, Debug)]
pub struct TabletSnapKey {
    pub region_id: u64,
    pub to_peer: u64,
    pub term: u64,
    pub idx: u64,
}

impl TabletSnapKey {
    #[inline]
    pub fn new(region_id: u64, to_peer: u64, term: u64, idx: u64) -> TabletSnapKey {
        TabletSnapKey {
            region_id,
            to_peer,
            term,
            idx,
        }
    }

    pub fn from_region_snap(region_id: u64, to_peer: u64, snap: &RaftSnapshot) -> TabletSnapKey {
        let index = snap.get_metadata().get_index();
        let term = snap.get_metadata().get_term();
        TabletSnapKey::new(region_id, to_peer, term, index)
    }
}

impl Display for TabletSnapKey {
    fn fmt(&self, f: &mut Formatter<'_>) -> fmt::Result {
        write!(
            f,
            "{}_{}_{}_{}",
            self.region_id, self.to_peer, self.term, self.idx
        )
    }
}

pub struct ReceivingGuard<'a> {
    receiving: &'a Mutex<Vec<TabletSnapKey>>,
    key: TabletSnapKey,
}

impl Drop for ReceivingGuard<'_> {
    fn drop(&mut self) {
        let mut receiving = self.receiving.lock().unwrap();
        let pos = receiving.iter().position(|k| k == &self.key).unwrap();
        receiving.swap_remove(pos);
    }
}

/// `TabletSnapManager` manager tablet snapshot and shared between raftstore v2.
/// It's similar `SnapManager`, but simpler in tablet version.
///
///  TODO:
///     - clean up expired tablet checkpointer
#[derive(Clone)]
pub struct TabletSnapManager {
    // directory to store snapfile.
    base: PathBuf,
    key_manager: Option<Arc<DataKeyManager>>,
    receiving: Arc<Mutex<Vec<TabletSnapKey>>>,
    stats: Arc<Mutex<HashMap<TabletSnapKey, (Instant, SnapshotStat)>>>,
    sending_count: Arc<AtomicUsize>,
    recving_count: Arc<AtomicUsize>,
}

impl TabletSnapManager {
    pub fn new<T: Into<PathBuf>>(
        path: T,
        key_manager: Option<Arc<DataKeyManager>>,
    ) -> io::Result<Self> {
        let path = path.into();
        if !path.exists() {
            file_system::create_dir_all(&path)?;
        }
        if !path.is_dir() {
            return Err(io::Error::new(
                ErrorKind::Other,
                format!("{} should be a directory", path.display()),
            ));
        }
        encryption::clean_up_dir(&path, SNAP_GEN_PREFIX, key_manager.as_deref())?;
        encryption::clean_up_trash(&path, key_manager.as_deref())?;
        Ok(Self {
            base: path,
            key_manager,
            receiving: Arc::default(),
            stats: Arc::default(),
            sending_count: Arc::default(),
            recving_count: Arc::default(),
        })
    }

    pub fn begin_snapshot(&self, key: TabletSnapKey, start: Instant, generate_duration_sec: u64) {
        let mut stat = SnapshotStat::default();
        stat.set_generate_duration_sec(generate_duration_sec);
        self.stats.lock().unwrap().insert(key, (start, stat));
    }

    pub fn finish_snapshot(&self, key: TabletSnapKey, send: Instant) {
        let region_id = key.region_id;
        self.stats
            .lock()
            .unwrap()
            .entry(key)
            .and_modify(|(start, stat)| {
                stat.set_send_duration_sec(send.saturating_elapsed().as_secs());
                stat.set_total_duration_sec(start.saturating_elapsed().as_secs());
                stat.set_region_id(region_id);
            });
    }

    pub fn stats(&self) -> SnapStats {
        let stats: Vec<SnapshotStat> = self
            .stats
            .lock()
            .unwrap()
            .drain_filter(|_, (_, stat)| stat.get_region_id() > 0)
            .map(|(_, (_, stat))| stat)
            .filter(|stat| stat.get_total_duration_sec() > 1)
            .collect();
        SnapStats {
            sending_count: self.sending_count.load(Ordering::SeqCst),
            receiving_count: self.recving_count.load(Ordering::SeqCst),
            stats,
        }
    }

    pub fn tablet_gen_path(&self, key: &TabletSnapKey) -> PathBuf {
        let prefix = format!("{}_{}", SNAP_GEN_PREFIX, key);
        PathBuf::from(&self.base).join(prefix)
    }

    pub fn final_recv_path(&self, key: &TabletSnapKey) -> PathBuf {
        let prefix = format!("{}_{}", SNAP_REV_PREFIX, key);
        PathBuf::from(&self.base).join(prefix)
    }

    pub fn tmp_recv_path(&self, key: &TabletSnapKey) -> PathBuf {
        let prefix = format!("{}_{}{}", SNAP_REV_PREFIX, key, TMP_FILE_SUFFIX);
        PathBuf::from(&self.base).join(prefix)
    }

    pub fn delete_snapshot(&self, key: &TabletSnapKey) -> bool {
        let path = self.tablet_gen_path(key);
        if path.exists() {
            if let Err(e) = encryption::trash_dir_all(&path, self.key_manager.as_deref()) {
                error!(
                    "delete snapshot failed";
                    "path" => %path.display(),
                    "err" => ?e,
                );
                return false;
            }
        }
        true
    }

    pub fn total_snap_size(&self) -> Result<u64> {
        let mut total_size = 0;
        for entry in file_system::read_dir(&self.base)? {
            let entry = match entry {
                Ok(e) => e,
                Err(e) if e.kind() == ErrorKind::NotFound => continue,
                Err(e) => return Err(Error::from(e)),
            };

            let path = entry.path();
            // Generated snapshots are just checkpoints, only counts received snapshots.
            if !path
                .file_name()
                .and_then(|n| n.to_str())
                .map_or(true, |n| n.starts_with(SNAP_REV_PREFIX))
            {
                continue;
            }
            let entries = match file_system::read_dir(path) {
                Ok(entries) => entries,
                Err(e) if e.kind() == ErrorKind::NotFound => continue,
                Err(e) => return Err(Error::from(e)),
            };
            for e in entries {
                match e.and_then(|e| e.metadata()) {
                    Ok(m) => total_size += m.len(),
                    Err(e) if e.kind() == ErrorKind::NotFound => continue,
                    Err(e) => return Err(Error::from(e)),
                }
            }
        }
        Ok(total_size)
    }

    #[inline]
    pub fn root_path(&self) -> &Path {
        self.base.as_path()
    }

    pub fn start_receive(&self, key: TabletSnapKey) -> Option<ReceivingGuard<'_>> {
        let mut receiving = self.receiving.lock().unwrap();
        if receiving.iter().any(|k| k == &key) {
            return None;
        }
        receiving.push(key.clone());
        Some(ReceivingGuard {
            receiving: &self.receiving,
            key,
        })
    }

    pub fn sending_count(&self) -> &Arc<AtomicUsize> {
        &self.sending_count
    }

    pub fn recving_count(&self) -> &Arc<AtomicUsize> {
        &self.recving_count
    }

    #[inline]
    pub fn key_manager(&self) -> &Option<Arc<DataKeyManager>> {
        &self.key_manager
    }
}

#[cfg(test)]
pub mod tests {
    use std::{
        cmp, fs,
        io::{self, Read, Seek, SeekFrom, Write},
        path::{Path, PathBuf},
        sync::{
            atomic::{AtomicBool, AtomicU64, AtomicUsize},
            Arc,
        },
    };

    use encryption::{DataKeyManager, EncryptionConfig, FileConfig, MasterKeyConfig};
    use encryption_export::data_key_manager_from_config;
    use engine_test::{
        ctor::{CfOptions, DbOptions, KvEngineConstructorExt, RaftDbOptions},
        kv::KvTestEngine,
        raft::RaftTestEngine,
    };
    use engine_traits::{
        Engines, ExternalSstFileInfo, KvEngine, RaftEngine, RaftLogBatch,
        Snapshot as EngineSnapshot, SstExt, SstWriter, SstWriterBuilder, SyncMutable, ALL_CFS,
        CF_DEFAULT, CF_LOCK, CF_RAFT, CF_WRITE,
    };
    use kvproto::{
        encryptionpb::EncryptionMethod,
        metapb::{Peer, Region},
        raft_serverpb::{RaftApplyState, RegionLocalState, SnapshotMeta},
    };
    use protobuf::Message;
    use raft::eraftpb::Entry;
    use tempfile::{Builder, TempDir};
    use tikv_util::time::Limiter;

    use super::*;
    // ApplyOptions, SnapEntry, SnapKey, SnapManager, SnapManagerBuilder, SnapManagerCore,
    // Snapshot, SnapshotStatistics, META_FILE_SUFFIX, SNAPSHOT_CFS, SNAP_GEN_PREFIX,
    // };
    use crate::{
        coprocessor::CoprocessorHost,
        store::{peer_storage::JOB_STATUS_RUNNING, INIT_EPOCH_CONF_VER, INIT_EPOCH_VER},
        Result,
    };

    const TEST_STORE_ID: u64 = 1;
    const TEST_KEY: &[u8] = b"akey";
    const TEST_WRITE_BATCH_SIZE: usize = 10 * 1024 * 1024;
    const TEST_META_FILE_BUFFER_SIZE: usize = 1000;
    const BYTE_SIZE: usize = 1;

    type DbBuilder<E> = fn(
        p: &Path,
        db_opt: Option<DbOptions>,
        cf_opts: Option<Vec<(&'static str, CfOptions)>>,
    ) -> Result<E>;

    pub fn open_test_empty_db<E>(
        path: &Path,
        db_opt: Option<DbOptions>,
        cf_opts: Option<Vec<(&'static str, CfOptions)>>,
    ) -> Result<E>
    where
        E: KvEngine + KvEngineConstructorExt,
    {
        let p = path.to_str().unwrap();
        let db_opt = db_opt.unwrap_or_default();
        let cf_opts = cf_opts.unwrap_or_else(|| {
            ALL_CFS
                .iter()
                .map(|cf| (*cf, CfOptions::default()))
                .collect()
        });
        let db = E::new_kv_engine_opt(p, db_opt, cf_opts).unwrap();
        Ok(db)
    }

    pub fn open_test_db<E>(
        path: &Path,
        db_opt: Option<DbOptions>,
        cf_opts: Option<Vec<(&'static str, CfOptions)>>,
    ) -> Result<E>
    where
        E: KvEngine + KvEngineConstructorExt,
    {
        let db = open_test_empty_db::<E>(path, db_opt, cf_opts).unwrap();
        let key = keys::data_key(TEST_KEY);
        // write some data into each cf
        for (i, cf) in db.cf_names().into_iter().enumerate() {
            let mut p = Peer::default();
            p.set_store_id(TEST_STORE_ID);
            p.set_id((i + 1) as u64);
            db.put_msg_cf(cf, &key[..], &p)?;
        }
        Ok(db)
    }

    pub fn open_test_db_with_100keys<E>(
        path: &Path,
        db_opt: Option<DbOptions>,
        cf_opts: Option<Vec<(&'static str, CfOptions)>>,
    ) -> Result<E>
    where
        E: KvEngine + KvEngineConstructorExt,
    {
        let db = open_test_empty_db::<E>(path, db_opt, cf_opts).unwrap();
        // write some data into each cf
        for (i, cf) in db.cf_names().into_iter().enumerate() {
            let mut p = Peer::default();
            p.set_store_id(TEST_STORE_ID);
            p.set_id((i + 1) as u64);
            for k in 0..100 {
                let key = keys::data_key(format!("akey{}", k).as_bytes());
                db.put_msg_cf(cf, &key[..], &p)?;
            }
        }
        Ok(db)
    }

    pub fn get_test_db_for_regions(
        path: &TempDir,
        raft_db_opt: Option<RaftDbOptions>,
        kv_db_opt: Option<DbOptions>,
        kv_cf_opts: Option<Vec<(&'static str, CfOptions)>>,
        regions: &[u64],
    ) -> Result<Engines<KvTestEngine, RaftTestEngine>> {
        let p = path.path();
        let kv: KvTestEngine = open_test_db(p.join("kv").as_path(), kv_db_opt, kv_cf_opts)?;
        let raft: RaftTestEngine =
            engine_test::raft::new_engine(p.join("raft").to_str().unwrap(), raft_db_opt)?;
        let mut lb = raft.log_batch(regions.len() * 128);
        for &region_id in regions {
            // Put apply state into kv engine.
            let mut apply_state = RaftApplyState::default();
            let mut apply_entry = Entry::default();
            apply_state.set_applied_index(10);
            apply_entry.set_index(10);
            apply_entry.set_term(0);
            apply_state.mut_truncated_state().set_index(10);
            kv.put_msg_cf(CF_RAFT, &keys::apply_state_key(region_id), &apply_state)?;
            lb.append(region_id, None, vec![apply_entry])?;

            // Put region info into kv engine.
            let region = gen_test_region(region_id, 1, 1);
            let mut region_state = RegionLocalState::default();
            region_state.set_region(region);
            kv.put_msg_cf(CF_RAFT, &keys::region_state_key(region_id), &region_state)?;
        }
        raft.consume(&mut lb, false).unwrap();
        Ok(Engines::new(kv, raft))
    }

    pub fn get_kv_count(snap: &impl EngineSnapshot) -> u64 {
        let mut kv_count = 0;
        for cf in SNAPSHOT_CFS {
            snap.scan(
                cf,
                &keys::data_key(b"a"),
                &keys::data_key(b"z"),
                false,
                |_, _| {
                    kv_count += 1;
                    Ok(true)
                },
            )
            .unwrap();
        }
        kv_count
    }

    pub fn gen_test_region(region_id: u64, store_id: u64, peer_id: u64) -> Region {
        let mut peer = Peer::default();
        peer.set_store_id(store_id);
        peer.set_id(peer_id);
        let mut region = Region::default();
        region.set_id(region_id);
        region.set_start_key(b"a".to_vec());
        region.set_end_key(b"z".to_vec());
        region.mut_region_epoch().set_version(INIT_EPOCH_VER);
        region.mut_region_epoch().set_conf_ver(INIT_EPOCH_CONF_VER);
        region.mut_peers().push(peer);
        region
    }

    pub fn assert_eq_db(expected_db: &impl KvEngine, db: &impl KvEngine) {
        let key = keys::data_key(TEST_KEY);
        for cf in SNAPSHOT_CFS {
            let p1: Option<Peer> = expected_db.get_msg_cf(cf, &key[..]).unwrap();
            if let Some(p1) = p1 {
                let p2: Option<Peer> = db.get_msg_cf(cf, &key[..]).unwrap();
                if let Some(p2) = p2 {
                    if p2 != p1 {
                        panic!(
                            "cf {}: key {:?}, value {:?}, expected {:?}",
                            cf, key, p2, p1
                        );
                    }
                } else {
                    panic!("cf {}: expect key {:?} has value", cf, key);
                }
            }
        }
    }

    fn create_manager_core(path: &str, max_per_file_size: u64) -> SnapManagerCore {
        SnapManagerCore {
            base: path.to_owned(),
            registry: Default::default(),
            limiter: Limiter::new(f64::INFINITY),
            temp_sst_id: Arc::new(AtomicU64::new(0)),
            encryption_key_manager: None,
            max_per_file_size: Arc::new(AtomicU64::new(max_per_file_size)),
            enable_multi_snapshot_files: Arc::new(AtomicBool::new(true)),
            stats: Default::default(),
        }
    }

    fn create_encryption_key_manager(prefix: &str) -> (TempDir, Arc<DataKeyManager>) {
        let dir = Builder::new().prefix(prefix).tempdir().unwrap();
        let master_path = dir.path().join("master_key");

        let mut f = OpenOptions::new()
            .create_new(true)
            .append(true)
            .open(&master_path)
            .unwrap();
        // A 32 bytes key (in hex) followed by one '\n'.
        f.write_all(&[b'A'; 64]).unwrap();
        f.write_all(&[b'\n'; 1]).unwrap();

        let dict_path = dir.path().join("dict");
        file_system::create_dir_all(&dict_path).unwrap();

        let key_path = master_path.to_str().unwrap().to_owned();
        let dict_path = dict_path.to_str().unwrap().to_owned();

        let enc_cfg = EncryptionConfig {
            data_encryption_method: EncryptionMethod::Aes128Ctr,
            master_key: MasterKeyConfig::File {
                config: FileConfig { path: key_path },
            },
            ..Default::default()
        };
        let key_manager = data_key_manager_from_config(&enc_cfg, &dict_path)
            .unwrap()
            .map(|x| Arc::new(x));
        (dir, key_manager.unwrap())
    }

    pub fn gen_db_options_with_encryption(prefix: &str) -> (TempDir, DbOptions) {
        let (_enc_dir, key_manager) = create_encryption_key_manager(prefix);
        let mut db_opts = DbOptions::default();
        db_opts.set_key_manager(Some(key_manager));
        (_enc_dir, db_opts)
    }

    #[test]
    fn test_gen_snapshot_meta() {
        let mut cf_file = Vec::with_capacity(super::SNAPSHOT_CFS.len());
        for (i, cf) in super::SNAPSHOT_CFS.iter().enumerate() {
            let f = super::CfFile {
                cf,
                size: vec![100 * (i + 1) as u64, 100 * (i + 2) as u64],
                checksum: vec![1000 * (i + 1) as u32, 1000 * (i + 2) as u32],
                ..Default::default()
            };
            cf_file.push(f);
        }
        let meta = super::gen_snapshot_meta(&cf_file, false).unwrap();
        let cf_files = meta.get_cf_files();
        assert_eq!(cf_files.len(), super::SNAPSHOT_CFS.len() * 2); // each CF has two snapshot files;
        for (i, cf_file_meta) in meta.get_cf_files().iter().enumerate() {
            let cf_file_idx = i / 2;
            let size_idx = i % 2;
            if cf_file_meta.get_cf() != cf_file[cf_file_idx].cf {
                panic!(
                    "{}: expect cf {}, got {}",
                    i,
                    cf_file[cf_file_idx].cf,
                    cf_file_meta.get_cf()
                );
            }
            if cf_file_meta.get_size() != cf_file[cf_file_idx].size[size_idx] {
                panic!(
                    "{}: expect cf size {}, got {}",
                    i,
                    cf_file[cf_file_idx].size[size_idx],
                    cf_file_meta.get_size()
                );
            }
            if cf_file_meta.get_checksum() != cf_file[cf_file_idx].checksum[size_idx] {
                panic!(
                    "{}: expect cf checksum {}, got {}",
                    i,
                    cf_file[cf_file_idx].checksum[size_idx],
                    cf_file_meta.get_checksum()
                );
            }
        }
    }

    #[test]
    fn test_display_path() {
        let dir = Builder::new()
            .prefix("test-display-path")
            .tempdir()
            .unwrap();
        let key = SnapKey::new(1, 1, 1);
        let prefix = format!("{}_{}", SNAP_GEN_PREFIX, key);
        let display_path = Snapshot::get_display_path(dir.path(), &prefix);
        assert_ne!(display_path, "");
    }

    #[test]
    fn test_empty_snap_file() {
        test_snap_file(open_test_empty_db, u64::MAX);
        test_snap_file(open_test_empty_db, 100);
    }

    #[test]
    fn test_non_empty_snap_file() {
        test_snap_file(open_test_db, u64::MAX);
        test_snap_file(open_test_db_with_100keys, 100);
        test_snap_file(open_test_db_with_100keys, 500);
    }

    fn test_snap_file(get_db: DbBuilder<KvTestEngine>, max_file_size: u64) {
        let region_id = 1;
        let region = gen_test_region(region_id, 1, 1);
        let src_db_dir = Builder::new()
            .prefix("test-snap-file-db-src")
            .tempdir()
            .unwrap();
        let db = get_db(src_db_dir.path(), None, None).unwrap();
        let snapshot = db.snapshot();

        let src_dir = Builder::new()
            .prefix("test-snap-file-db-src")
            .tempdir()
            .unwrap();

        let key = SnapKey::new(region_id, 1, 1);

        let mgr_core = create_manager_core(src_dir.path().to_str().unwrap(), max_file_size);
        let mut s1 = Snapshot::new_for_building(src_dir.path(), &key, &mgr_core).unwrap();

        // Ensure that this snapshot file doesn't exist before being built.
        assert!(!s1.exists());
        assert_eq!(mgr_core.get_total_snap_size().unwrap(), 0);

        let mut snap_data = s1
            .build(&db, &snapshot, &region, true, false, UnixSecs::now())
            .unwrap();

        // Ensure that this snapshot file does exist after being built.
        assert!(s1.exists());
        let size = s1.total_size();
        // Ensure the `size_track` is modified correctly.
        assert_eq!(size, mgr_core.get_total_snap_size().unwrap());
        assert_eq!(s1.total_count(), get_kv_count(&snapshot));

        // Ensure this snapshot could be read for sending.
        let mut s2 = Snapshot::new_for_sending(src_dir.path(), &key, &mgr_core).unwrap();
        assert!(s2.exists());

        // TODO check meta data correct.
        let _ = s2.meta().unwrap();

        let mut s3 =
            Snapshot::new_for_receiving(src_dir.path(), &key, &mgr_core, snap_data.take_meta())
                .unwrap();
        assert!(!s3.exists());

        // Ensure snapshot data could be read out of `s2`, and write into `s3`.
        let copy_size = io::copy(&mut s2, &mut s3).unwrap();
        assert_eq!(copy_size, size);
        assert!(!s3.exists());
        s3.save().unwrap();
        assert!(s3.exists());

        // Ensure the tracked size is handled correctly after receiving a snapshot.
        assert_eq!(mgr_core.get_total_snap_size().unwrap(), size * 2);

        // Ensure `delete()` works to delete the source snapshot.
        s2.delete();
        assert!(!s2.exists());
        assert!(!s1.exists());
        assert_eq!(mgr_core.get_total_snap_size().unwrap(), size);

        // Ensure a snapshot could be applied to DB.
        let mut s4 = Snapshot::new_for_applying(src_dir.path(), &key, &mgr_core).unwrap();
        assert!(s4.exists());

        let dst_db_dir = Builder::new()
            .prefix("test-snap-file-dst")
            .tempdir()
            .unwrap();
        let dst_db_path = dst_db_dir.path().to_str().unwrap();
        // Change arbitrarily the cf order of ALL_CFS at destination db.
        let dst_cfs = [CF_WRITE, CF_DEFAULT, CF_LOCK, CF_RAFT];
        let dst_db = engine_test::kv::new_engine(dst_db_path, &dst_cfs).unwrap();
        let options = ApplyOptions {
            db: dst_db.clone(),
            region,
            abort: Arc::new(AtomicUsize::new(JOB_STATUS_RUNNING)),
            write_batch_size: TEST_WRITE_BATCH_SIZE,
            coprocessor_host: CoprocessorHost::<KvTestEngine>::default(),
        };
        // Verify the snapshot applying is ok.
        s4.apply(options).unwrap();

        // Ensure `delete()` works to delete the dest snapshot.
        s4.delete();
        assert!(!s4.exists());
        assert!(!s3.exists());
        assert_eq!(mgr_core.get_total_snap_size().unwrap(), 0);

        // Verify the data is correct after applying snapshot.
        assert_eq_db(&db, &dst_db);
    }

    #[test]
    fn test_empty_snap_validation() {
        test_snap_validation(open_test_empty_db, u64::MAX);
        test_snap_validation(open_test_empty_db, 100);
    }

    #[test]
    fn test_non_empty_snap_validation() {
        test_snap_validation(open_test_db, u64::MAX);
        test_snap_validation(open_test_db_with_100keys, 500);
    }

    fn test_snap_validation(get_db: DbBuilder<KvTestEngine>, max_file_size: u64) {
        let region_id = 1;
        let region = gen_test_region(region_id, 1, 1);
        let db_dir = Builder::new()
            .prefix("test-snap-validation-db")
            .tempdir()
            .unwrap();
        let db = get_db(db_dir.path(), None, None).unwrap();
        let snapshot = db.snapshot();

        let dir = Builder::new()
            .prefix("test-snap-validation")
            .tempdir()
            .unwrap();
        let key = SnapKey::new(region_id, 1, 1);
        let mgr_core = create_manager_core(dir.path().to_str().unwrap(), max_file_size);
        let mut s1 = Snapshot::new_for_building(dir.path(), &key, &mgr_core).unwrap();
        assert!(!s1.exists());

        let _ = s1
            .build(&db, &snapshot, &region, true, false, UnixSecs::now())
            .unwrap();
        assert!(s1.exists());

        let mut s2 = Snapshot::new_for_building(dir.path(), &key, &mgr_core).unwrap();
        assert!(s2.exists());

        let _ = s2
            .build(&db, &snapshot, &region, true, false, UnixSecs::now())
            .unwrap();
        assert!(s2.exists());
    }

    // Make all the snapshot in the specified dir corrupted to have incorrect size.
    fn corrupt_snapshot_size_in<T: Into<PathBuf>>(dir: T) {
        let dir_path = dir.into();
        let read_dir = file_system::read_dir(dir_path).unwrap();
        for p in read_dir {
            if p.is_ok() {
                let e = p.as_ref().unwrap();
                if !e
                    .file_name()
                    .into_string()
                    .unwrap()
                    .ends_with(META_FILE_SUFFIX)
                {
                    let mut f = OpenOptions::new().append(true).open(e.path()).unwrap();
                    f.write_all(b"xxxxx").unwrap();
                }
            }
        }
    }

    // Make all the snapshot in the specified dir corrupted to have incorrect
    // checksum.
    fn corrupt_snapshot_checksum_in<T: Into<PathBuf>>(dir: T) -> Vec<SnapshotMeta> {
        let dir_path = dir.into();
        let mut res = Vec::new();
        let read_dir = file_system::read_dir(dir_path).unwrap();
        for p in read_dir {
            if p.is_ok() {
                let e = p.as_ref().unwrap();
                if e.file_name()
                    .into_string()
                    .unwrap()
                    .ends_with(META_FILE_SUFFIX)
                {
                    let mut snapshot_meta = SnapshotMeta::default();
                    let mut buf = Vec::with_capacity(TEST_META_FILE_BUFFER_SIZE);
                    {
                        let mut f = OpenOptions::new().read(true).open(e.path()).unwrap();
                        f.read_to_end(&mut buf).unwrap();
                    }

                    snapshot_meta.merge_from_bytes(&buf).unwrap();

                    for cf in snapshot_meta.mut_cf_files().iter_mut() {
                        let corrupted_checksum = cf.get_checksum() + 100;
                        cf.set_checksum(corrupted_checksum);
                    }

                    let buf = snapshot_meta.write_to_bytes().unwrap();
                    {
                        let mut f = OpenOptions::new()
                            .write(true)
                            .truncate(true)
                            .open(e.path())
                            .unwrap();
                        f.write_all(&buf[..]).unwrap();
                        f.flush().unwrap();
                    }

                    res.push(snapshot_meta);
                }
            }
        }
        res
    }

    // Make all the snapshot meta files in the specified corrupted to have incorrect
    // content.
    fn corrupt_snapshot_meta_file<T: Into<PathBuf>>(dir: T) -> usize {
        let mut total = 0;
        let dir_path = dir.into();
        let read_dir = file_system::read_dir(dir_path).unwrap();
        for p in read_dir {
            if p.is_ok() {
                let e = p.as_ref().unwrap();
                if e.file_name()
                    .into_string()
                    .unwrap()
                    .ends_with(META_FILE_SUFFIX)
                {
                    let mut f = OpenOptions::new()
                        .read(true)
                        .write(true)
                        .open(e.path())
                        .unwrap();
                    // Make the last byte of the meta file corrupted
                    // by turning over all bits of it
                    let pos = SeekFrom::End(-(BYTE_SIZE as i64));
                    f.seek(pos).unwrap();
                    let mut buf = [0; BYTE_SIZE];
                    f.read_exact(&mut buf[..]).unwrap();
                    buf[0] ^= u8::max_value();
                    f.seek(pos).unwrap();
                    f.write_all(&buf[..]).unwrap();
                    total += 1;
                }
            }
        }
        total
    }

    fn copy_snapshot(
        from_dir: &TempDir,
        to_dir: &TempDir,
        key: &SnapKey,
        mgr: &SnapManagerCore,
        snapshot_meta: SnapshotMeta,
    ) {
        let mut from = Snapshot::new_for_sending(from_dir.path(), key, mgr).unwrap();
        assert!(from.exists());

        let mut to = Snapshot::new_for_receiving(to_dir.path(), key, mgr, snapshot_meta).unwrap();

        assert!(!to.exists());
        let _ = io::copy(&mut from, &mut to).unwrap();
        to.save().unwrap();
        assert!(to.exists());
    }

    #[test]
    fn test_snap_corruption_on_size_or_checksum() {
        let region_id = 1;
        let region = gen_test_region(region_id, 1, 1);
        let db_dir = Builder::new()
            .prefix("test-snap-corruption-db")
            .tempdir()
            .unwrap();
        let db: KvTestEngine = open_test_db(db_dir.path(), None, None).unwrap();
        let snapshot = db.snapshot();

        let dir = Builder::new()
            .prefix("test-snap-corruption")
            .tempdir()
            .unwrap();
        let key = SnapKey::new(region_id, 1, 1);
        let mgr_core = create_manager_core(dir.path().to_str().unwrap(), u64::MAX);
        let mut s1 = Snapshot::new_for_building(dir.path(), &key, &mgr_core).unwrap();
        assert!(!s1.exists());

        let _ = s1
            .build(&db, &snapshot, &region, true, false, UnixSecs::now())
            .unwrap();
        assert!(s1.exists());

        corrupt_snapshot_size_in(dir.path());

        Snapshot::new_for_sending(dir.path(), &key, &mgr_core).unwrap_err();

        let mut s2 = Snapshot::new_for_building(dir.path(), &key, &mgr_core).unwrap();
        assert!(!s2.exists());
        let snap_data = s2
            .build(&db, &snapshot, &region, true, false, UnixSecs::now())
            .unwrap();
        assert!(s2.exists());

        let dst_dir = Builder::new()
            .prefix("test-snap-corruption-dst")
            .tempdir()
            .unwrap();
        copy_snapshot(
            &dir,
            &dst_dir,
            &key,
            &mgr_core,
            snap_data.get_meta().clone(),
        );

        let mut metas = corrupt_snapshot_checksum_in(dst_dir.path());
        assert_eq!(1, metas.len());
        let snap_meta = metas.pop().unwrap();

        let mut s5 = Snapshot::new_for_applying(dst_dir.path(), &key, &mgr_core).unwrap();
        assert!(s5.exists());

        let dst_db_dir = Builder::new()
            .prefix("test-snap-corruption-dst-db")
            .tempdir()
            .unwrap();
        let dst_db: KvTestEngine = open_test_empty_db(dst_db_dir.path(), None, None).unwrap();
        let options = ApplyOptions {
            db: dst_db,
            region,
            abort: Arc::new(AtomicUsize::new(JOB_STATUS_RUNNING)),
            write_batch_size: TEST_WRITE_BATCH_SIZE,
            coprocessor_host: CoprocessorHost::<KvTestEngine>::default(),
        };
        s5.apply(options).unwrap_err();

        corrupt_snapshot_size_in(dst_dir.path());
        Snapshot::new_for_receiving(dst_dir.path(), &key, &mgr_core, snap_meta).unwrap_err();
        Snapshot::new_for_applying(dst_dir.path(), &key, &mgr_core).unwrap_err();
    }

    #[test]
    fn test_snap_corruption_on_meta_file() {
        let region_id = 1;
        let region = gen_test_region(region_id, 1, 1);
        let db_dir = Builder::new()
            .prefix("test-snapshot-corruption-meta-db")
            .tempdir()
            .unwrap();
        let db: KvTestEngine = open_test_db_with_100keys(db_dir.path(), None, None).unwrap();
        let snapshot = db.snapshot();

        let dir = Builder::new()
            .prefix("test-snap-corruption-meta")
            .tempdir()
            .unwrap();
        let key = SnapKey::new(region_id, 1, 1);
        let mgr_core = create_manager_core(dir.path().to_str().unwrap(), 500);
        let mut s1 = Snapshot::new_for_building(dir.path(), &key, &mgr_core).unwrap();
        assert!(!s1.exists());

        let _ = s1
            .build(&db, &snapshot, &region, true, false, UnixSecs::now())
            .unwrap();
        assert!(s1.exists());

        assert_eq!(1, corrupt_snapshot_meta_file(dir.path()));

        Snapshot::new_for_sending(dir.path(), &key, &mgr_core).unwrap_err();

        let mut s2 = Snapshot::new_for_building(dir.path(), &key, &mgr_core).unwrap();
        assert!(!s2.exists());
        let mut snap_data = s2
            .build(&db, &snapshot, &region, true, false, UnixSecs::now())
            .unwrap();
        assert!(s2.exists());

        let dst_dir = Builder::new()
            .prefix("test-snap-corruption-meta-dst")
            .tempdir()
            .unwrap();
        copy_snapshot(
            &dir,
            &dst_dir,
            &key,
            &mgr_core,
            snap_data.get_meta().clone(),
        );

        assert_eq!(1, corrupt_snapshot_meta_file(dst_dir.path()));

        Snapshot::new_for_applying(dst_dir.path(), &key, &mgr_core).unwrap_err();
        Snapshot::new_for_receiving(dst_dir.path(), &key, &mgr_core, snap_data.take_meta())
            .unwrap_err();
    }

    #[test]
    fn test_snap_mgr_create_dir() {
        // Ensure `mgr` creates the specified directory when it does not exist.
        let temp_dir = Builder::new()
            .prefix("test-snap-mgr-create-dir")
            .tempdir()
            .unwrap();
        let temp_path = temp_dir.path().join("snap1");
        let path = temp_path.to_str().unwrap().to_owned();
        assert!(!temp_path.exists());
        let mut mgr = SnapManager::new(path);
        mgr.init().unwrap();
        assert!(temp_path.exists());

        // Ensure `init()` will return an error if specified target is a file.
        let temp_path2 = temp_dir.path().join("snap2");
        let path2 = temp_path2.to_str().unwrap().to_owned();
        File::create(temp_path2).unwrap();
        mgr = SnapManager::new(path2);
        mgr.init().unwrap_err();
    }

    #[test]
    fn test_snap_mgr_v2() {
        let temp_dir = Builder::new().prefix("test-snap-mgr-v2").tempdir().unwrap();
        let path = temp_dir.path().to_str().unwrap().to_owned();
        let mgr = SnapManager::new(path.clone());
        mgr.init().unwrap();
        assert_eq!(mgr.get_total_snap_size().unwrap(), 0);

        let db_dir = Builder::new()
            .prefix("test-snap-mgr-delete-temp-files-v2-db")
            .tempdir()
            .unwrap();
        let db: KvTestEngine = open_test_db(db_dir.path(), None, None).unwrap();
        let snapshot = db.snapshot();
        let key1 = SnapKey::new(1, 1, 1);
        let mgr_core = create_manager_core(&path, u64::MAX);
        let mut s1 = Snapshot::new_for_building(&path, &key1, &mgr_core).unwrap();
        let mut region = gen_test_region(1, 1, 1);
        let mut snap_data = s1
            .build(&db, &snapshot, &region, true, false, UnixSecs::now())
            .unwrap();
        let mut s = Snapshot::new_for_sending(&path, &key1, &mgr_core).unwrap();
        let expected_size = s.total_size();
        let mut s2 =
            Snapshot::new_for_receiving(&path, &key1, &mgr_core, snap_data.get_meta().clone())
                .unwrap();
        let n = io::copy(&mut s, &mut s2).unwrap();
        assert_eq!(n, expected_size);
        s2.save().unwrap();

        let key2 = SnapKey::new(2, 1, 1);
        region.set_id(2);
        snap_data.set_region(region);
        let s3 = Snapshot::new_for_building(&path, &key2, &mgr_core).unwrap();
        let s4 =
            Snapshot::new_for_receiving(&path, &key2, &mgr_core, snap_data.take_meta()).unwrap();

        assert!(s1.exists());
        assert!(s2.exists());
        assert!(!s3.exists());
        assert!(!s4.exists());

        let mgr = SnapManager::new(path);
        mgr.init().unwrap();
        assert_eq!(mgr.get_total_snap_size().unwrap(), expected_size * 2);

        assert!(s1.exists());
        assert!(s2.exists());
        assert!(!s3.exists());
        assert!(!s4.exists());

        mgr.get_snapshot_for_sending(&key1).unwrap().delete();
        assert_eq!(mgr.get_total_snap_size().unwrap(), expected_size);
        mgr.get_snapshot_for_applying(&key1).unwrap().delete();
        assert_eq!(mgr.get_total_snap_size().unwrap(), 0);
    }

    fn check_registry_around_deregister(mgr: &SnapManager, key: &SnapKey, entry: &SnapEntry) {
        let snap_keys = mgr.list_idle_snap().unwrap();
        assert!(snap_keys.is_empty());
        assert!(mgr.has_registered(key));
        mgr.deregister(key, entry);
        let mut snap_keys = mgr.list_idle_snap().unwrap();
        assert_eq!(snap_keys.len(), 1);
        let snap_key = snap_keys.pop().unwrap().0;
        assert_eq!(snap_key, *key);
        assert!(!mgr.has_registered(&snap_key));
    }

    #[test]
    fn test_snap_deletion_on_registry() {
        let src_temp_dir = Builder::new()
            .prefix("test-snap-deletion-on-registry-src")
            .tempdir()
            .unwrap();
        let src_path = src_temp_dir.path().to_str().unwrap().to_owned();
        let src_mgr = SnapManager::new(src_path);
        src_mgr.init().unwrap();

        let src_db_dir = Builder::new()
            .prefix("test-snap-deletion-on-registry-src-db")
            .tempdir()
            .unwrap();
        let db: KvTestEngine = open_test_db(src_db_dir.path(), None, None).unwrap();
        let snapshot = db.snapshot();

        let key = SnapKey::new(1, 1, 1);
        let region = gen_test_region(1, 1, 1);

        // Ensure the snapshot being built will not be deleted on GC.
        src_mgr.register(key.clone(), SnapEntry::Generating);
        let mut s1 = src_mgr.get_snapshot_for_building(&key).unwrap();
        let mut snap_data = s1
            .build(&db, &snapshot, &region, true, false, UnixSecs::now())
            .unwrap();

        check_registry_around_deregister(&src_mgr, &key, &SnapEntry::Generating);

        // Ensure the snapshot being sent will not be deleted on GC.
        src_mgr.register(key.clone(), SnapEntry::Sending);
        let mut s2 = src_mgr.get_snapshot_for_sending(&key).unwrap();
        let expected_size = s2.total_size();

        let dst_temp_dir = Builder::new()
            .prefix("test-snap-deletion-on-registry-dst")
            .tempdir()
            .unwrap();
        let dst_path = dst_temp_dir.path().to_str().unwrap().to_owned();
        let dst_mgr = SnapManager::new(dst_path);
        dst_mgr.init().unwrap();

        // Ensure the snapshot being received will not be deleted on GC.
        dst_mgr.register(key.clone(), SnapEntry::Receiving);
        let mut s3 = dst_mgr
            .get_snapshot_for_receiving(&key, snap_data.take_meta())
            .unwrap();
        let n = io::copy(&mut s2, &mut s3).unwrap();
        assert_eq!(n, expected_size);
        s3.save().unwrap();

        check_registry_around_deregister(&src_mgr, &key, &SnapEntry::Sending);
        check_registry_around_deregister(&dst_mgr, &key, &SnapEntry::Receiving);

        // Ensure the snapshot to be applied will not be deleted on GC.
        let mut snap_keys = dst_mgr.list_idle_snap().unwrap();
        assert_eq!(snap_keys.len(), 1);
        let snap_key = snap_keys.pop().unwrap().0;
        assert_eq!(snap_key, key);
        assert!(!dst_mgr.has_registered(&snap_key));
        dst_mgr.register(key.clone(), SnapEntry::Applying);
        let s4 = dst_mgr.get_snapshot_for_applying(&key).unwrap();
        let s5 = dst_mgr.get_snapshot_for_applying(&key).unwrap();
        dst_mgr.delete_snapshot(&key, s4.as_ref(), false);
        assert!(s5.exists());
    }

    #[test]
    fn test_snapshot_max_total_size() {
        let regions: Vec<u64> = (0..20).collect();
        let kv_path = Builder::new()
            .prefix("test-snapshot-max-total-size-db")
            .tempdir()
            .unwrap();
        // Disable property collection so that the total snapshot size
        // isn't dependent on them.
        let kv_cf_opts = ALL_CFS
            .iter()
            .map(|cf| {
                let mut cf_opts = CfOptions::new();
                cf_opts.set_no_range_properties(true);
                cf_opts.set_no_table_properties(true);
                (*cf, cf_opts)
            })
            .collect();
        let engine =
            get_test_db_for_regions(&kv_path, None, None, Some(kv_cf_opts), &regions).unwrap();

        let snapfiles_path = Builder::new()
            .prefix("test-snapshot-max-total-size-snapshots")
            .tempdir()
            .unwrap();
        let max_total_size = 10240;
        let snap_mgr = SnapManagerBuilder::default()
            .max_total_size(max_total_size)
            .build::<_>(snapfiles_path.path().to_str().unwrap());
        snap_mgr.init().unwrap();
        let snapshot = engine.kv.snapshot();

        // Add an oldest snapshot for receiving.
        let recv_key = SnapKey::new(100, 100, 100);
        let mut recv_head = {
            let mut s = snap_mgr.get_snapshot_for_building(&recv_key).unwrap();
            s.build(
                &engine.kv,
                &snapshot,
                &gen_test_region(100, 1, 1),
                true,
                false,
                UnixSecs::now(),
            )
            .unwrap()
        };
        let recv_remain = {
            let mut data = Vec::with_capacity(1024);
            let mut s = snap_mgr.get_snapshot_for_sending(&recv_key).unwrap();
            s.read_to_end(&mut data).unwrap();
            assert!(snap_mgr.delete_snapshot(&recv_key, s.as_ref(), true));
            data
        };
        let mut s = snap_mgr
            .get_snapshot_for_receiving(&recv_key, recv_head.take_meta())
            .unwrap();
        s.write_all(&recv_remain).unwrap();
        s.save().unwrap();

        let snap_size = snap_mgr.get_total_snap_size().unwrap();
        let max_snap_count = (max_total_size + snap_size - 1) / snap_size;
        for (i, region_id) in regions.into_iter().enumerate() {
            let key = SnapKey::new(region_id, 1, 1);
            let region = gen_test_region(region_id, 1, 1);
            let mut s = snap_mgr.get_snapshot_for_building(&key).unwrap();
            let _ = s
                .build(&engine.kv, &snapshot, &region, true, false, UnixSecs::now())
                .unwrap();

            // The first snap_size is for region 100.
            // That snapshot won't be deleted because it's not for generating.
            assert_eq!(
                snap_mgr.get_total_snap_size().unwrap(),
                snap_size * cmp::min(max_snap_count, (i + 2) as u64)
            );
        }
    }

    #[test]
    fn test_snap_temp_file_delete() {
        let src_temp_dir = Builder::new()
            .prefix("test_snap_temp_file_delete_snap")
            .tempdir()
            .unwrap();
        let mgr_path = src_temp_dir.path().to_str().unwrap();
        let src_mgr = SnapManager::new(mgr_path.to_owned());
        src_mgr.init().unwrap();
        let kv_temp_dir = Builder::new()
            .prefix("test_snap_temp_file_delete_kv")
            .tempdir()
            .unwrap();
        let engine = open_test_db(kv_temp_dir.path(), None, None).unwrap();
        let sst_path = src_mgr.get_temp_path_for_ingest();
        let mut writer = <KvTestEngine as SstExt>::SstWriterBuilder::new()
            .set_db(&engine)
            .build(&sst_path)
            .unwrap();
        writer.put(b"a", b"a").unwrap();
        let r = writer.finish().unwrap();
        assert!(file_system::file_exists(&sst_path));
        assert_eq!(r.file_path().to_str().unwrap(), sst_path.as_str());
        drop(src_mgr);
        let src_mgr = SnapManager::new(mgr_path.to_owned());
        src_mgr.init().unwrap();
        // The sst_path will be deleted by SnapManager because it is a temp filet.
        assert!(!file_system::file_exists(&sst_path));
    }

    #[test]
    fn test_snapshot_stats() {
        let snap_dir = Builder::new()
            .prefix("test_snapshot_stats")
            .tempdir()
            .unwrap();
        let start = Instant::now();
        let mgr = TabletSnapManager::new(snap_dir.path(), None).unwrap();
        let key = TabletSnapKey::new(1, 1, 1, 1);
        mgr.begin_snapshot(key.clone(), start - time::Duration::from_secs(2), 1);
        // filter out the snapshot that is not finished
        assert!(mgr.stats().stats.is_empty());
        mgr.finish_snapshot(key.clone(), start - time::Duration::from_secs(1));
        let stats = mgr.stats().stats;
        assert_eq!(stats.len(), 1);
        assert_eq!(stats[0].get_total_duration_sec(), 2);
        assert!(mgr.stats().stats.is_empty());

        // filter out the total duration seconds less than one sencond.
        let path = mgr.tablet_gen_path(&key);
        std::fs::create_dir_all(&path).unwrap();
        assert!(path.exists());
        mgr.delete_snapshot(&key);
        assert_eq!(mgr.stats().stats.len(), 0);
        assert!(!path.exists());
    }

    #[test]
    fn test_build_with_encryption() {
        let (_enc_dir, key_manager) =
            create_encryption_key_manager("test_build_with_encryption_enc");

        let snap_dir = Builder::new()
            .prefix("test_build_with_encryption_snap")
            .tempdir()
            .unwrap();
        let _mgr_path = snap_dir.path().to_str().unwrap();
        let snap_mgr = SnapManagerBuilder::default()
            .encryption_key_manager(Some(key_manager))
            .build(snap_dir.path().to_str().unwrap());
        snap_mgr.init().unwrap();

        let kv_dir = Builder::new()
            .prefix("test_build_with_encryption_kv")
            .tempdir()
            .unwrap();
        let db: KvTestEngine = open_test_db(kv_dir.path(), None, None).unwrap();
        let snapshot = db.snapshot();
        let key = SnapKey::new(1, 1, 1);
        let region = gen_test_region(1, 1, 1);

        // Test one snapshot can be built multi times. DataKeyManager should be handled
        // correctly.
        for _ in 0..2 {
            let mut s1 = snap_mgr.get_snapshot_for_building(&key).unwrap();
            let _ = s1
                .build(&db, &snapshot, &region, true, false, UnixSecs::now())
                .unwrap();
            assert!(snap_mgr.delete_snapshot(&key, &s1, false));
        }
    }

    #[test]
<<<<<<< HEAD
    fn test_generate_snap_for_tablet_snapshot() {
        let snap_dir = Builder::new().prefix("test_snapshot").tempdir().unwrap();
        let snap_mgr = SnapManager::new(snap_dir.path().to_str().unwrap());
        snap_mgr.init().unwrap();
        let tablet_snap_key = TabletSnapKey::new(1, 2, 3, 4);
        snap_mgr
            .gen_empty_snapshot_for_tablet_snapshot(&tablet_snap_key, false)
            .unwrap();

        let snap_key = SnapKey::new(1, 3, 4);
        let s = snap_mgr.get_snapshot_for_applying(&snap_key).unwrap();
        let expect_path = snap_mgr
            .tablet_snap_manager()
            .final_recv_path(&tablet_snap_key);
        assert_eq!(expect_path.to_str().unwrap(), s.tablet_snap_path().unwrap());
    }

    #[test]
    fn test_init() {
        let builder = SnapManagerBuilder::default();
=======
    fn test_init_enable_receive_tablet_snapshot() {
        let builder = SnapManagerBuilder::default().enable_receive_tablet_snapshot(true);
>>>>>>> 2984dd18
        let snap_dir = Builder::new()
            .prefix("test_snap_path_does_not_exist")
            .tempdir()
            .unwrap();
        let path = snap_dir.path().join("snap");
        let snap_mgr = builder.build(path.as_path().to_str().unwrap());
        snap_mgr.init().unwrap();

        assert!(path.exists());
        let mut path = path.as_path().to_str().unwrap().to_string();
        path.push_str("_v2");
        assert!(Path::new(&path).exists());

        let builder = SnapManagerBuilder::default().enable_receive_tablet_snapshot(true);
        let snap_dir = Builder::new()
            .prefix("test_snap_path_exist")
            .tempdir()
            .unwrap();
        let path = snap_dir.path();
        let snap_mgr = builder.build(path.to_str().unwrap());
        snap_mgr.init().unwrap();

        let mut path = path.to_str().unwrap().to_string();
        path.push_str("_v2");
        assert!(Path::new(&path).exists());

        let builder = SnapManagerBuilder::default().enable_receive_tablet_snapshot(true);
        let snap_dir = Builder::new()
            .prefix("test_tablet_snap_path_exist")
            .tempdir()
            .unwrap();
        let path = snap_dir.path().join("snap/v2");
        fs::create_dir_all(path).unwrap();
        let path = snap_dir.path().join("snap");
        let snap_mgr = builder.build(path.to_str().unwrap());
        snap_mgr.init().unwrap();
        assert!(path.exists());
    }
}<|MERGE_RESOLUTION|>--- conflicted
+++ resolved
@@ -1639,7 +1639,11 @@
     ) -> RaftStoreResult<()> {
         let _lock = self.core.registry.rl();
         let base = &self.core.base;
-        let tablet_snap_path = self.tablet_snap_manager.final_recv_path(tablet_snap_key);
+        let tablet_snap_path = self
+            .tablet_snap_manager
+            .as_ref()
+            .unwrap()
+            .final_recv_path(tablet_snap_key);
         let snap_key = SnapKey::new(
             tablet_snap_key.region_id,
             tablet_snap_key.term,
@@ -3264,7 +3268,6 @@
     }
 
     #[test]
-<<<<<<< HEAD
     fn test_generate_snap_for_tablet_snapshot() {
         let snap_dir = Builder::new().prefix("test_snapshot").tempdir().unwrap();
         let snap_mgr = SnapManager::new(snap_dir.path().to_str().unwrap());
@@ -3278,17 +3281,15 @@
         let s = snap_mgr.get_snapshot_for_applying(&snap_key).unwrap();
         let expect_path = snap_mgr
             .tablet_snap_manager()
+            .as_ref()
+            .unwrap()
             .final_recv_path(&tablet_snap_key);
         assert_eq!(expect_path.to_str().unwrap(), s.tablet_snap_path().unwrap());
     }
 
     #[test]
-    fn test_init() {
-        let builder = SnapManagerBuilder::default();
-=======
     fn test_init_enable_receive_tablet_snapshot() {
         let builder = SnapManagerBuilder::default().enable_receive_tablet_snapshot(true);
->>>>>>> 2984dd18
         let snap_dir = Builder::new()
             .prefix("test_snap_path_does_not_exist")
             .tempdir()
