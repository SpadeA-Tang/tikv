// Copyright 2021 TiKV Project Authors. Licensed under Apache-2.0.

use std::{
    fmt,
    marker::PhantomData,
    sync::{
        atomic::{AtomicBool, Ordering},
        Arc,
    },
};

use engine_traits::{Checkpointer, KvEngine, RaftEngine};
use fail::fail_point;
use file_system::{IoType, WithIoType};
use kvproto::raft_serverpb::{PeerState, RaftSnapshotData, RegionLocalState};
use protobuf::Message;
use raft::{eraftpb::Snapshot, GetEntriesContext};
use tikv_util::{error, info, time::Instant, worker::Runnable};

use crate::store::{
<<<<<<< HEAD
    snap::TABLET_SNAPSHOT_VERSION,
=======
    snap::SNAPSHOT_VERSION_V2,
>>>>>>> 883b5d2a
    util,
    worker::metrics::{SNAP_COUNTER, SNAP_HISTOGRAM},
    RaftlogFetchResult, TabletSnapKey, TabletSnapManager, MAX_INIT_ENTRY_COUNT,
};

pub enum ReadTask<EK> {
    FetchLogs {
        region_id: u64,
        context: GetEntriesContext,
        low: u64,
        high: u64,
        max_size: usize,
        tried_cnt: usize,
        term: u64,
    },

    // GenTabletSnapshot is used to generate tablet snapshot.
    GenTabletSnapshot {
        region_id: u64,
        to_peer: u64,
        tablet: EK,
        region_state: RegionLocalState,
        last_applied_term: u64,
        last_applied_index: u64,
        canceled: Arc<AtomicBool>,
        for_balance: bool,
    },
}

impl<EK> fmt::Display for ReadTask<EK> {
    fn fmt(&self, f: &mut fmt::Formatter<'_>) -> fmt::Result {
        match self {
            ReadTask::FetchLogs {
                region_id,
                context,
                low,
                high,
                max_size,
                tried_cnt,
                term,
            } => write!(
                f,
                "Fetch Raft Logs [region: {}, low: {}, high: {}, max_size: {}] for sending with context {:?}, tried: {}, term: {}",
                region_id, low, high, max_size, context, tried_cnt, term,
            ),
            ReadTask::GenTabletSnapshot {
                region_id, to_peer, ..
            } => {
                write!(f, "Snapshot gen for {}, to peer {}", region_id, to_peer)
            }
        }
    }
}

#[derive(Debug)]
pub struct FetchedLogs {
    pub context: GetEntriesContext,
    pub logs: Box<RaftlogFetchResult>,
}

pub type GenSnapRes = Option<Box<Snapshot>>;

/// A router for receiving fetched result.
pub trait AsyncReadNotifier: Send {
    fn notify_logs_fetched(&self, region_id: u64, fetched: FetchedLogs);
    fn notify_snapshot_generated(&self, region_id: u64, res: Option<Box<Snapshot>>);
}

pub struct ReadRunner<EK, ER, N>
where
    EK: KvEngine,
    ER: RaftEngine,
    N: AsyncReadNotifier,
{
    notifier: N,
    raft_engine: ER,
    sanp_mgr: Option<TabletSnapManager>,
    _phantom: PhantomData<EK>,
}

impl<EK: KvEngine, ER: RaftEngine, N: AsyncReadNotifier> ReadRunner<EK, ER, N> {
    pub fn new(notifier: N, raft_engine: ER) -> ReadRunner<EK, ER, N> {
        ReadRunner {
            notifier,
            raft_engine,
            sanp_mgr: None,
            _phantom: PhantomData,
        }
    }

    #[inline]
    pub fn set_snap_mgr(&mut self, mgr: TabletSnapManager) {
        self.sanp_mgr = Some(mgr);
    }

    #[inline]
    fn snap_mgr(&self) -> &TabletSnapManager {
        self.sanp_mgr.as_ref().unwrap()
    }

    fn generate_snap(&self, snap_key: &TabletSnapKey, tablet: EK) -> crate::Result<()> {
        let checkpointer_path = self.snap_mgr().tablet_gen_path(snap_key);
        if checkpointer_path.as_path().exists() {
            // Remove the old checkpoint directly.
            std::fs::remove_dir_all(checkpointer_path.as_path())?;
        }
        // Here not checkpoint to a temporary directory first, the temporary directory
        // logic already implemented in rocksdb.
        let mut checkpointer = tablet.new_checkpointer()?;

        checkpointer.create_at(checkpointer_path.as_path(), None, 0)?;
        Ok(())
    }
}

impl<EK, ER, N> Runnable for ReadRunner<EK, ER, N>
where
    EK: KvEngine,
    ER: RaftEngine,
    N: AsyncReadNotifier,
{
    type Task = ReadTask<EK>;
    fn run(&mut self, task: ReadTask<EK>) {
        match task {
            ReadTask::FetchLogs {
                region_id,
                low,
                high,
                max_size,
                context,
                tried_cnt,
                term,
            } => {
                let mut ents =
                    Vec::with_capacity(std::cmp::min((high - low) as usize, MAX_INIT_ENTRY_COUNT));
                let res = self.raft_engine.fetch_entries_to(
                    region_id,
                    low,
                    high,
                    Some(max_size),
                    &mut ents,
                );

                let hit_size_limit = res
                    .as_ref()
                    .map(|c| (*c as u64) != high - low)
                    .unwrap_or(false);
                fail_point!("worker_async_fetch_raft_log");
                self.notifier.notify_logs_fetched(
                    region_id,
                    FetchedLogs {
                        context,
                        logs: Box::new(RaftlogFetchResult {
                            ents: res.map(|_| ents).map_err(|e| e.into()),
                            low,
                            max_size: max_size as u64,
                            hit_size_limit,
                            tried_cnt,
                            term,
                        }),
                    },
                );
            }

            ReadTask::GenTabletSnapshot {
                region_id,
                to_peer,
                tablet,
                region_state,
                last_applied_term,
                last_applied_index,
                canceled,
                for_balance,
            } => {
                SNAP_COUNTER.generate.start.inc();
                if canceled.load(Ordering::Relaxed) {
                    info!("generate snap is canceled"; "region_id" => region_id);
                    SNAP_COUNTER.generate.abort.inc();
                    return;
                }
                let start = Instant::now();
                let _io_type_guard = WithIoType::new(if for_balance {
                    IoType::LoadBalance
                } else {
                    IoType::Replication
                });
                // the state should already checked in apply workers.
                assert_ne!(region_state.get_state(), PeerState::Tombstone);
                let mut snapshot = Snapshot::default();
                // Set snapshot metadata.
                snapshot.mut_metadata().set_term(last_applied_term);
                snapshot.mut_metadata().set_index(last_applied_index);
                let conf_state = util::conf_state_from_region(region_state.get_region());
                snapshot.mut_metadata().set_conf_state(conf_state);
                // Set snapshot data.
                let mut snap_data = RaftSnapshotData::default();
                snap_data.set_region(region_state.get_region().clone());
<<<<<<< HEAD
                snap_data.set_version(TABLET_SNAPSHOT_VERSION);
=======
                snap_data.set_version(SNAPSHOT_VERSION_V2);
>>>>>>> 883b5d2a
                snap_data.mut_meta().set_for_balance(for_balance);
                snapshot.set_data(snap_data.write_to_bytes().unwrap().into());

                // create checkpointer.
                let snap_key = TabletSnapKey::from_region_snap(region_id, to_peer, &snapshot);
                let mut res = None;
                if let Err(e) = self.generate_snap(&snap_key, tablet) {
                    error!("failed to create checkpointer"; "region_id" => region_id, "error" => %e);
                    println!("failed to create checkpointer, err:{:?}", e);
                    SNAP_COUNTER.generate.fail.inc();
                } else {
                    SNAP_COUNTER.generate.success.inc();
                    SNAP_HISTOGRAM
                        .generate
                        .observe(start.saturating_elapsed_secs());
                    res = Some(Box::new(snapshot))
                }

                self.notifier.notify_snapshot_generated(region_id, res);
            }
        }
    }
}<|MERGE_RESOLUTION|>--- conflicted
+++ resolved
@@ -18,11 +18,7 @@
 use tikv_util::{error, info, time::Instant, worker::Runnable};
 
 use crate::store::{
-<<<<<<< HEAD
-    snap::TABLET_SNAPSHOT_VERSION,
-=======
     snap::SNAPSHOT_VERSION_V2,
->>>>>>> 883b5d2a
     util,
     worker::metrics::{SNAP_COUNTER, SNAP_HISTOGRAM},
     RaftlogFetchResult, TabletSnapKey, TabletSnapManager, MAX_INIT_ENTRY_COUNT,
@@ -220,11 +216,7 @@
                 // Set snapshot data.
                 let mut snap_data = RaftSnapshotData::default();
                 snap_data.set_region(region_state.get_region().clone());
-<<<<<<< HEAD
-                snap_data.set_version(TABLET_SNAPSHOT_VERSION);
-=======
                 snap_data.set_version(SNAPSHOT_VERSION_V2);
->>>>>>> 883b5d2a
                 snap_data.mut_meta().set_for_balance(for_balance);
                 snapshot.set_data(snap_data.write_to_bytes().unwrap().into());
 
