// Copyright 2022 TiKV Project Authors. Licensed under Apache-2.0.

use std::assert_matches::debug_assert_matches;

use engine_traits::{CF_DEFAULT, CF_LOCK, CF_WRITE};
use kvproto::{
    import_sstpb::SstMeta,
    raft_cmdpb::{CmdType, RaftCmdRequest, RaftRequestHeader, Request},
};
use protobuf::{CodedInputStream, Message};
use slog::Logger;
use tikv_util::slog_panic;

use crate::store::{msg::ErrorCallback, WriteCallback};

// MAGIC number to hint simple write codec is used. If it's a protobuf message,
// the first one or several bytes are for field tag, which can't be zero.
// TODO: use protobuf blob request seems better.
const MAGIC_PREFIX: u8 = 0x00;

#[derive(Clone, Debug)]
pub struct SimpleWriteBinary {
    buf: Box<[u8]>,
    write_type: WriteType,
}

impl SimpleWriteBinary {
    /// Freeze the binary will forbid further batching.
    pub fn freeze(&mut self) {
        self.write_type = WriteType::Unspecified;
    }

    #[inline]
    pub fn data_size(&self) -> usize {
        self.buf.len()
    }
}

/// We usually use `RaftCmdRequest` for read write request. But the codec is
/// not efficient enough for simple request. `SimpleWrite` is introduce to
/// make codec alloc less and fast.
#[derive(Debug)]
pub struct SimpleWriteReqEncoder<C>
where
    C: ErrorCallback + WriteCallback,
{
    header: Box<RaftRequestHeader>,
    buf: Vec<u8>,
    channels: Vec<C>,
    size_limit: usize,
    write_type: WriteType,
<<<<<<< HEAD
    notify_proposed: bool,
    pub cids: Vec<u64>,
=======
>>>>>>> 6fcb02fd
}

impl<C> SimpleWriteReqEncoder<C>
where
    C: ErrorCallback + WriteCallback,
{
    /// Create a request encoder.
    pub fn new(
        header: Box<RaftRequestHeader>,
        bin: SimpleWriteBinary,
        size_limit: usize,
    ) -> SimpleWriteReqEncoder<C> {
        let mut buf = Vec::with_capacity(256);
        buf.push(MAGIC_PREFIX);
        header.write_length_delimited_to_vec(&mut buf).unwrap();
        buf.extend_from_slice(&bin.buf);

        SimpleWriteReqEncoder {
            header,
            buf,
            channels: vec![],
            size_limit,
            write_type: bin.write_type,
<<<<<<< HEAD
            notify_proposed,
            cids: vec![],
=======
>>>>>>> 6fcb02fd
        }
    }

    /// Encode the simple write into the buffer.
    ///
    /// Return false if the buffer limit is reached or the binary type not
    /// match.
    #[inline]
    pub fn amend(
        &mut self,
        header: &RaftRequestHeader,
        bin: &SimpleWriteBinary,
        cid: Option<u64>,
    ) -> bool {
        if *self.header != *header {
            return false;
        }
        if self.write_type == bin.write_type
            && bin.write_type != WriteType::Unspecified
            && self.buf.len() + bin.buf.len() < self.size_limit
        {
            if let Some(cid) = cid {
                self.cids.push(cid);
            }
            self.buf.extend_from_slice(&bin.buf);
            true
        } else {
            false
        }
    }

    #[inline]
    pub fn data_size(&self) -> usize {
        self.buf.len()
    }

    #[inline]
    pub fn encode(self) -> (Vec<u8>, Vec<C>) {
        (self.buf, self.channels)
    }

    #[inline]
    pub fn add_response_channel(&mut self, ch: C) {
        self.channels.push(ch);
    }

    #[inline]
    pub fn header(&self) -> &RaftRequestHeader {
        &self.header
    }
}

#[derive(Debug)]
pub struct Put<'a> {
    pub cf: &'a str,
    pub key: &'a [u8],
    pub value: &'a [u8],
}

#[derive(Debug)]
pub struct Delete<'a> {
    pub cf: &'a str,
    pub key: &'a [u8],
}

#[derive(Debug)]
pub struct DeleteRange<'a> {
    pub cf: &'a str,
    pub start_key: &'a [u8],
    pub end_key: &'a [u8],
    pub notify_only: bool,
}

#[derive(Debug)]
pub enum SimpleWrite<'a> {
    Put(Put<'a>),
    Delete(Delete<'a>),
    DeleteRange(DeleteRange<'a>),
    Ingest(Vec<SstMeta>),
}

#[derive(Clone, Copy, Debug, PartialEq)]
enum WriteType {
    Unspecified,
    PutDelete,
    DeleteRange,
    Ingest,
}

#[derive(Clone)]
pub struct SimpleWriteEncoder {
    buf: Vec<u8>,
    write_type: WriteType,
}

impl SimpleWriteEncoder {
    #[inline]
    pub fn with_capacity(cap: usize) -> SimpleWriteEncoder {
        SimpleWriteEncoder {
            buf: Vec::with_capacity(cap),
            write_type: WriteType::Unspecified,
        }
    }

    #[inline]
    pub fn put(&mut self, cf: &str, key: &[u8], value: &[u8]) {
        debug_assert_matches!(
            self.write_type,
            WriteType::Unspecified | WriteType::PutDelete
        );
        encode(SimpleWrite::Put(Put { cf, key, value }), &mut self.buf);
        self.write_type = WriteType::PutDelete;
    }

    #[inline]
    pub fn delete(&mut self, cf: &str, key: &[u8]) {
        debug_assert_matches!(
            self.write_type,
            WriteType::Unspecified | WriteType::PutDelete
        );
        encode(SimpleWrite::Delete(Delete { cf, key }), &mut self.buf);
        self.write_type = WriteType::PutDelete;
    }

    #[inline]
    pub fn delete_range(&mut self, cf: &str, start_key: &[u8], end_key: &[u8], notify_only: bool) {
        debug_assert_matches!(
            self.write_type,
            WriteType::Unspecified | WriteType::DeleteRange
        );
        encode(
            SimpleWrite::DeleteRange(DeleteRange {
                cf,
                start_key,
                end_key,
                notify_only,
            }),
            &mut self.buf,
        );
        self.write_type = WriteType::DeleteRange;
    }

    #[inline]
    pub fn ingest(&mut self, sst: Vec<SstMeta>) {
        debug_assert_matches!(self.write_type, WriteType::Unspecified | WriteType::Ingest);
        encode(SimpleWrite::Ingest(sst), &mut self.buf);
        self.write_type = WriteType::Ingest;
    }

    #[inline]
    pub fn encode(self) -> SimpleWriteBinary {
        SimpleWriteBinary {
            buf: self.buf.into_boxed_slice(),
            write_type: self.write_type,
        }
    }
}

#[derive(Debug)]
pub struct SimpleWriteReqDecoder<'a> {
    header: RaftRequestHeader,
    buf: &'a [u8],
}

impl<'a> SimpleWriteReqDecoder<'a> {
    pub fn new(
        fallback: impl FnOnce(&'a [u8], u64, u64) -> RaftCmdRequest,
        logger: &Logger,
        buf: &'a [u8],
        index: u64,
        term: u64,
    ) -> Result<SimpleWriteReqDecoder<'a>, RaftCmdRequest> {
        match buf.first().cloned() {
            Some(MAGIC_PREFIX) => {
                let mut is = CodedInputStream::from_bytes(&buf[1..]);
                let header = match is.read_message() {
                    Ok(h) => h,
                    Err(e) => slog_panic!(
                        logger,
                        "data corrupted";
                        "term" => term,
                        "index" => index,
                        "error" => ?e
                    ),
                };
                let read = is.pos();
                Ok(SimpleWriteReqDecoder {
                    header,
                    buf: &buf[1 + read as usize..],
                })
            }
            _ => Err(fallback(buf, index, term)),
        }
    }

    #[inline]
    pub fn header(&self) -> &RaftRequestHeader {
        &self.header
    }

    pub fn to_raft_cmd_request(&self) -> RaftCmdRequest {
        let mut req = RaftCmdRequest::default();
        req.set_header(self.header().clone());
        let decoder = Self {
            header: Default::default(),
            buf: self.buf,
        };
        for s in decoder {
            match s {
                SimpleWrite::Put(Put { cf, key, value }) => {
                    let mut request = Request::default();
                    request.set_cmd_type(CmdType::Put);
                    request.mut_put().set_cf(cf.to_owned());
                    request.mut_put().set_key(key.to_owned());
                    request.mut_put().set_value(value.to_owned());
                    req.mut_requests().push(request);
                }
                SimpleWrite::Delete(Delete { cf, key }) => {
                    let mut request = Request::default();
                    request.set_cmd_type(CmdType::Delete);
                    request.mut_delete().set_cf(cf.to_owned());
                    request.mut_delete().set_key(key.to_owned());
                    req.mut_requests().push(request);
                }
                SimpleWrite::DeleteRange(DeleteRange {
                    cf,
                    start_key,
                    end_key,
                    notify_only,
                }) => {
                    let mut request = Request::default();
                    request.set_cmd_type(CmdType::DeleteRange);
                    request.mut_delete_range().set_cf(cf.to_owned());
                    request
                        .mut_delete_range()
                        .set_start_key(start_key.to_owned());
                    request.mut_delete_range().set_end_key(end_key.to_owned());
                    request.mut_delete_range().set_notify_only(notify_only);
                    req.mut_requests().push(request);
                }
                SimpleWrite::Ingest(ssts) => {
                    for sst in ssts {
                        let mut request = Request::default();
                        request.set_cmd_type(CmdType::IngestSst);
                        request.mut_ingest_sst().set_sst(sst);
                        req.mut_requests().push(request);
                    }
                }
            }
        }
        req
    }
}

impl<'a> Iterator for SimpleWriteReqDecoder<'a> {
    type Item = SimpleWrite<'a>;

    #[inline]
    fn next(&mut self) -> Option<Self::Item> {
        decode(&mut self.buf)
    }
}

const PUT_TAG: u8 = 0;
const DELETE_TAG: u8 = 1;
const DELETE_RANGE_TAG: u8 = 2;
const INGEST_TAG: u8 = 3;

const DEFAULT_CF_TAG: u8 = 0;
const WRITE_CF_TAG: u8 = 1;
const LOCK_CF_TAG: u8 = 2;
const ARBITRARY_CF_TAG: u8 = 3;

// Generally the length of most key is within 128. The length of value is
// within 2GiB.
// The algorithm can be checked in https://www.sqlite.org/src4/doc/trunk/www/varint.wiki.
#[inline]
fn encode_len(len: u32, buf: &mut Vec<u8>) {
    match len {
        0..=240 => buf.push(len as u8),
        241..=2287 => {
            buf.push((241 + (len - 240) / 256) as u8);
            buf.push(((len - 240) % 256) as u8);
        }
        2288..=67823 => {
            buf.push(249);
            buf.push(((len - 2288) / 256) as u8);
            buf.push(((len - 2288) % 256) as u8);
        }
        67824..=16777215 => {
            buf.push(250);
            let bytes = len.to_be_bytes();
            buf.extend_from_slice(&bytes[1..]);
        }
        16777216..=u32::MAX => {
            buf.push(251);
            let bytes = len.to_be_bytes();
            buf.extend_from_slice(&bytes);
        }
    }
}

#[inline]
fn decode_len(buf: &[u8]) -> (u32, &[u8]) {
    let (f, left) = buf.split_first().expect("decode len can't be 0");
    match f {
        0..=240 => (*f as u32, left),
        241..=248 => {
            let (s, left) = left.split_first().expect("decode len can't be 1");
            (240 + ((*f as u32) - 241) * 256 + *s as u32, left)
        }
        249 => {
            let (f, left) = left.split_at(2);
            (2288 + (f[0] as u32) * 256 + f[1] as u32, left)
        }
        250 => {
            let (f, left) = left.split_at(3);
            (u32::from_be_bytes([0, f[0], f[1], f[2]]), left)
        }
        251 => {
            let (f, left) = left.split_at(4);
            (u32::from_be_bytes([f[0], f[1], f[2], f[3]]), left)
        }
        _ => panic!("invalid len byte: {}", f),
    }
}

#[inline]
fn encode_bytes(bytes: &[u8], buf: &mut Vec<u8>) {
    encode_len(bytes.len() as u32, buf);
    buf.extend_from_slice(bytes);
}

#[inline]
fn decode_bytes(buf: &[u8]) -> (&[u8], &[u8]) {
    let (len, left) = decode_len(buf);
    left.split_at(len as usize)
}

#[inline]
fn encode_cf(cf: &str, buf: &mut Vec<u8>) {
    match cf {
        CF_DEFAULT => buf.push(DEFAULT_CF_TAG),
        CF_LOCK => buf.push(LOCK_CF_TAG),
        CF_WRITE => buf.push(WRITE_CF_TAG),
        cf => {
            // Perhaps should return error.
            buf.push(ARBITRARY_CF_TAG);
            encode_bytes(cf.as_bytes(), buf);
        }
    }
}

#[inline]
fn decode_cf(buf: &[u8]) -> (&str, &[u8]) {
    let (cf_tag, left) = buf.split_first().expect("cf cant't empty");
    match *cf_tag {
        DEFAULT_CF_TAG => (CF_DEFAULT, left),
        LOCK_CF_TAG => (CF_LOCK, left),
        WRITE_CF_TAG => (CF_WRITE, left),
        ARBITRARY_CF_TAG => {
            let (cf, left) = decode_bytes(left);
            (
                std::str::from_utf8(cf).expect("cf must be valid utf8"),
                left,
            )
        }
        _ => panic!("invalid cf tag: {}", cf_tag),
    }
}

#[inline(always)]
fn encode(simple_write: SimpleWrite<'_>, buf: &mut Vec<u8>) {
    match simple_write {
        SimpleWrite::Put(put) => {
            buf.push(PUT_TAG);
            encode_cf(put.cf, buf);
            encode_bytes(put.key, buf);
            encode_bytes(put.value, buf);
        }
        SimpleWrite::Delete(delete) => {
            buf.push(DELETE_TAG);
            encode_cf(delete.cf, buf);
            encode_bytes(delete.key, buf);
        }
        SimpleWrite::DeleteRange(dr) => {
            buf.push(DELETE_RANGE_TAG);
            encode_cf(dr.cf, buf);
            encode_bytes(dr.start_key, buf);
            encode_bytes(dr.end_key, buf);
            buf.push(dr.notify_only as u8);
        }
        SimpleWrite::Ingest(ssts) => {
            buf.push(INGEST_TAG);
            encode_len(ssts.len() as u32, buf);
            // IngestSST is not a frequent operation, use protobuf to reduce complexity.
            for sst in ssts {
                sst.write_length_delimited_to_vec(buf).unwrap();
            }
        }
    }
}

#[inline]
fn decode<'a>(buf: &mut &'a [u8]) -> Option<SimpleWrite<'a>> {
    let (tag, left) = buf.split_first()?;
    match *tag {
        PUT_TAG => {
            let (cf, left) = decode_cf(left);
            let (key, left) = decode_bytes(left);
            let (value, left) = decode_bytes(left);
            *buf = left;
            Some(SimpleWrite::Put(Put { cf, key, value }))
        }
        DELETE_TAG => {
            let (cf, left) = decode_cf(left);
            let (key, left) = decode_bytes(left);
            *buf = left;
            Some(SimpleWrite::Delete(Delete { cf, key }))
        }
        DELETE_RANGE_TAG => {
            let (cf, left) = decode_cf(left);
            let (start_key, left) = decode_bytes(left);
            let (end_key, left) = decode_bytes(left);
            let (notify_only, left) = left.split_first()?;
            *buf = left;
            Some(SimpleWrite::DeleteRange(DeleteRange {
                cf,
                start_key,
                end_key,
                notify_only: *notify_only != 0,
            }))
        }
        INGEST_TAG => {
            let (len, left) = decode_len(left);
            let mut ssts = Vec::with_capacity(len as usize);
            let mut is = CodedInputStream::from_bytes(left);
            for _ in 0..len {
                let sst = match is.read_message() {
                    Ok(sst) => sst,
                    Err(e) => panic!("data corrupted {:?}", e),
                };
                ssts.push(sst);
            }
            let read = is.pos();
            *buf = &left[read as usize..];
            Some(SimpleWrite::Ingest(ssts))
        }
        tag => panic!("corrupted data: invalid tag {}", tag),
    }
}

#[cfg(test)]
mod tests {
    use std::assert_matches::assert_matches;

    use kvproto::raft_cmdpb::{CmdType, Request};
    use slog::o;

    use super::*;
    use crate::store::Callback;

    fn decoder_fallback(data: &[u8], index: u64, _: u64) -> RaftCmdRequest {
        crate::store::util::parse_data_at(data, index, "")
    }

    #[test]
    fn test_codec() {
        let mut encoder = SimpleWriteEncoder::with_capacity(512);
        encoder.put(CF_DEFAULT, b"key", b"");
        let delete_key = vec![0; 1024];
        encoder.delete(CF_WRITE, &delete_key);
        let bin = encoder.encode();

        let mut header = Box::<RaftRequestHeader>::default();
        header.set_term(2);
        let mut req_encoder = SimpleWriteReqEncoder::<Callback<engine_rocks::RocksSnapshot>>::new(
            header.clone(),
            bin,
            usize::MAX,
        );

        let mut encoder = SimpleWriteEncoder::with_capacity(512);
        encoder.delete_range(CF_LOCK, b"key", b"key", true);
        encoder.delete_range("cf", b"key", b"key", false);
        let bin = encoder.encode();
        assert!(!req_encoder.amend(&header, &bin, None));
        let req_encoder2 = SimpleWriteReqEncoder::<Callback<engine_rocks::RocksSnapshot>>::new(
            header.clone(),
            bin,
            0,
        );

        let (bytes, _) = req_encoder.encode();
        let logger = slog_global::borrow_global().new(o!());
        let mut decoder =
            SimpleWriteReqDecoder::new(decoder_fallback, &logger, &bytes, 0, 0).unwrap();
        assert_eq!(*decoder.header(), *header);
        let write = decoder.next().unwrap();
        let SimpleWrite::Put(put) = write else { panic!("should be put") };
        assert_eq!(put.cf, CF_DEFAULT);
        assert_eq!(put.key, b"key");
        assert_eq!(put.value, b"");

        let write = decoder.next().unwrap();
        let SimpleWrite::Delete(delete) = write else { panic!("should be delete") };
        assert_eq!(delete.cf, CF_WRITE);
        assert_eq!(delete.key, &delete_key);
        assert_matches!(decoder.next(), None);

        let (bytes, _) = req_encoder2.encode();
        decoder = SimpleWriteReqDecoder::new(decoder_fallback, &logger, &bytes, 0, 0).unwrap();
        let write = decoder.next().unwrap();
        let SimpleWrite::DeleteRange(dr) = write else { panic!("should be delete range") };
        assert_eq!(dr.cf, CF_LOCK);
        assert_eq!(dr.start_key, b"key");
        assert_eq!(dr.end_key, b"key");
        assert!(dr.notify_only);

        let write = decoder.next().unwrap();
        let SimpleWrite::DeleteRange(dr) = write else { panic!("should be delete range") };
        assert_eq!(dr.cf, "cf");
        assert_eq!(dr.start_key, b"key");
        assert_eq!(dr.end_key, b"key");
        assert!(!dr.notify_only);

        let res = decoder.next();
        assert!(res.is_none(), "{:?}", res);

        let mut encoder = SimpleWriteEncoder::with_capacity(512);
        let exp: Vec<_> = (0..10)
            .map(|id| {
                let mut meta = SstMeta::default();
                meta.set_region_id(id);
                meta
            })
            .collect();
        encoder.ingest(exp.clone());
        let bin = encoder.encode();
        let req_encoder =
            SimpleWriteReqEncoder::<Callback<engine_rocks::RocksSnapshot>>::new(header, bin, 0);
        let (bytes, _) = req_encoder.encode();
        let mut decoder =
            SimpleWriteReqDecoder::new(decoder_fallback, &logger, &bytes, 0, 0).unwrap();
        let write = decoder.next().unwrap();
        let SimpleWrite::Ingest(ssts) = write else { panic!("should be ingest") };
        assert_eq!(exp, ssts);
        assert_matches!(decoder.next(), None);
    }

    #[test]
    fn test_encode_num() {
        let mut buf = Vec::new();
        let cases = vec![
            0,
            1,
            240,
            241,
            2287,
            2288,
            67823,
            67824,
            16777215,
            16777216,
            u32::MAX,
        ];
        for n in cases {
            super::encode_len(n, &mut buf);
            buf.push(0);
            let (m, left) = super::decode_len(&buf);
            assert_eq!(n, m);
            assert_eq!(left, &[0]);
            buf.clear();
        }
    }

    #[test]
    fn test_invalid() {
        let mut raft_cmd = RaftCmdRequest::default();
        raft_cmd.mut_header().set_term(2);

        let mut req = Request::default();
        req.set_cmd_type(CmdType::Invalid);
        raft_cmd.mut_requests().push(req);
        let bytes = raft_cmd.write_to_bytes().unwrap();
        let logger = slog_global::borrow_global().new(o!());
        let decoded =
            SimpleWriteReqDecoder::new(decoder_fallback, &logger, &bytes, 0, 0).unwrap_err();
        // SimpleWriteReqDecoder should be able to decode naive RaftCmdRequest.
        assert_eq!(decoded, raft_cmd);

        let mut encoder = SimpleWriteEncoder::with_capacity(512);
        encoder.put(CF_DEFAULT, b"key", b"");
        let bin = encoder.encode();

        let mut header = Box::<RaftRequestHeader>::default();
        header.set_term(2);
        let mut req_encoder: SimpleWriteReqEncoder<Callback<engine_rocks::RocksSnapshot>> =
            SimpleWriteReqEncoder::<Callback<engine_rocks::RocksSnapshot>>::new(
                header.clone(),
                bin.clone(),
                512,
            );

        let mut header2 = Box::<RaftRequestHeader>::default();
        header2.set_term(4);
        // Only simple write command with same header can be batched.
        assert!(!req_encoder.amend(&header2, &bin, None));

        let mut bin2 = bin.clone();
        bin2.freeze();
        // Frozen bin can't be merged with other bin.
        assert!(!req_encoder.amend(&header, &bin2, None));
        let mut req_encoder2: SimpleWriteReqEncoder<Callback<engine_rocks::RocksSnapshot>> =
            SimpleWriteReqEncoder::<Callback<engine_rocks::RocksSnapshot>>::new(
                header.clone(),
                bin2.clone(),
                512,
            );
        assert!(!req_encoder2.amend(&header, &bin, None));

        // Batch should not excceed max size limit.
        let large_value = vec![0; 512];
        let mut encoder = SimpleWriteEncoder::with_capacity(512);
        encoder.put(CF_DEFAULT, b"key", &large_value);
        assert!(!req_encoder.amend(&header, &encoder.encode(), None));

        let (bytes, _) = req_encoder.encode();
        let mut decoder =
            SimpleWriteReqDecoder::new(decoder_fallback, &logger, &bytes, 0, 0).unwrap();
        assert_eq!(*decoder.header(), *header);
        let req = decoder.next().unwrap();
        let SimpleWrite::Put(put) = req else { panic!("should be put") };
        assert_eq!(put.cf, CF_DEFAULT);
        assert_eq!(put.key, b"key");
        assert_eq!(put.value, b"");

        let res = decoder.next();
        assert!(res.is_none(), "{:?}", res);
    }

    #[test]
    fn test_to_raft_cmd_request() {
        let logger = slog_global::borrow_global().new(o!());

        // Test header.
        let mut header = Box::<RaftRequestHeader>::default();
        header.set_term(2);
        let req_encoder = SimpleWriteReqEncoder::<Callback<engine_rocks::RocksSnapshot>>::new(
            header.clone(),
            SimpleWriteEncoder::with_capacity(512).encode(),
            512,
        );
        let (bin, _) = req_encoder.encode();
        assert_eq!(
            header.as_ref(),
            SimpleWriteReqDecoder::new(decoder_fallback, &logger, &bin, 0, 0)
                .unwrap()
                .to_raft_cmd_request()
                .get_header(),
        );

        // Test put.
        let mut encoder = SimpleWriteEncoder::with_capacity(512);
        encoder.put(CF_WRITE, b"write", b"value");
        let req_encoder = SimpleWriteReqEncoder::<Callback<engine_rocks::RocksSnapshot>>::new(
            header.clone(),
            encoder.encode(),
            512,
        );
        let (bin, _) = req_encoder.encode();
        let req = SimpleWriteReqDecoder::new(decoder_fallback, &logger, &bin, 0, 0)
            .unwrap()
            .to_raft_cmd_request();
        assert_eq!(req.get_requests().len(), 1);
        assert_eq!(req.get_requests()[0].get_put().get_cf(), CF_WRITE);
        assert_eq!(req.get_requests()[0].get_put().get_key(), b"write");
        assert_eq!(req.get_requests()[0].get_put().get_value(), b"value");

        // Test delete.
        let mut encoder = SimpleWriteEncoder::with_capacity(512);
        encoder.delete(CF_DEFAULT, b"write");
        let req_encoder = SimpleWriteReqEncoder::<Callback<engine_rocks::RocksSnapshot>>::new(
            header.clone(),
            encoder.encode(),
            512,
        );
        let (bin, _) = req_encoder.encode();
        let req = SimpleWriteReqDecoder::new(decoder_fallback, &logger, &bin, 0, 0)
            .unwrap()
            .to_raft_cmd_request();
        assert_eq!(req.get_requests().len(), 1);
        assert_eq!(req.get_requests()[0].get_delete().get_cf(), CF_DEFAULT);
        assert_eq!(req.get_requests()[0].get_delete().get_key(), b"write");

        // Test delete range.
        let mut encoder = SimpleWriteEncoder::with_capacity(512);
        encoder.delete_range(CF_LOCK, b"start", b"end", true);
        let req_encoder = SimpleWriteReqEncoder::<Callback<engine_rocks::RocksSnapshot>>::new(
            header.clone(),
            encoder.encode(),
            512,
        );
        let (bin, _) = req_encoder.encode();
        let req = SimpleWriteReqDecoder::new(decoder_fallback, &logger, &bin, 0, 0)
            .unwrap()
            .to_raft_cmd_request();
        assert_eq!(req.get_requests().len(), 1);
        assert_eq!(req.get_requests()[0].get_delete_range().get_cf(), CF_LOCK);
        assert_eq!(
            req.get_requests()[0].get_delete_range().get_start_key(),
            b"start"
        );
        assert_eq!(
            req.get_requests()[0].get_delete_range().get_end_key(),
            b"end"
        );
        assert_eq!(
            req.get_requests()[0].get_delete_range().get_notify_only(),
            true
        );

        // Test ingest.
        let mut encoder = SimpleWriteEncoder::with_capacity(512);
        encoder.ingest(vec![SstMeta::default(); 5]);
        let req_encoder = SimpleWriteReqEncoder::<Callback<engine_rocks::RocksSnapshot>>::new(
            header,
            encoder.encode(),
            512,
        );
        let (bin, _) = req_encoder.encode();
        let req = SimpleWriteReqDecoder::new(decoder_fallback, &logger, &bin, 0, 0)
            .unwrap()
            .to_raft_cmd_request();
        assert_eq!(req.get_requests().len(), 5);
        assert!(req.get_requests()[0].has_ingest_sst());
        assert!(req.get_requests()[4].has_ingest_sst());
    }
}<|MERGE_RESOLUTION|>--- conflicted
+++ resolved
@@ -49,11 +49,7 @@
     channels: Vec<C>,
     size_limit: usize,
     write_type: WriteType,
-<<<<<<< HEAD
-    notify_proposed: bool,
     pub cids: Vec<u64>,
-=======
->>>>>>> 6fcb02fd
 }
 
 impl<C> SimpleWriteReqEncoder<C>
@@ -77,11 +73,7 @@
             channels: vec![],
             size_limit,
             write_type: bin.write_type,
-<<<<<<< HEAD
-            notify_proposed,
             cids: vec![],
-=======
->>>>>>> 6fcb02fd
         }
     }
 
