// Copyright 2024 TiKV Project Authors. Licensed under Apache-2.0.

<<<<<<< HEAD
use std::{
    collections::HashMap,
    fmt::Display,
    sync::{mpsc::sync_channel, Arc},
    time::Duration,
};
=======
use std::{fmt::Display, sync::Arc, time::Duration};
>>>>>>> 3eb9ba7c

use bytes::Bytes;
use crossbeam::{
    channel::{bounded, tick, Sender},
    epoch, select,
};
use engine_rocks::{RocksEngine, RocksSnapshot};
use engine_traits::{
    CacheRegion, EvictReason, IterOptions, Iterable, Iterator, MiscExt, RangeHintService,
    SnapshotMiscExt, CF_DEFAULT, CF_WRITE, DATA_CFS,
};
use hex::FromHexError;
use pd_client::{PdClient, RpcClient};
use raftstore::coprocessor::RegionInfoProvider;
use slog_global::{error, info, warn};
use strum::EnumCount;
use tikv_util::{
    config::{ReadableSize, VersionTrack},
    future::block_on_timeout,
    keybuilder::KeyBuilder,
    time::Instant,
    worker::{Builder, Runnable, RunnableWithTimer, ScheduleError, Scheduler, Worker},
};
use txn_types::{Key, TimeStamp, WriteRef, WriteType};
use yatp::Remote;

use crate::{
    engine::{RangeCacheMemoryEngineCore, SkiplistHandle},
    keys::{
        decode_key, encode_key, encode_key_for_boundary_with_mvcc, encoding_for_filter,
        InternalBytes, InternalKey, ValueType,
    },
    memory_controller::{MemoryController, MemoryUsage},
    metrics::{
        GC_FILTERED_STATIC, RANGE_CACHE_COUNT, RANGE_CACHE_MEMORY_USAGE, RANGE_GC_TIME_HISTOGRAM,
        RANGE_LOAD_TIME_HISTOGRAM,
    },
    range_manager::{AsyncFnOnce, CacheRegionMeta, RegionState},
    range_stats::{RangeStatsManager, DEFAULT_EVICT_MIN_DURATION},
    region_label::{
        KeyRangeRule, LabelRule, RegionLabelAddedCb, RegionLabelRulesManager,
        RegionLabelServiceBuilder,
    },
    write_batch::RangeCacheWriteBatchEntry,
    RangeCacheEngineConfig,
};

// 5 seconds should be long enough for getting a TSO from PD.
const TIMTOUT_FOR_TSO: Duration = Duration::from_secs(5);

/// Try to extract the key and `u64` timestamp from `encoded_key`.
///
/// See also: [`txn_types::Key::split_on_ts_for`]
fn split_ts(key: &[u8]) -> Result<(&[u8], u64), String> {
    match Key::split_on_ts_for(key) {
        Ok((key, ts)) => Ok((key, ts.into_inner())),
        Err(_) => Err(format!(
            "invalid write cf key: {}",
            log_wrappers::Value(key)
        )),
    }
}

fn parse_write(value: &[u8]) -> Result<WriteRef<'_>, String> {
    match WriteRef::parse(value) {
        Ok(write) => Ok(write),
        Err(_) => Err(format!(
            "invalid write cf value: {}",
            log_wrappers::Value(value)
        )),
    }
}

#[derive(Debug)]
pub enum BackgroundTask {
    Gc(GcTask),
    LoadRegion(CacheRegion, Arc<RocksSnapshot>),
    MemoryCheckAndEvict,
    DeleteRegions(Vec<CacheRegion>),
    TopRegionsLoadEvict,
    CleanLockTombstone(u64),
    SetRocksEngine(RocksEngine),
}

impl Display for BackgroundTask {
    fn fmt(&self, f: &mut std::fmt::Formatter<'_>) -> std::fmt::Result {
        match &self {
            BackgroundTask::Gc(t) => t.fmt(f),
            BackgroundTask::LoadRegion(..) => f.debug_struct("LoadTask").finish(),
            BackgroundTask::MemoryCheckAndEvict => f.debug_struct("MemoryCheckAndEvict").finish(),
            BackgroundTask::DeleteRegions(r) => {
                f.debug_struct("DeleteRegions").field("region", r).finish()
            }
            BackgroundTask::TopRegionsLoadEvict => f.debug_struct("CheckTopRegions").finish(),
            BackgroundTask::CleanLockTombstone(r) => f
                .debug_struct("CleanLockTombstone")
                .field("seqno", r)
                .finish(),
            BackgroundTask::SetRocksEngine(_) => f.debug_struct("SetDiskEngine").finish(),
        }
    }
}

#[derive(Debug)]
pub struct GcTask {
    pub safe_point: u64,
}

impl Display for GcTask {
    fn fmt(&self, f: &mut std::fmt::Formatter<'_>) -> std::fmt::Result {
        f.debug_struct("GcTask")
            .field("safe_point", &self.safe_point)
            .finish()
    }
}

// BgWorkManager managers the worker inits, stops, and task schedules. When
// created, it starts a worker which receives tasks such as gc task, range
// delete task, range snapshot load and so on, and starts a thread for
// periodically schedule gc tasks.
pub struct BgWorkManager {
    worker: Worker,
    scheduler: Scheduler<BackgroundTask>,
    delete_region_scheduler: Scheduler<BackgroundTask>,
    tick_stopper: Option<(Worker, Sender<bool>)>,
    core: Arc<RangeCacheMemoryEngineCore>,
    region_info_provider: Option<Arc<dyn RegionInfoProvider>>,
}

impl Drop for BgWorkManager {
    fn drop(&mut self) {
        let (ticker, tx) = self.tick_stopper.take().unwrap();
        let _ = tx.send(true);
        ticker.stop();
        self.worker.stop();
    }
}

pub struct PdRangeHintService(Arc<RpcClient>);

impl RangeHintService for PdRangeHintService {}

impl From<Arc<RpcClient>> for PdRangeHintService {
    fn from(pd_client: Arc<RpcClient>) -> Self {
        PdRangeHintService(pd_client)
    }
}

const CACHE_LABEL_RULE_KEY: &str = "cache";
const CACHE_LABEL_RULE_ALWAYS: &str = "always";

/// This implementation starts a background task using to pull down region label
/// rules from PD.
impl PdRangeHintService {
    /// Spawn a background task on `remote` to continuosly watch for region
    /// label rules that contain the label `cache`; if a new added for which
    /// `cache` is set to `always`, request loading the label's keyranges using
    /// `range_manager_load_cb`.
    ///
    /// TODO (afeinberg): Add support for evicting key ranges when the `cache`
    /// label is removed or no longer set to always.
    pub fn start<F>(&self, remote: Remote<yatp::task::future::TaskCell>, range_manager_load_cb: F)
    where
        F: Fn(&[u8], &[u8]) + Send + Sync + 'static,
    {
        let parse_range = |key_range: &KeyRangeRule| {
            let start = hex::decode(&key_range.start_key)?;
            let end = hex::decode(&key_range.end_key)?;
            Ok::<_, FromHexError>((start, end))
        };

        let pd_client = self.0.clone();
        let region_label_added_cb: RegionLabelAddedCb = Arc::new(move |label_rule: &LabelRule| {
            if !label_rule
                .labels
                .iter()
                .any(|e| e.key == CACHE_LABEL_RULE_KEY && e.value == CACHE_LABEL_RULE_ALWAYS)
            {
                // not related to caching, skip.
                return;
            }
            for key_range in &label_rule.data {
                match parse_range(key_range) {
                    Ok((start, end)) => {
                        info!("ime requested to cache range";
                            "start" => ?log_wrappers::Value(&start),
                            "end" => ?log_wrappers::Value(&end));
                        range_manager_load_cb(&start, &end);
                    }
                    Err(e) => {
                        error!("ime unable to convert key_range rule to cache range"; "err" => ?e);
                    }
                }
            }
        });
        let mut region_label_svc = RegionLabelServiceBuilder::new(
            Arc::new(RegionLabelRulesManager {
                region_label_added_cb: Some(region_label_added_cb),
                ..RegionLabelRulesManager::default()
            }),
            pd_client,
        )
        .rule_filter_fn(|label_rule| {
            label_rule
                .labels
                .iter()
                .any(|e| e.key == CACHE_LABEL_RULE_KEY)
        })
        .build()
        .unwrap();
        remote.spawn(async move { region_label_svc.watch_region_labels().await })
    }
}

impl BgWorkManager {
    pub fn new(
        core: Arc<RangeCacheMemoryEngineCore>,
        pd_client: Arc<dyn PdClient>,
        config: Arc<VersionTrack<RangeCacheEngineConfig>>,
        memory_controller: Arc<MemoryController>,
        region_info_provider: Option<Arc<dyn RegionInfoProvider>>,
    ) -> Self {
        let worker = Worker::new("ime-bg");
        let (runner, delete_range_scheduler) = BackgroundRunner::new(
            core.clone(),
            memory_controller,
            region_info_provider.clone(),
            &config,
            pd_client.clone(),
        );
        let config = config.value();
        let scheduler = worker.start_with_timer("ime-bg-runner", runner);

        let (ticker, tx) = BgWorkManager::start_tick(
            scheduler.clone(),
            pd_client,
            config.gc_interval.0,
            config.load_evict_interval.0,
        );

        Self {
            worker,
            scheduler,
            delete_region_scheduler: delete_range_scheduler,
            tick_stopper: Some((ticker, tx)),
            core,
            region_info_provider,
        }
    }

    pub fn schedule_task(&self, task: BackgroundTask) -> Result<(), ScheduleError<BackgroundTask>> {
        match task {
            task @ BackgroundTask::DeleteRegions(_) => {
                self.delete_region_scheduler.schedule_force(task)
            }
            task => self.scheduler.schedule_force(task),
        }
    }

    pub fn start_bg_hint_service(&self, range_hint_service: PdRangeHintService) {
        let core = self.core.clone();
        let region_info_provider = self.region_info_provider.clone();
        range_hint_service.start(self.worker.remote(), move |start: &[u8], end: &[u8]| {
            let Some(ref info_provider) = region_info_provider else {
                warn!("ime region info provider is none, skip load pinned range.");
                return;
            };

            let regions = match info_provider.get_regions_in_range(start, end) {
                Ok(r) => r,
                Err(e) => {
                    warn!(
                        "ime get regions in range failed"; "err" => ?e,
                        "start" => ?log_wrappers::Value(start),
                        "end" => ?log_wrappers::Value(end)
                    );
                    return;
                }
            };

            if regions.is_empty() {
                return;
            }

            for r in regions {
                let cache_region = CacheRegion::from_region(&r);
                if let Err(e) = core.region_manager().load_region(cache_region) {
                    warn!("ime load region by label failed"; "err" => ?e, "region" => ?r);
                }
            }
            // TODO (afeinberg): This does not actually load the range. The load
            // happens the apply thread begins to apply raft
            // entries. To force this (for read-only use-cases) we
            // should propose a No-Op command.
        });
    }

    fn start_tick(
        scheduler: Scheduler<BackgroundTask>,
        pd_client: Arc<dyn PdClient>,
        gc_interval: Duration,
        load_evict_interval: Duration,
    ) -> (Worker, Sender<bool>) {
        let (tx, rx) = bounded(0);
        // TODO: Instead of spawning a new thread, we should run this task
        //       in a shared background thread.
        let ticker = Builder::new("ime-ticker").thread_count(1).create();
        // The interval here is somewhat arbitrary, as long as it is less than
        // intervals in the loop, it should be fine, because it spawns a
        // blocking task.
        // TODO: Spawn non-blocking tasks and make full use of the ticker.
        let interval = Duration::from_millis(100);
        ticker.spawn_interval_task(interval, move || {
            let gc_ticker = tick(gc_interval);
            let load_evict_ticker = tick(load_evict_interval); // TODO (afeinberg): Use a real value.
            let tso_timeout = std::cmp::min(gc_interval, TIMTOUT_FOR_TSO);
            'LOOP: loop {
                select! {
                    recv(gc_ticker) -> _ => {
                        let now = match block_on_timeout(pd_client.get_tso(), tso_timeout) {
                            Ok(Ok(ts)) => ts,
                            err => {
                                error!(
                                    "ime schedule range cache engine gc failed ";
                                    "timeout_duration" => ?tso_timeout,
                                    "error" => ?err,
                                );
                                continue 'LOOP;
                            }
                        };
                        let safe_point = now.physical() - gc_interval.as_millis() as u64;
                        let safe_point = TimeStamp::compose(safe_point, 0).into_inner();
                        if let Err(e) = scheduler.schedule(BackgroundTask::Gc(GcTask {safe_point})) {
                            error!(
                                "ime schedule range cache engine gc failed";
                                "err" => ?e,
                            );
                        }
                    },
                    recv(load_evict_ticker) -> _ => {
                        if let Err(e) = scheduler.schedule(BackgroundTask::TopRegionsLoadEvict) {
                            error!(
                                "ime schedule load evict failed";
                                "err" => ?e,
                            );
                        }
                    },
                    recv(rx) -> r => {
                        if let Err(e) = r {
                            error!(
                                "ime receive error in range cache engine gc ticker";
                                "err" => ?e,
                            );
                        }
                        return;
                    },
                }
            }
        });
        (ticker, tx)
    }
}

#[derive(Clone)]
struct BackgroundRunnerCore {
    engine: Arc<RangeCacheMemoryEngineCore>,
    memory_controller: Arc<MemoryController>,
    range_stats_manager: Option<RangeStatsManager>,
}

impl BackgroundRunnerCore {
    /// Returns the ranges that are eligible for garbage collection.
    ///
    /// Returns empty vector if there are no ranges cached or the previous gc is
    /// not finished.
    fn regions_for_gc(&self) -> Vec<CacheRegion> {
        // another gc task is running, skipped.
        if !self.engine.region_manager().try_set_regions_in_gc(true) {
            return vec![];
        }

        let regions_map = self.engine.region_manager().regions_map.read();
        regions_map
            .regions()
            .values()
            .filter_map(|m| {
                if m.get_state() == RegionState::Active {
                    Some(m.get_region().clone())
                } else {
                    None
                }
            })
            .collect()
    }

    pub(crate) fn gc_region(
        &self,
        region: &CacheRegion,
        safe_point: u64,
        oldest_seqno: u64,
    ) -> FilterMetrics {
        let safe_point = {
            let region_manager = self.engine.region_manager();
            // We should also consider the ongoing snapshot of the historical ranges (ranges
            // that have been evicted).
            let historical_safe_point = region_manager
                .get_history_regions_min_ts(region)
                .unwrap_or(u64::MAX);

            let mut regions_map = region_manager.regions_map.write();
            let Some(region_meta) = regions_map.mut_region_meta(region.id) else {
                return FilterMetrics::default();
            };

            if region_meta.get_state() != RegionState::Active
                || !region.contains_range(region_meta.get_region())
            {
                return FilterMetrics::default();
            }

            let min_snapshot = region_meta
                .region_snapshot_list()
                .lock()
                .unwrap()
                .min_snapshot_ts()
                .unwrap_or(u64::MAX);
            let safe_point = safe_point.min(min_snapshot).min(historical_safe_point);
            if safe_point <= region_meta.safe_point() {
                info!(
                    "ime safe point not large enough";
                    "prev" => region_meta.safe_point(),
                    "current" => safe_point,
                );
                return FilterMetrics::default();
            }

            // todo: change it to debug!
            info!(
                "ime safe point update";
                "prev" => region_meta.safe_point(),
                "current" => safe_point,
                "region" => ?region,
            );
            region_meta.set_safe_point(safe_point);
            region_meta.set_in_gc(true);
            safe_point
        };

        let start = Instant::now();
        let skiplist_engine = self.engine.engine();
        let mut filter = Filter::new(
            safe_point,
            oldest_seqno,
            skiplist_engine.cf_handle(CF_DEFAULT),
            skiplist_engine.cf_handle(CF_WRITE),
        );
        filter.filter_keys_in_range(region);
        self.engine.region_manager().on_gc_region_finished(region);

        let duration = start.saturating_elapsed();
        RANGE_GC_TIME_HISTOGRAM.observe(duration.as_secs_f64());
        info!(
            "ime range gc complete";
            "region" => ?region,
            "gc_duration" => ?duration,
            "total_version" => filter.metrics.total,
            "filtered_version" => filter.metrics.filtered,
            "below_safe_point_unique_keys" => filter.metrics.unique_key,
            "below_safe_point_version" => filter.metrics.versions,
            "below_safe_point_delete_version" => filter.metrics.delete_versions,
            "current_safe_point" => safe_point,
        );

        let mut metrics = std::mem::take(&mut filter.metrics);
        if filter.cached_mvcc_delete_key.is_some() {
            metrics.filtered += 1;
        }
        if filter.cached_skiplist_delete_key.is_some() {
            metrics.filtered += 1;
        }
        metrics
    }

    fn on_gc_finished(&self) {
        let success = self.engine.region_manager().try_set_regions_in_gc(false);
        assert!(success);
    }

    // if `false` is returned, the load is canceled
    fn on_snapshot_load_finished(
        &self,
        region: &CacheRegion,
        delete_range_scheduler: &Scheduler<BackgroundTask>,
        safe_point: u64,
    ) -> bool {
        fail::fail_point!("on_snapshot_load_finished");
        fail::fail_point!("on_snapshot_load_finished2");
        // We still need to check whether the snapshot is canceled during the load
        let mut regions_map = self.engine.region_manager().regions_map.write();
        let region_meta = regions_map.mut_region_meta(region.id).unwrap();
        let mut remove_regions = vec![];
        let mut on_region_meta = |meta: &mut CacheRegionMeta| {
            assert!(
                meta.get_state() == RegionState::Loading
                    || meta.get_state() == RegionState::LoadingCanceled,
                "region meta: {:?}",
                meta,
            );
            if meta.get_state() == RegionState::Loading {
                meta.set_state(RegionState::Active);
                meta.set_safe_point(safe_point);
            } else {
                assert_eq!(meta.get_state(), RegionState::LoadingCanceled);
                meta.mark_evict(RegionState::Evicting, EvictReason::LoadFailed, None);
                remove_regions.push(meta.get_region().clone());
            }
        };

        if region_meta.get_region().epoch_version == region.epoch_version {
            on_region_meta(region_meta);
        } else {
            // epoch version changed, should use scan to find all overlapped regions
            regions_map.iter_overlapped_regions_mut(region, |meta| {
                assert!(region.contains_range(meta.get_region()));
                on_region_meta(meta);
            });
        }
        drop(regions_map);

        if !remove_regions.is_empty() {
            fail::fail_point!("in_memory_engine_snapshot_load_canceled");

            if let Err(e) =
                delete_range_scheduler.schedule_force(BackgroundTask::DeleteRegions(remove_regions))
            {
                error!(
                    "ime schedule delete range failed";
                    "err" => ?e,
                );
                assert!(tikv_util::thread_group::is_shutdown(!cfg!(test)));
            }

            return false;
        }

        fail::fail_point!("on_completes_batch_loading");
        true
    }

    fn on_snapshot_load_failed(
        &self,
        region: &CacheRegion,
        delete_range_scheduler: &Scheduler<BackgroundTask>,
        started: bool,
    ) {
        let mut regions_map = self.engine.region_manager().regions_map.write();
        let region_meta = regions_map.mut_region_meta(region.id).unwrap();
        let mut remove_regions = vec![];
        let mut mark_region_evicted = |meta: &mut CacheRegionMeta| {
            assert!(
                meta.get_state() == RegionState::Loading
                    || meta.get_state() == RegionState::LoadingCanceled
            );
            let reason = if started {
                EvictReason::LoadFailed
            } else {
                EvictReason::LoadFailedWithoutStart
            };
            meta.mark_evict(RegionState::Evicting, reason, None);
            remove_regions.push(meta.get_region().clone());
        };

        if region_meta.get_region().epoch_version == region.epoch_version {
            mark_region_evicted(region_meta);
        } else {
            // epoch version changed, should use scan to find all overlap regions
            regions_map.iter_overlapped_regions_mut(region, |meta| {
                assert!(region.contains_range(meta.get_region()));
                mark_region_evicted(meta);
            });
        }

        if let Err(e) =
            delete_range_scheduler.schedule_force(BackgroundTask::DeleteRegions(remove_regions))
        {
            error!(
                "ime schedule delete range failed";
                "err" => ?e,
            );
            assert!(tikv_util::thread_group::is_shutdown(!cfg!(test)));
        }
    }

<<<<<<< HEAD
    /// Eviction on soft limit reached:
    ///
    /// When soft limit is reached, collect the candidates for eviction, and
    /// keep evicting until either all candidates are evicted, or the total
    /// approximated size of evicted regions is equal to or greater than the
    /// excess memory usage.
    fn evict_on_soft_limit_reached(&self, delete_range_scheduler: &Scheduler<BackgroundTask>) {
        if self.range_stats_manager.is_none() {
            warn!("ime range stats manager is not initialized, cannot evict on soft limit reached");
            return;
        }
        let range_stats_manager = self.range_stats_manager.as_ref().unwrap();
        let mut remaining = self
            .memory_controller
            .mem_usage()
            .saturating_sub(self.memory_controller.soft_limit_threshold());
        if remaining == 0 {
            return;
        }

        let mut regions_to_evict = Vec::with_capacity(256);

        // TODO (afeinberg, low): consider returning just an iterator and using scan
        // below for cleaner code.
        range_stats_manager.collect_candidates_for_eviction(&mut regions_to_evict, |region| {
            self.engine.region_manager().contains_region(region.id)
        });

        let mut regions_to_delete = vec![];
        for (region, approx_size) in regions_to_evict {
            if remaining == 0 {
                break;
            }
            let cache_region = CacheRegion::from_region(&region);
            let deleteable_regions = self.engine.region_manager().evict_region(
                &cache_region,
                EvictReason::MemoryLimitReached,
                None,
            );
            if !deleteable_regions.is_empty() {
                info!(
                    "ime evict on soft limit reached";
                    "region_to_evict" => ?cache_region,
                    "regions_evicted" => ?&deleteable_regions,
                    "approx_size" => approx_size,
                    "remaining" => remaining
                );
                remaining = remaining.saturating_sub(approx_size as usize);
                range_stats_manager.handle_region_evicted(&region);
                regions_to_delete.extend(deleteable_regions);
            }
        }

        if !regions_to_delete.is_empty() {
            if let Err(e) = delete_range_scheduler
                .schedule_force(BackgroundTask::DeleteRegions(regions_to_delete))
            {
                error!(
                    "ime schedule deletet range failed";
                    "err" => ?e,
                );
                assert!(tikv_util::thread_group::is_shutdown(!cfg!(test)));
            }
        }
    }

=======
>>>>>>> 3eb9ba7c
    /// Periodically load top regions.
    ///
    /// If the soft limit is exceeded, evict (some) regions no longer considered
    /// top.
    ///
    /// See: [`RangeStatsManager::collect_changes_ranges`] for
    /// algorithm details.
    fn top_regions_load_evict(&self, delete_range_scheduler: &Scheduler<BackgroundTask>) {
        let range_stats_manager = match &self.range_stats_manager {
            Some(m) => m,
            None => {
                return;
            }
        };
        if range_stats_manager.ready_for_auto_load_and_evict() {
            return;
        }

        let (current_region_count, cached_regions) = {
            let region_map = self.engine.region_manager().regions_map().read();
            (region_map.regions().len(), region_map.cached_regions())
        };
        let (regions_to_load, regions_to_evict) = range_stats_manager
            .collect_regions_to_load_and_evict(
                current_region_count,
                cached_regions,
                &self.memory_controller,
            );

        let mut regions_to_delete = Vec::with_capacity(regions_to_evict.len());
        info!("ime load_evict"; "regions_to_load" => ?&regions_to_load, "regions_to_evict" => ?&regions_to_evict);
        let mut rxs = vec![];
        for evict_region in regions_to_evict {
            let cache_region = CacheRegion::from_region(&evict_region);
            // Bound is set to 1 so that the sender side will not be blocked
            let (tx, rx) = sync_channel(1);
            let deleteable_regions = self.engine.region_manager().evict_region(
                &cache_region,
                EvictReason::AutoEvict,
                Some(Box::new(move || {
                    let _ = tx.send(true);
                })),
            );
            rxs.push(rx);
            info!(
                "ime load_evict: auto evict";
                "region_to_evict" => ?&cache_region,
                "evicted_regions" => ?&deleteable_regions,
            );
            regions_to_delete.extend(deleteable_regions);
        }

        if !regions_to_delete.is_empty() {
            if let Err(e) = delete_range_scheduler
                .schedule_force(BackgroundTask::DeleteRegions(regions_to_delete))
            {
                error!(
                    "ime schedule deletet range failed";
                    "err" => ?e,
                );
                assert!(tikv_util::thread_group::is_shutdown(!cfg!(test)));
            }
        }
        for rx in rxs {
            let _ = rx.recv();
        }
        if !self.memory_controller.reached_stop_load_limit() {
            let expected_new_count = (self
                .memory_controller
                .soft_limit_threshold()
                .saturating_sub(self.memory_controller.mem_usage()))
                / range_stats_manager.expected_region_size;
            let expected_new_count = usize::max(expected_new_count, 1);
            let mut regions_map = self.engine.region_manager().regions_map.write();
            for region in regions_to_load.into_iter().take(expected_new_count) {
                let cache_region = CacheRegion::from_region(&region);
                if let Err(e) = regions_map.load_region(cache_region) {
                    error!("ime error loading range"; "cache_range" => ?region, "err" => ?e);
                }
            }
        }
        range_stats_manager.complete_auto_load_and_evict();
        info!("ime load_evict complete");
    }
}

// Flush epoch and pin enough times to make the delayed operations be executed
#[cfg(test)]
pub(crate) fn flush_epoch() {
    {
        let guard = &epoch::pin();
        guard.flush();
    }
    // Local epoch tries to advance the global epoch every 128 pins. When global
    // epoch advances, the operations(here, means delete) in the older epoch can be
    // executed.
    for _ in 0..128 {
        let _ = &epoch::pin();
    }
}

pub struct BackgroundRunner {
    core: BackgroundRunnerCore,

    pd_client: Arc<dyn PdClient>,
    gc_interval: Duration,

    // We have following four separate workers so that each type of task would not block each
    // others
    range_load_remote: Remote<yatp::task::future::TaskCell>,
    range_load_worker: Worker,

    delete_range_scheduler: Scheduler<BackgroundTask>,
    delete_range_worker: Worker,

    gc_range_remote: Remote<yatp::task::future::TaskCell>,
    gc_range_worker: Worker,

    // Region load and eviction worker.
    // TODO: this can be consolidated, possibly with the GC worker.
    load_evict_remote: Remote<yatp::task::future::TaskCell>,
    load_evict_worker: Worker,

    lock_cleanup_remote: Remote<yatp::task::future::TaskCell>,
    lock_cleanup_worker: Worker,

    // The last sequence number for the lock cf tombstone cleanup
    last_seqno: u64,
    // RocksEngine is used to get the oldest snapshot sequence number.
    rocks_engine: Option<RocksEngine>,
}

impl Drop for BackgroundRunner {
    fn drop(&mut self) {
        self.range_load_worker.stop();
        self.delete_range_worker.stop();
        self.gc_range_worker.stop();
        self.load_evict_worker.stop();
        self.lock_cleanup_worker.stop();
    }
}

impl BackgroundRunner {
    pub fn new(
        engine: Arc<RangeCacheMemoryEngineCore>,
        memory_controller: Arc<MemoryController>,
        region_info_provider: Option<Arc<dyn RegionInfoProvider>>,
        config: &Arc<VersionTrack<RangeCacheEngineConfig>>,
        pd_client: Arc<dyn PdClient>,
    ) -> (Self, Scheduler<BackgroundTask>) {
        let config = config.value();
        let range_load_worker = Builder::new("ime-load")
            // Range load now is implemented sequentially, so we must use exactly one thread to handle it.
            // todo(SpadeA): if the load speed is a bottleneck, we may consider to use multiple threads to load ranges.
            .thread_count(1)
            .create();
        let range_load_remote = range_load_worker.remote();

        let delete_range_worker = Worker::new("ime-delete");
        let delete_range_runner = DeleteRangeRunner::new(engine.clone());
        let delete_range_scheduler =
            delete_range_worker.start_with_timer("ime-delete-runner", delete_range_runner);

        let lock_cleanup_worker = Worker::new("ime-lock-cleanup");
        let lock_cleanup_remote = lock_cleanup_worker.remote();

        let gc_range_worker = Builder::new("ime-gc")
            // Gc must also use exactly one thread to handle it.
            .thread_count(1)
            .create();
        let gc_range_remote = gc_range_worker.remote();

        let load_evict_worker = Worker::new("ime-evict");
        let load_evict_remote = load_evict_worker.remote();

        let expected_region_size = config.expected_region_size();
        let range_stats_manager = region_info_provider.map(|region_info_provider| {
            RangeStatsManager::new(
                DEFAULT_EVICT_MIN_DURATION,
                expected_region_size,
                config.mvcc_amplification_threshold,
                config.load_evict_interval.0,
                region_info_provider,
            )
        });
        (
            Self {
                core: BackgroundRunnerCore {
                    engine,
                    memory_controller,
                    range_stats_manager,
                },
                pd_client,
                gc_interval: config.gc_interval.0,
                range_load_worker,
                range_load_remote,
                delete_range_worker,
                delete_range_scheduler: delete_range_scheduler.clone(),
                gc_range_worker,
                gc_range_remote,
                load_evict_worker,
                load_evict_remote,
                lock_cleanup_remote,
                lock_cleanup_worker,
                last_seqno: 0,
                rocks_engine: None,
            },
            delete_range_scheduler,
        )
    }
}

impl Runnable for BackgroundRunner {
    type Task = BackgroundTask;

    fn run(&mut self, task: Self::Task) {
        match task {
            BackgroundTask::SetRocksEngine(rocks_engine) => {
                self.rocks_engine = Some(rocks_engine);
                fail::fail_point!("in_memory_engine_set_rocks_engine");
            }
            BackgroundTask::Gc(t) => {
                let seqno = (|| {
                    fail::fail_point!("in_memory_engine_gc_oldest_seqno", |t| {
                        Some(t.unwrap().parse::<u64>().unwrap())
                    });

                    let Some(ref rocks_engine) = self.rocks_engine else {
                        return None;
                    };
                    let latest_seqno = rocks_engine.get_latest_sequence_number();
                    Some(
                        rocks_engine
                            .get_oldest_snapshot_sequence_number()
                            .unwrap_or(latest_seqno),
                    )
                })();

                let Some(seqno) = seqno else {
                    return;
                };

                info!(
                    "ime start a new round of gc for range cache engine";
                    "safe_point" => t.safe_point,
                    "oldest_sequence" => seqno,
                );
                let core = self.core.clone();
                let regions = core.regions_for_gc();
                if !regions.is_empty() {
                    let f = async move {
                        let mut metrics = FilterMetrics::default();
                        for region in &regions {
                            let m = core.gc_region(region, t.safe_point, seqno);
                            metrics.merge(&m);
                        }
                        core.on_gc_finished();
                        metrics.flush();
                        fail::fail_point!("in_memory_engine_gc_finish");
                    };
                    self.gc_range_remote.spawn(f);
                } else {
                    core.on_gc_finished();
                }
            }
            BackgroundTask::LoadRegion(region, snapshot) => {
                let core = self.core.clone();
                let delete_range_scheduler = self.delete_range_scheduler.clone();
                let pd_client = self.pd_client.clone();
                let gc_interval = self.gc_interval;
                let f = async move {
                    fail::fail_point!("before_start_loading_region");
                    fail::fail_point!("on_start_loading_region");
                    let mut is_canceled = false;
                    {
                        let regions_map = core.engine.region_manager().regions_map.read();
                        let region_meta = regions_map.region_meta(region.id).unwrap();
                        // if loading is canceled, we skip the batch load.
                        // NOTE: here we don't check the region epoch version change,
                        // We will handle possible region split and partial cancelation
                        // in `on_snapshot_load_canceled` and `on_snapshot_load_finished`.
                        if region_meta.get_state() != RegionState::Loading {
                            assert_eq!(region_meta.get_state(), RegionState::LoadingCanceled);
                            is_canceled = true;
                        }
                    }
                    let skiplist_engine = core.engine.engine.clone();

                    if core.memory_controller.reached_stop_load_limit() {
                        // We are running out of memory, so cancel the load.
                        is_canceled = true;
                    }

                    if is_canceled {
                        info!(
                            "ime snapshot load canceled";
                            "region" => ?region,
                        );
                        core.on_snapshot_load_failed(&region, &delete_range_scheduler, false);
                        return;
                    }

                    info!("ime Loading region"; "region" => ?&region);
                    let start = Instant::now();
                    let iter_opt = IterOptions::new(
                        Some(KeyBuilder::from_slice(&region.start, 0, 0)),
                        Some(KeyBuilder::from_slice(&region.end, 0, 0)),
                        false,
                    );

                    let safe_point = 'load_snapshot: {
                        for &cf in DATA_CFS {
                            let handle = skiplist_engine.cf_handle(cf);
                            let seq = snapshot.sequence_number();
                            let guard = &epoch::pin();
                            match snapshot.iterator_opt(cf, iter_opt.clone()) {
                                Ok(mut iter) => {
                                    iter.seek_to_first().unwrap();
                                    while iter.valid().unwrap() {
                                        // use the sequence number from RocksDB snapshot here as
                                        // the kv is clearly visible
                                        let mut encoded_key =
                                            encode_key(iter.key(), seq, ValueType::Value);
                                        let mut val =
                                            InternalBytes::from_vec(iter.value().to_vec());

                                        let mem_size =
                                            RangeCacheWriteBatchEntry::calc_put_entry_size(
                                                iter.key(),
                                                val.as_bytes(),
                                            );

                                        // todo(SpadeA): we can batch acquire the memory size
                                        // here.
                                        if let MemoryUsage::HardLimitReached(n) =
                                            core.memory_controller.acquire(mem_size)
                                        {
                                            warn!(
                                                "ime stop loading snapshot due to memory reaching hard limit";
                                                "region" => ?region,
                                                "memory_usage(MB)" => ReadableSize(n as u64).as_mb_f64(),
                                            );
                                            break 'load_snapshot None;
                                        }

                                        encoded_key
                                            .set_memory_controller(core.memory_controller.clone());
                                        val.set_memory_controller(core.memory_controller.clone());
                                        handle.insert(encoded_key, val, guard);
                                        iter.next().unwrap();
                                    }
                                }
                                Err(e) => {
                                    error!("ime creating rocksdb iterator failed"; "cf" => cf, "err" => %e);
                                    break 'load_snapshot None;
                                }
                            }
                        }
                        // gc the range
                        let tso_timeout = std::cmp::min(gc_interval, TIMTOUT_FOR_TSO);
                        let now = match block_on_timeout(pd_client.get_tso(), tso_timeout) {
                            Ok(Ok(ts)) => ts,
                            err => {
                                error!(
                                    "ime get timestamp failed, skip gc loaded range";
                                    "timeout_duration" => ?tso_timeout,
                                    "error" => ?err,
                                );
                                // Get timestamp fail so don't do gc.
                                break 'load_snapshot Some(0);
                            }
                        };

                        let safe_point = (|| {
                            fail::fail_point!("in_memory_engine_safe_point_in_loading", |t| {
                                t.unwrap().parse::<u64>().unwrap()
                            });

                            let safe_point = now
                                .physical()
                                .saturating_sub(gc_interval.as_millis() as u64);
                            TimeStamp::compose(safe_point, 0).into_inner()
                        })();

                        let mut filter = Filter::new(
                            safe_point,
                            u64::MAX,
                            skiplist_engine.cf_handle(CF_DEFAULT),
                            skiplist_engine.cf_handle(CF_WRITE),
                        );
                        filter.filter_keys_in_range(&region);

                        Some(safe_point)
                    };

                    if let Some(safe_point) = safe_point {
                        if core.on_snapshot_load_finished(
                            &region,
                            &delete_range_scheduler,
                            safe_point,
                        ) {
                            let duration = start.saturating_elapsed();
                            RANGE_LOAD_TIME_HISTOGRAM.observe(duration.as_secs_f64());
                            info!(
                                "ime Loading region finished";
                                "region" => ?region,
                                "duration(sec)" => ?duration,
                            );
                        } else {
                            info!("ime Loading region canceled";"region" => ?region);
                        }
                    } else {
                        info!(
                            "ime snapshot load failed";
                            "region" => ?region,
                        );
                        core.on_snapshot_load_failed(&region, &delete_range_scheduler, true);
                    }
                };
                self.range_load_remote.spawn(f);
            }
            BackgroundTask::MemoryCheckAndEvict => {
                let mem_usage_before_check = self.core.memory_controller.mem_usage();
                info!(
                    "ime start memory usage check and evict";
                    "mem_usage(MB)" => ReadableSize(mem_usage_before_check as u64).as_mb()
                );
                if mem_usage_before_check > self.core.memory_controller.soft_limit_threshold() {
                    let delete_range_scheduler = self.delete_range_scheduler.clone();
                    let core = self.core.clone();
                    let task = async move {
                        if let Some(range_stats_manager) = &core.range_stats_manager {
                            let cached_region_ids = core
                                .engine
                                .region_manager
                                .regions_map
                                .read()
                                .cached_regions();

                            let evict_fn = |evict_region: &CacheRegion,
                                            evict_reason: EvictReason,
                                            cb: Option<Box<dyn AsyncFnOnce + Send + Sync>>|
                             -> Vec<CacheRegion> {
                                core.engine.region_manager.evict_region(
                                    evict_region,
                                    evict_reason,
                                    cb,
                                )
                            };

                            range_stats_manager
                                .evict_on_soft_limit_reached(
                                    evict_fn,
                                    &delete_range_scheduler,
                                    cached_region_ids,
                                    &core.memory_controller,
                                )
                                .await;
                        }
                        core.memory_controller.set_memory_checking(false);
                        let mem_usage = core.memory_controller.mem_usage();
                        info!(
                            "ime memory usage check and evict completes";
                            "mem_usage(MB)" => ReadableSize(mem_usage as u64).as_mb(),
                            "mem_usage_before_check(MB)" => ReadableSize(mem_usage_before_check as u64).as_mb()
                        );
                    };
                    self.load_evict_remote.spawn(task);
                } else {
                    self.core.memory_controller.set_memory_checking(false);
                }
            }
            // DeleteRange task is executed by `DeleteRangeRunner` with a different scheduler so
            // that the task will not be scheduled to here.
            BackgroundTask::DeleteRegions(_) => unreachable!(),
            BackgroundTask::TopRegionsLoadEvict => {
                let delete_range_scheduler = self.delete_range_scheduler.clone();
                let core = self.core.clone();
                let task = async move { core.top_regions_load_evict(&delete_range_scheduler) };
                self.load_evict_remote.spawn(task);
            }
            BackgroundTask::CleanLockTombstone(snapshot_seqno) => {
                if snapshot_seqno < self.last_seqno {
                    return;
                }
                self.last_seqno = snapshot_seqno;
                let core = self.core.clone();

                let f = async move {
                    info!(
                        "ime begin to cleanup tombstones in lock cf";
                        "seqno" => snapshot_seqno,
                    );

                    let mut last_user_key = vec![];
                    let mut remove_rest = false;
                    let mut cached_to_remove: Option<Vec<u8>> = None;

                    let mut removed = 0;
                    let mut total = 0;
                    let now = Instant::now();
                    let lock_handle = core.engine.engine().cf_handle("lock");
                    let guard = &epoch::pin();
                    let mut iter = lock_handle.iterator();
                    iter.seek_to_first(guard);
                    while iter.valid() {
                        total += 1;
                        let InternalKey {
                            user_key,
                            v_type,
                            sequence,
                        } = decode_key(iter.key().as_bytes());
                        if user_key != last_user_key {
                            if let Some(remove) = cached_to_remove.take() {
                                removed += 1;
                                lock_handle.remove(&InternalBytes::from_vec(remove), guard);
                            }
                            last_user_key = user_key.to_vec();
                            if sequence >= snapshot_seqno {
                                remove_rest = false;
                            } else {
                                remove_rest = true;
                                if v_type == ValueType::Deletion {
                                    cached_to_remove = Some(iter.key().as_bytes().to_vec());
                                }
                            }
                        } else if remove_rest {
                            assert!(sequence < snapshot_seqno);
                            removed += 1;
                            lock_handle.remove(iter.key(), guard);
                        } else if sequence < snapshot_seqno {
                            remove_rest = true;
                            if v_type == ValueType::Deletion {
                                assert!(cached_to_remove.is_none());
                                cached_to_remove = Some(iter.key().as_bytes().to_vec());
                            }
                        }

                        iter.next(guard);
                    }
                    if let Some(remove) = cached_to_remove.take() {
                        removed += 1;
                        lock_handle.remove(&InternalBytes::from_vec(remove), guard);
                    }

                    info!(
                        "ime cleanup tombstones in lock cf";
                        "seqno" => snapshot_seqno,
                        "total" => total,
                        "removed" => removed,
                        "duration" => ?now.saturating_elapsed(),
                        "current_count" => lock_handle.len(),
                    );

                    fail::fail_point!("clean_lock_tombstone_done");
                };

                self.lock_cleanup_remote.spawn(f);
            }
        }
    }
}

impl RunnableWithTimer for BackgroundRunner {
    fn on_timeout(&mut self) {
        let mem_usage = self.core.memory_controller.mem_usage();
        RANGE_CACHE_MEMORY_USAGE.set(mem_usage as i64);

        let mut count_by_state = [0; RegionState::COUNT];
        {
            let regions_map = self.core.engine.region_manager().regions_map.read();
            for m in regions_map.regions().values() {
                count_by_state[m.get_state() as usize] += 1;
            }
        }

        for (i, count) in count_by_state.into_iter().enumerate() {
            let state = RegionState::from_usize(i);
            RANGE_CACHE_COUNT
                .with_label_values(&[state.as_str()])
                .set(count);
        }
    }

    fn get_interval(&self) -> Duration {
        Duration::from_secs(10)
    }
}

pub struct DeleteRangeRunner {
    engine: Arc<RangeCacheMemoryEngineCore>,
    // It is possible that when `DeleteRangeRunner` begins to delete a range, the range is being
    // written by apply threads. In that case, we have to delay the delete range task to avoid race
    // condition between them. Periodically, these delayed ranges will be checked to see if it is
    // ready to be deleted.
    delay_regions: Vec<CacheRegion>,
}

impl DeleteRangeRunner {
    fn new(engine: Arc<RangeCacheMemoryEngineCore>) -> Self {
        Self {
            engine,
            delay_regions: vec![],
        }
    }

    fn delete_regions(&mut self, regions: &[CacheRegion]) {
        let skiplist_engine = self.engine.engine();
        for r in regions {
            skiplist_engine.delete_range(r);
        }
        self.engine.region_manager().on_delete_regions(regions);

        fail::fail_point!("in_memory_engine_delete_range_done");

        #[cfg(test)]
        flush_epoch();
    }
}

impl Runnable for DeleteRangeRunner {
    type Task = BackgroundTask;
    fn run(&mut self, task: Self::Task) {
        match task {
            BackgroundTask::DeleteRegions(regions) => {
                fail::fail_point!("on_in_memory_engine_delete_range");
                let (mut regions_to_delay, regions_to_delete) = {
                    let region_manager = self.engine.region_manager();
                    let regions_map = region_manager.regions_map.read();
                    let mut regions_to_delay = vec![];
                    let mut regions_to_delete = vec![];
                    for r in regions {
                        let region_meta = regions_map.region_meta(r.id).unwrap();
                        assert_eq!(region_meta.get_region().epoch_version, r.epoch_version);
                        assert_eq!(region_meta.get_state(), RegionState::Evicting);
                        // If the region is currently written into, the region has to be delayed
                        // to delete. See comment on `delay_ranges`.
                        if region_meta.is_in_gc() || region_meta.is_written() {
                            regions_to_delay.push(r);
                        } else {
                            regions_to_delete.push(r);
                        }
                    }
                    (regions_to_delay, regions_to_delete)
                };
                self.delay_regions.append(&mut regions_to_delay);
                if !regions_to_delete.is_empty() {
                    self.delete_regions(&regions_to_delete);
                }
            }
            _ => unreachable!(),
        }
    }
}

impl RunnableWithTimer for DeleteRangeRunner {
    fn on_timeout(&mut self) {
        if self.delay_regions.is_empty() {
            return;
        }
        let regions = std::mem::take(&mut self.delay_regions);
        self.run(BackgroundTask::DeleteRegions(regions));
    }

    fn get_interval(&self) -> Duration {
        Duration::from_millis(500)
    }
}

#[derive(Default)]
struct FilterMetrics {
    total: usize,
    versions: usize,
    delete_versions: usize,
    filtered: usize,
    unique_key: usize,
    mvcc_rollback_and_locks: usize,
}

impl FilterMetrics {
    fn merge(&mut self, other: &FilterMetrics) {
        self.total += other.total;
        self.versions += other.versions;
        self.delete_versions += other.delete_versions;
        self.filtered += other.filtered;
        self.unique_key += other.unique_key;
        self.mvcc_rollback_and_locks += other.mvcc_rollback_and_locks;
    }

    fn flush(&self) {
        GC_FILTERED_STATIC.total.inc_by(self.total as u64);
        GC_FILTERED_STATIC
            .below_safe_point_total
            .inc_by(self.versions as u64);
        GC_FILTERED_STATIC.filtered.inc_by(self.filtered as u64);
        GC_FILTERED_STATIC
            .below_safe_point_unique
            .inc_by(self.unique_key as u64);
    }
}

struct Filter {
    safe_point: u64,
    oldest_seqno: u64,
    mvcc_key_prefix: Vec<u8>,
    remove_older: bool,

    default_cf_handle: SkiplistHandle,
    write_cf_handle: SkiplistHandle,

    // When deleting some keys, the latest one should be deleted at last to avoid the older
    // version appears.
    cached_mvcc_delete_key: Option<Vec<u8>>,
    cached_skiplist_delete_key: Option<Vec<u8>>,

    metrics: FilterMetrics,

    last_user_key: Vec<u8>,
}

impl Drop for Filter {
    fn drop(&mut self) {
        if let Some(cached_delete_key) = self.cached_mvcc_delete_key.take() {
            let guard = &epoch::pin();
            self.write_cf_handle
                .remove(&InternalBytes::from_vec(cached_delete_key), guard);
        }
        if let Some(cached_delete_key) = self.cached_skiplist_delete_key.take() {
            let guard = &epoch::pin();
            self.write_cf_handle
                .remove(&InternalBytes::from_vec(cached_delete_key), guard);
        }
    }
}

impl Filter {
    fn new(
        safe_point: u64,
        oldest_seqno: u64,
        default_cf_handle: SkiplistHandle,
        write_cf_handle: SkiplistHandle,
    ) -> Self {
        Self {
            safe_point,
            oldest_seqno,
            default_cf_handle,
            write_cf_handle,
            mvcc_key_prefix: vec![],
            cached_mvcc_delete_key: None,
            cached_skiplist_delete_key: None,
            remove_older: false,
            metrics: FilterMetrics::default(),
            last_user_key: vec![],
        }
    }

    fn filter_keys_in_range(&mut self, region: &CacheRegion) {
        let mut iter = self.write_cf_handle.iterator();
        let guard = &epoch::pin();
        let (start_key, end_key) = encode_key_for_boundary_with_mvcc(region);
        iter.seek(&start_key, guard);
        while iter.valid() && iter.key() < &end_key {
            let k = iter.key();
            let v = iter.value();
            if let Err(e) = self.filter_key(k.as_bytes(), v.as_bytes()) {
                warn!(
                    "ime Something Wrong in memory engine GC";
                    "error" => ?e,
                );
            }
            iter.next(guard);
        }
    }

    fn filter_key(&mut self, key: &Bytes, value: &Bytes) -> Result<(), String> {
        self.metrics.total += 1;
        let InternalKey {
            user_key,
            v_type,
            sequence,
        } = decode_key(key);

        if sequence > self.oldest_seqno {
            // skip those under read by some snapshots
            return Ok(());
        }

        let (mvcc_key_prefix, commit_ts) = split_ts(user_key)?;
        if commit_ts > self.safe_point {
            return Ok(());
        }

        // Just like what rocksdb compaction filter does, we do not handle internal
        // keys (representing different MVCC versions of the same user key) that have
        // been marked as tombstones. However, these keys need to be deleted. Since they
        // are below the safe point, we can safely delete them directly now.
        // For each user key, we cache the first ValueType::Deletion and delete all the
        // older internal keys of the same user keys. The cached ValueType::Delete is
        // deleted at last to avoid these older keys visible.
        if v_type == ValueType::Deletion {
            if let Some(cache_skiplist_delete_key) = self.cached_skiplist_delete_key.take() {
                self.metrics.filtered += 1;
                // Reaching here in two cases:
                // 1. There are two ValueType::Deletion in the same user key.
                // 2. Two consecutive ValueType::Deletion of different user keys.
                // In either cases, we can delete the previous one directly.
                let guard = &epoch::pin();
                self.write_cf_handle
                    .remove(&InternalBytes::from_vec(cache_skiplist_delete_key), guard)
            }
            self.cached_skiplist_delete_key = Some(key.to_vec());
            return Ok(());
        } else if let Some(ref cache_skiplist_delete_key) = self.cached_skiplist_delete_key {
            let InternalKey {
                user_key: cache_skiplist_delete_user_key,
                ..
            } = decode_key(cache_skiplist_delete_key);
            let guard = &epoch::pin();
            if cache_skiplist_delete_user_key == user_key {
                self.metrics.filtered += 1;
                self.write_cf_handle
                    .remove(&InternalBytes::from_bytes(key.clone()), guard);
                return Ok(());
            } else {
                self.metrics.filtered += 1;
                self.write_cf_handle.remove(
                    &InternalBytes::from_vec(self.cached_skiplist_delete_key.take().unwrap()),
                    guard,
                )
            }
        }

        let guard = &epoch::pin();
        // Also, we only handle the same user_key once (user_key here refers to the key
        // with MVCC version but without sequence number).
        if user_key != self.last_user_key {
            self.last_user_key = user_key.to_vec();
        } else {
            self.metrics.filtered += 1;
            self.write_cf_handle
                .remove(&InternalBytes::from_bytes(key.clone()), guard);
            return Ok(());
        }

        self.metrics.versions += 1;
        if self.mvcc_key_prefix != mvcc_key_prefix {
            self.metrics.unique_key += 1;
            self.mvcc_key_prefix.clear();
            self.mvcc_key_prefix.extend_from_slice(mvcc_key_prefix);
            self.remove_older = false;
            if let Some(cached_delete_key) = self.cached_mvcc_delete_key.take() {
                self.metrics.filtered += 1;
                self.write_cf_handle
                    .remove(&InternalBytes::from_vec(cached_delete_key), guard);
            }
        }

        let mut filtered = self.remove_older;
        let write = parse_write(value)?;
        if !self.remove_older {
            match write.write_type {
                WriteType::Rollback | WriteType::Lock => {
                    self.metrics.mvcc_rollback_and_locks += 1;
                    filtered = true;
                }
                WriteType::Put => self.remove_older = true,
                WriteType::Delete => {
                    self.metrics.delete_versions += 1;
                    self.remove_older = true;

                    // The first mvcc type below safe point is the mvcc delete. We should delay to
                    // remove it until all the followings with the same user key have been deleted
                    // to avoid older version apper.
                    self.cached_mvcc_delete_key = Some(key.to_vec());
                }
            }
        }

        if !filtered {
            return Ok(());
        }
        self.metrics.filtered += 1;
        self.write_cf_handle
            .remove(&InternalBytes::from_bytes(key.clone()), guard);
        self.handle_filtered_write(write, guard);

        Ok(())
    }

    fn handle_filtered_write(&mut self, write: WriteRef<'_>, guard: &epoch::Guard) {
        if write.short_value.is_none() && write.write_type == WriteType::Put {
            // todo(SpadeA): We don't know the sequence number of the key in the skiplist so
            // we cannot delete it directly. So we encoding a key with MAX sequence number
            // so we can find the mvcc key with sequence number in the skiplist by using
            // get_with_key and delete it with the result key. It involes more than one
            // seek(both get and remove invovle seek). Maybe we can provide the API to
            // delete the mvcc keys with all sequence numbers.
            let default_key = encoding_for_filter(&self.mvcc_key_prefix, write.start_ts);
            let mut iter = self.default_cf_handle.iterator();
            iter.seek(&default_key, guard);
            while iter.valid() && iter.key().same_user_key_with(&default_key) {
                self.default_cf_handle.remove(iter.key(), guard);
                iter.next(guard);
            }
        }
    }
}

#[cfg(test)]
pub mod tests {
    use std::{
        sync::{
            mpsc::{channel, Sender},
            Arc, Mutex,
        },
        time::Duration,
    };

    use crossbeam::epoch;
    use engine_rocks::util::new_engine;
    use engine_traits::{
        CacheRegion, IterOptions, Iterable, Iterator, RangeCacheEngine, RegionEvent, SyncMutable,
        CF_DEFAULT, CF_LOCK, CF_WRITE, DATA_CFS,
    };
    use futures::future::ready;
    use keys::{data_key, DATA_MAX_KEY, DATA_MIN_KEY};
    use kvproto::metapb::Region;
    use online_config::{ConfigChange, ConfigManager, ConfigValue};
    use pd_client::PdClient;
    use tempfile::Builder;
    use tikv_util::{
        config::{ReadableDuration, ReadableSize, VersionTrack},
        worker::dummy_scheduler,
    };
    use txn_types::{Key, TimeStamp, Write, WriteType};

    use super::*;
    use crate::{
        background::BackgroundRunner,
        config::RangeCacheConfigManager,
        engine::{SkiplistEngine, SkiplistHandle},
        keys::{
            construct_key, construct_region_key, construct_value, encode_key, encode_seek_key,
            encoding_for_filter, InternalBytes, ValueType,
        },
        memory_controller::MemoryController,
        range_manager::RegionState::*,
        region_label::{
            region_label_meta_client,
            tests::{add_region_label_rule, new_region_label_rule, new_test_server_and_client},
        },
        test_util::{new_region, put_data, put_data_with_overwrite},
        write_batch::RangeCacheWriteBatchEntry,
        RangeCacheEngineConfig, RangeCacheEngineContext, RangeCacheMemoryEngine,
    };

    fn delete_data(
        key: &[u8],
        ts: u64,
        seq_num: u64,
        write_cf: &SkiplistHandle,
        mem_controller: Arc<MemoryController>,
    ) {
        let key = data_key(key);
        let raw_write_k = Key::from_raw(&key)
            .append_ts(TimeStamp::new(ts))
            .into_encoded();
        let mut write_k = encode_key(&raw_write_k, seq_num, ValueType::Value);
        write_k.set_memory_controller(mem_controller.clone());
        let write_v = Write::new(WriteType::Delete, TimeStamp::new(ts), None);
        let mut val = InternalBytes::from_vec(write_v.as_ref().to_bytes());
        val.set_memory_controller(mem_controller.clone());
        let guard = &epoch::pin();
        let _ = mem_controller.acquire(RangeCacheWriteBatchEntry::calc_put_entry_size(
            &raw_write_k,
            val.as_bytes(),
        ));
        write_cf.insert(write_k, val, guard);
    }

    fn rollback_data(
        key: &[u8],
        ts: u64,
        seq_num: u64,
        write_cf: &SkiplistHandle,
        mem_controller: Arc<MemoryController>,
    ) {
        let key = data_key(key);
        let raw_write_k = Key::from_raw(&key)
            .append_ts(TimeStamp::new(ts))
            .into_encoded();
        let mut write_k = encode_key(&raw_write_k, seq_num, ValueType::Value);
        write_k.set_memory_controller(mem_controller.clone());
        let write_v = Write::new(WriteType::Rollback, TimeStamp::new(ts), None);
        let mut val = InternalBytes::from_vec(write_v.as_ref().to_bytes());
        val.set_memory_controller(mem_controller.clone());
        let guard = &epoch::pin();
        let _ = mem_controller.acquire(RangeCacheWriteBatchEntry::calc_put_entry_size(
            &raw_write_k,
            val.as_bytes(),
        ));
        write_cf.insert(write_k, val, guard);
    }

    fn element_count(sklist: &SkiplistHandle) -> u64 {
        let guard = &epoch::pin();
        let mut count = 0;
        let mut iter = sklist.iterator();
        iter.seek_to_first(guard);
        while iter.valid() {
            count += 1;
            iter.next(guard);
        }
        count
    }

    // We should not use skiplist.get directly as we only cares keys without
    // sequence number suffix
    fn key_exist(sl: &SkiplistHandle, key: &InternalBytes, guard: &epoch::Guard) -> bool {
        let mut iter = sl.iterator();
        iter.seek(key, guard);
        if iter.valid() && iter.key().same_user_key_with(key) {
            return true;
        }
        false
    }

    // We should not use skiplist.get directly as we only cares keys without
    // sequence number suffix
    fn get_value(
        sl: &SkiplistHandle,
        key: &InternalBytes,
        guard: &epoch::Guard,
    ) -> Option<Vec<u8>> {
        let mut iter = sl.iterator();
        iter.seek(key, guard);
        if iter.valid() && iter.key().same_user_key_with(key) {
            return Some(iter.value().as_slice().to_vec());
        }
        None
    }

    fn dummy_controller(skip_engine: SkiplistEngine) -> Arc<MemoryController> {
        let mut config = RangeCacheEngineConfig::config_for_test();
        config.soft_limit_threshold = Some(ReadableSize(u64::MAX));
        config.hard_limit_threshold = Some(ReadableSize(u64::MAX));
        let config = Arc::new(VersionTrack::new(config));
        Arc::new(MemoryController::new(config, skip_engine))
    }

    fn encode_raw_key_for_filter(key: &[u8], ts: TimeStamp) -> InternalBytes {
        let key = data_key(key);
        let key = Key::from_raw(&key);
        encoding_for_filter(key.as_encoded(), ts)
    }

    struct MockPdClient {}
    impl PdClient for MockPdClient {
        fn get_tso(&self) -> pd_client::PdFuture<txn_types::TimeStamp> {
            Box::pin(ready(Ok(TimeStamp::compose(TimeStamp::physical_now(), 0))))
        }
    }

    #[test]
    fn test_filter() {
        let skiplist_engine = SkiplistEngine::new();
        let write = skiplist_engine.cf_handle(CF_WRITE);
        let default = skiplist_engine.cf_handle(CF_DEFAULT);

        let memory_controller = dummy_controller(skiplist_engine.clone());

        put_data(
            b"key1",
            b"value1",
            10,
            15,
            10,
            false,
            &default,
            &write,
            memory_controller.clone(),
        );
        put_data(
            b"key2",
            b"value21",
            10,
            15,
            12,
            false,
            &default,
            &write,
            memory_controller.clone(),
        );
        put_data(
            b"key2",
            b"value22",
            20,
            25,
            14,
            false,
            &default,
            &write,
            memory_controller.clone(),
        );
        // mock repeate apply
        put_data(
            b"key2",
            b"value22",
            20,
            25,
            15,
            false,
            &default,
            &write,
            memory_controller.clone(),
        );
        put_data(
            b"key2",
            b"value23",
            30,
            35,
            16,
            false,
            &default,
            &write,
            memory_controller.clone(),
        );
        put_data(
            b"key3",
            b"value31",
            20,
            25,
            18,
            false,
            &default,
            &write,
            memory_controller.clone(),
        );
        put_data(
            b"key3",
            b"value32",
            30,
            35,
            20,
            false,
            &default,
            &write,
            memory_controller.clone(),
        );
        delete_data(b"key3", 40, 22, &write, memory_controller.clone());
        assert_eq!(7, element_count(&default));
        assert_eq!(8, element_count(&write));

        let mut filter = Filter::new(50, 100, default.clone(), write.clone());
        let mut count = 0;
        let mut iter = write.iterator();
        let guard = &epoch::pin();
        iter.seek_to_first(guard);
        while iter.valid() {
            let k = iter.key();
            let v = iter.value();
            filter.filter_key(k.as_bytes(), v.as_bytes()).unwrap();
            count += 1;
            iter.next(guard);
        }
        assert_eq!(count, 8);
        assert_eq!(5, filter.metrics.filtered);
        drop(filter);

        assert_eq!(2, element_count(&write));
        assert_eq!(2, element_count(&default));

        let key = encode_raw_key_for_filter(b"key1", TimeStamp::new(15));
        assert!(key_exist(&write, &key, guard));

        let key = encode_raw_key_for_filter(b"key2", TimeStamp::new(35));
        assert!(key_exist(&write, &key, guard));

        let key = encode_raw_key_for_filter(b"key3", TimeStamp::new(35));
        assert!(!key_exist(&write, &key, guard));

        let key = encode_raw_key_for_filter(b"key1", TimeStamp::new(10));
        assert!(key_exist(&default, &key, guard));

        let key = encode_raw_key_for_filter(b"key2", TimeStamp::new(30));
        assert!(key_exist(&default, &key, guard));

        let key = encode_raw_key_for_filter(b"key3", TimeStamp::new(30));
        assert!(!key_exist(&default, &key, guard));
    }

    #[test]
    fn test_filter_with_delete() {
        let engine = RangeCacheMemoryEngine::new(RangeCacheEngineContext::new_for_tests(Arc::new(
            VersionTrack::new(RangeCacheEngineConfig::config_for_test()),
        )));
        let memory_controller = engine.memory_controller();
        let region = new_region(1, b"", b"z");
        let cache_region = CacheRegion::from_region(&region);
        engine.new_region(region.clone());

        let skiplist_engine = engine.core.engine();
        let write = skiplist_engine.cf_handle(CF_WRITE);
        let default = skiplist_engine.cf_handle(CF_DEFAULT);

        put_data(
            b"key1",
            b"value11",
            10,
            15,
            10,
            false,
            &default,
            &write,
            memory_controller.clone(),
        );

        // Delete the above key
        let guard = &epoch::pin();
        let raw_write_k = Key::from_raw(&data_key(b"key1"))
            .append_ts(TimeStamp::new(15))
            .into_encoded();
        let mut write_k = encode_key(&raw_write_k, 15, ValueType::Deletion);
        write_k.set_memory_controller(memory_controller.clone());
        let mut val = InternalBytes::from_vec(b"".to_vec());
        val.set_memory_controller(memory_controller.clone());
        write.insert(write_k, val, guard);

        put_data(
            b"key2",
            b"value22",
            20,
            25,
            14,
            false,
            &default,
            &write,
            memory_controller.clone(),
        );

        // Delete the above key
        let raw_write_k = Key::from_raw(&data_key(b"key2"))
            .append_ts(TimeStamp::new(25))
            .into_encoded();
        let mut write_k = encode_key(&raw_write_k, 15, ValueType::Deletion);
        write_k.set_memory_controller(memory_controller.clone());
        let mut val = InternalBytes::from_vec(b"".to_vec());
        val.set_memory_controller(memory_controller.clone());
        write.insert(write_k, val, guard);

        put_data(
            b"key2",
            b"value23",
            30,
            35,
            16,
            false,
            &default,
            &write,
            memory_controller.clone(),
        );
        delete_data(b"key2", 40, 18, &write, memory_controller.clone());

        let snap = engine
            .snapshot(cache_region.clone(), u64::MAX, u64::MAX)
            .unwrap();
        let mut iter_opts = IterOptions::default();
        iter_opts.set_lower_bound(&cache_region.start, 0);
        iter_opts.set_upper_bound(&cache_region.end, 0);

        let config = Arc::new(VersionTrack::new(RangeCacheEngineConfig::config_for_test()));
        let (worker, _) = BackgroundRunner::new(
            engine.core.clone(),
            memory_controller.clone(),
            None,
            &config,
            Arc::new(MockPdClient {}),
        );
        worker.core.gc_region(&cache_region, 40, 100);

        let mut iter = snap.iterator_opt("write", iter_opts).unwrap();
        iter.seek_to_first().unwrap();
        assert!(!iter.valid().unwrap());

        let mut iter = write.iterator();
        iter.seek_to_first(guard);
        assert!(!iter.valid());
    }

    #[test]
    fn test_gc() {
        let engine = RangeCacheMemoryEngine::new(RangeCacheEngineContext::new_for_tests(Arc::new(
            VersionTrack::new(RangeCacheEngineConfig::config_for_test()),
        )));
        let memory_controller = engine.memory_controller();
        let region = new_region(1, b"", b"z");
        engine.new_region(region.clone());

        let skiplist_engine = engine.core.engine();
        let write = skiplist_engine.cf_handle(CF_WRITE);
        let default = skiplist_engine.cf_handle(CF_DEFAULT);

        let encode_key = |key, ts| {
            let data_key = data_key(key);
            let key = Key::from_raw(&data_key);
            encoding_for_filter(key.as_encoded(), ts)
        };

        put_data(
            b"key1",
            b"value1",
            10,
            11,
            10,
            false,
            &default,
            &write,
            memory_controller.clone(),
        );
        put_data(
            b"key1",
            b"value2",
            12,
            13,
            12,
            false,
            &default,
            &write,
            memory_controller.clone(),
        );
        put_data(
            b"key1",
            b"value3",
            14,
            15,
            14,
            false,
            &default,
            &write,
            memory_controller.clone(),
        );
        assert_eq!(3, element_count(&default));
        assert_eq!(3, element_count(&write));

        let config = Arc::new(VersionTrack::new(RangeCacheEngineConfig::config_for_test()));
        let (worker, _) = BackgroundRunner::new(
            engine.core.clone(),
            memory_controller.clone(),
            None,
            &config,
            Arc::new(MockPdClient {}),
        );

        let cache_region = CacheRegion::from_region(&region);
        // gc should not hanlde keys with larger seqno than oldest seqno
        worker.core.gc_region(&cache_region, 13, 10);
        assert_eq!(3, element_count(&default));
        assert_eq!(3, element_count(&write));

        // gc will not remove the latest mvcc put below safe point
        worker.core.gc_region(&cache_region, 14, 100);
        assert_eq!(2, element_count(&default));
        assert_eq!(2, element_count(&write));

        worker.core.gc_region(&cache_region, 16, 100);
        assert_eq!(1, element_count(&default));
        assert_eq!(1, element_count(&write));

        // rollback will not make the first older version be filtered
        rollback_data(b"key1", 17, 16, &write, memory_controller.clone());
        worker.core.gc_region(&cache_region, 17, 100);
        assert_eq!(1, element_count(&default));
        assert_eq!(1, element_count(&write));
        let key = encode_key(b"key1", TimeStamp::new(15));
        let guard = &epoch::pin();
        assert!(key_exist(&write, &key, guard));
        let key = encode_key(b"key1", TimeStamp::new(14));
        assert!(key_exist(&default, &key, guard));

        // unlike in WriteCompactionFilter, the latest mvcc delete below safe point will
        // be filtered
        delete_data(b"key1", 19, 18, &write, memory_controller.clone());
        worker.core.gc_region(&cache_region, 19, 100);
        assert_eq!(0, element_count(&write));
        assert_eq!(0, element_count(&default));
    }

    // The GC of one range should not impact other ranges
    #[test]
    fn test_gc_one_range() {
        let config = RangeCacheEngineConfig::config_for_test();
        let engine = RangeCacheMemoryEngine::new(RangeCacheEngineContext::new_for_tests(Arc::new(
            VersionTrack::new(config),
        )));
        let memory_controller = engine.memory_controller();
        let (write, default, region1, region2) = {
            let region1 = CacheRegion::new(1, 0, b"zk00", b"zk10");
            engine.core.region_manager().new_region(region1.clone());

            let region2 = CacheRegion::new(2, 0, b"zk30", b"zk40");
            engine.core.region_manager().new_region(region2.clone());

            let engine = engine.core.engine();
            (
                engine.cf_handle(CF_WRITE),
                engine.cf_handle(CF_DEFAULT),
                region1,
                region2,
            )
        };

        put_data(
            b"k05",
            b"val1",
            10,
            11,
            10,
            false,
            &default,
            &write,
            memory_controller.clone(),
        );

        put_data(
            b"k05",
            b"val2",
            12,
            13,
            14,
            false,
            &default,
            &write,
            memory_controller.clone(),
        );

        put_data(
            b"k05",
            b"val1",
            14,
            15,
            18,
            false,
            &default,
            &write,
            memory_controller.clone(),
        );

        put_data(
            b"k35",
            b"val1",
            10,
            11,
            12,
            false,
            &default,
            &write,
            memory_controller.clone(),
        );

        put_data(
            b"k35",
            b"val2",
            12,
            13,
            16,
            false,
            &default,
            &write,
            memory_controller.clone(),
        );

        put_data(
            b"k35",
            b"val1",
            14,
            15,
            20,
            false,
            &default,
            &write,
            memory_controller.clone(),
        );

        let encode_key = |key, commit_ts, seq_num| -> InternalBytes {
            let data_key = data_key(key);
            let raw_write_k = Key::from_raw(&data_key)
                .append_ts(TimeStamp::new(commit_ts))
                .into_encoded();
            encode_key(&raw_write_k, seq_num, ValueType::Value)
        };

        let verify = |key, mvcc, seq, handle: &SkiplistHandle| {
            let guard = &epoch::pin();
            let key = encode_key(key, mvcc, seq);
            let mut iter = handle.iterator();
            iter.seek(&key, guard);
            assert_eq!(iter.key(), &key);
            iter.next(guard);
            assert!(!iter.valid() || !iter.key().same_user_key_with(&key));
        };

        assert_eq!(6, element_count(&default));
        assert_eq!(6, element_count(&write));

        let config = Arc::new(VersionTrack::new(RangeCacheEngineConfig::config_for_test()));
        let (worker, _) = BackgroundRunner::new(
            engine.core.clone(),
            memory_controller.clone(),
            None,
            &config,
            Arc::new(MockPdClient {}),
        );
        let filter = worker.core.gc_region(&region1, 100, 100);
        assert_eq!(2, filter.filtered);

        verify(b"k05", 15, 18, &write);
        verify(b"k05", 14, 19, &default);

        assert_eq!(4, element_count(&default));
        assert_eq!(4, element_count(&write));

        let config = Arc::new(VersionTrack::new(RangeCacheEngineConfig::config_for_test()));
        let (worker, _) = BackgroundRunner::new(
            engine.core.clone(),
            memory_controller.clone(),
            None,
            &config,
            Arc::new(MockPdClient {}),
        );
        worker.core.gc_region(&region2, 100, 100);
        assert_eq!(2, filter.filtered);

        verify(b"k35", 15, 20, &write);
        verify(b"k35", 14, 21, &default);

        assert_eq!(2, element_count(&default));
        assert_eq!(2, element_count(&write));
    }

    #[test]
    fn test_gc_for_overwrite_write() {
        let engine = RangeCacheMemoryEngine::new(RangeCacheEngineContext::new_for_tests(Arc::new(
            VersionTrack::new(RangeCacheEngineConfig::config_for_test()),
        )));
        let memory_controller = engine.memory_controller();
        let region = new_region(1, b"", b"z");
        engine.new_region(region.clone());
        let skiplist_engine = engine.core.engine();
        let write = skiplist_engine.cf_handle(CF_WRITE);
        let default = skiplist_engine.cf_handle(CF_DEFAULT);

        put_data_with_overwrite(
            b"key1",
            b"value1",
            10,
            11,
            100,
            101,
            false,
            &default,
            &write,
            memory_controller.clone(),
        );

        assert_eq!(1, element_count(&default));
        assert_eq!(2, element_count(&write));

        let config = Arc::new(VersionTrack::new(RangeCacheEngineConfig::config_for_test()));
        let (worker, _) = BackgroundRunner::new(
            engine.core.clone(),
            memory_controller.clone(),
            None,
            &config,
            Arc::new(MockPdClient {}),
        );

        let filter = worker
            .core
            .gc_region(&CacheRegion::from_region(&region), 20, 200);
        assert_eq!(1, filter.filtered);
        assert_eq!(1, element_count(&default));
        assert_eq!(1, element_count(&write));
    }

    #[test]
    fn test_snapshot_block_gc() {
        let engine = RangeCacheMemoryEngine::new(RangeCacheEngineContext::new_for_tests(Arc::new(
            VersionTrack::new(RangeCacheEngineConfig::config_for_test()),
        )));
        let memory_controller = engine.memory_controller();
        let region = new_region(1, b"", b"z");
        engine.new_region(region.clone());
        let skiplist_engine = engine.core.engine();
        let write = skiplist_engine.cf_handle(CF_WRITE);
        let default = skiplist_engine.cf_handle(CF_DEFAULT);

        put_data(
            b"key1",
            b"value1",
            10,
            11,
            10,
            false,
            &default,
            &write,
            memory_controller.clone(),
        );
        put_data(
            b"key2",
            b"value21",
            10,
            11,
            12,
            false,
            &default,
            &write,
            memory_controller.clone(),
        );
        put_data(
            b"key2",
            b"value22",
            15,
            16,
            14,
            false,
            &default,
            &write,
            memory_controller.clone(),
        );
        put_data(
            b"key2",
            b"value23",
            20,
            21,
            16,
            false,
            &default,
            &write,
            memory_controller.clone(),
        );
        put_data(
            b"key3",
            b"value31",
            5,
            6,
            18,
            false,
            &default,
            &write,
            memory_controller.clone(),
        );
        put_data(
            b"key3",
            b"value32",
            10,
            11,
            20,
            false,
            &default,
            &write,
            memory_controller.clone(),
        );
        assert_eq!(6, element_count(&default));
        assert_eq!(6, element_count(&write));

        let config = Arc::new(VersionTrack::new(RangeCacheEngineConfig::config_for_test()));
        let (worker, _) = BackgroundRunner::new(
            engine.core.clone(),
            memory_controller,
            None,
            &config,
            Arc::new(MockPdClient {}),
        );
        let cache_region = CacheRegion::from_region(&region);
        let s1 = engine.snapshot(cache_region.clone(), 10, u64::MAX);
        let s2 = engine.snapshot(cache_region.clone(), 11, u64::MAX);
        let s3 = engine.snapshot(cache_region.clone(), 20, u64::MAX);

        // nothing will be removed due to snapshot 5
        let filter = worker.core.gc_region(&cache_region, 30, 100);
        assert_eq!(0, filter.filtered);
        assert_eq!(6, element_count(&default));
        assert_eq!(6, element_count(&write));

        drop(s1);
        let filter = worker.core.gc_region(&cache_region, 30, 100);
        assert_eq!(1, filter.filtered);
        assert_eq!(5, element_count(&default));
        assert_eq!(5, element_count(&write));

        drop(s2);
        let filter = worker.core.gc_region(&cache_region, 30, 100);
        assert_eq!(1, filter.filtered);
        assert_eq!(4, element_count(&default));
        assert_eq!(4, element_count(&write));

        drop(s3);
        let filter = worker.core.gc_region(&cache_region, 30, 100);
        assert_eq!(1, filter.filtered);
        assert_eq!(3, element_count(&default));
        assert_eq!(3, element_count(&write));
    }

    #[test]
    fn test_gc_region_contained_in_historical_range() {
        let engine = RangeCacheMemoryEngine::new(RangeCacheEngineContext::new_for_tests(Arc::new(
            VersionTrack::new(RangeCacheEngineConfig::config_for_test()),
        )));
        let memory_controller = engine.memory_controller();
        let region = new_region(1, b"", b"z");
        engine.new_region(region.clone());
        let skiplist_engine = engine.core.engine();
        let write = skiplist_engine.cf_handle(CF_WRITE);
        let default = skiplist_engine.cf_handle(CF_DEFAULT);

        put_data(
            b"key1",
            b"value1",
            9,
            10,
            10,
            false,
            &default,
            &write,
            memory_controller.clone(),
        );
        put_data(
            b"key1",
            b"value2",
            11,
            12,
            11,
            false,
            &default,
            &write,
            memory_controller.clone(),
        );
        put_data(
            b"key1",
            b"value3",
            30,
            31,
            20,
            false,
            &default,
            &write,
            memory_controller.clone(),
        );

        put_data(
            b"key9",
            b"value4",
            13,
            14,
            12,
            false,
            &default,
            &write,
            memory_controller.clone(),
        );
        put_data(
            b"key9",
            b"value5",
            14,
            15,
            13,
            false,
            &default,
            &write,
            memory_controller.clone(),
        );
        put_data(
            b"key9",
            b"value6",
            30,
            31,
            21,
            false,
            &default,
            &write,
            memory_controller.clone(),
        );

        let cache_region = CacheRegion::from_region(&region);
        let snap1 = engine.snapshot(cache_region.clone(), 20, 1000).unwrap();
        let snap2 = engine.snapshot(cache_region.clone(), 22, 1000).unwrap();
        let _snap3 = engine.snapshot(cache_region.clone(), 60, 1000).unwrap();

        let new_regions = vec![
            CacheRegion::new(1, 1, "z", "zkey5"),
            CacheRegion::new(2, 1, "zkey5", "zkey8"),
            CacheRegion::new(3, 1, "zkey8", cache_region.end.clone()),
        ];
        let region2 = new_regions[1].clone();
        engine.on_region_event(RegionEvent::Split {
            source: cache_region.clone(),
            new_regions,
        });
        assert_eq!(
            engine
                .core
                .region_manager()
                .regions_map
                .read()
                .regions()
                .len(),
            3
        );

        engine.evict_region(&region2, EvictReason::AutoEvict, None);
        assert_eq!(6, element_count(&default));
        assert_eq!(6, element_count(&write));

        let config = Arc::new(VersionTrack::new(RangeCacheEngineConfig::config_for_test()));
        let (worker, _) = BackgroundRunner::new(
            engine.core.clone(),
            memory_controller,
            None,
            &config,
            Arc::new(MockPdClient {}),
        );

        let regions: Vec<_> = engine
            .core
            .region_manager()
            .regions_map
            .read()
            .regions()
            .values()
            .filter_map(|m| {
                if m.get_state() == RegionState::Active {
                    Some(m.get_region().clone())
                } else {
                    None
                }
            })
            .collect();
        assert_eq!(regions.len(), 2);
        let mut filter = FilterMetrics::default();
        for r in &regions {
            filter.merge(&worker.core.gc_region(r, 50, 1000));
        }
        assert_eq!(2, filter.filtered);
        assert_eq!(4, element_count(&default));
        assert_eq!(4, element_count(&write));

        drop(snap1);
        let mut filter = FilterMetrics::default();
        for r in &regions {
            filter.merge(&worker.core.gc_region(r, 50, 1000));
        }
        assert_eq!(0, filter.filtered);
        assert_eq!(4, element_count(&default));
        assert_eq!(4, element_count(&write));

        drop(snap2);
        let mut filter = FilterMetrics::default();
        for r in &regions {
            filter.merge(&worker.core.gc_region(r, 50, 1000));
        }
        assert_eq!(2, filter.filtered);
        assert_eq!(2, element_count(&default));
        assert_eq!(2, element_count(&write));
    }

    #[test]
    fn test_background_worker_load() {
        let mut engine = RangeCacheMemoryEngine::new(RangeCacheEngineContext::new_for_tests(
            Arc::new(VersionTrack::new(RangeCacheEngineConfig::config_for_test())),
        ));
        let path = Builder::new().prefix("test_load").tempdir().unwrap();
        let path_str = path.path().to_str().unwrap();
        let rocks_engine = new_engine(path_str, DATA_CFS).unwrap();
        engine.set_disk_engine(rocks_engine.clone());

        for i in 10..20 {
            let key = construct_key(i, 1);
            let key = data_key(&key);
            let value = construct_value(i, i);
            rocks_engine
                .put_cf(CF_DEFAULT, &key, value.as_bytes())
                .unwrap();
            rocks_engine
                .put_cf(CF_WRITE, &key, value.as_bytes())
                .unwrap();
        }

        let k = format!("zk{:08}", 15).into_bytes();
        let region1 = CacheRegion::new(1, 0, DATA_MIN_KEY, k.clone());
        let region2 = CacheRegion::new(2, 0, k, DATA_MAX_KEY);
        engine
            .core
            .region_manager()
            .load_region(region1.clone())
            .unwrap();
        engine
            .core
            .region_manager()
            .load_region(region2.clone())
            .unwrap();
        engine.prepare_for_apply(&region1);
        engine.prepare_for_apply(&region2);

        // concurrent write to rocksdb, but the key will not be loaded in the memory
        // engine
        let key = construct_key(20, 1);
        let key20 = data_key(&key);
        let value = construct_value(20, 20);
        rocks_engine
            .put_cf(CF_DEFAULT, &key20, value.as_bytes())
            .unwrap();
        rocks_engine
            .put_cf(CF_WRITE, &key20, value.as_bytes())
            .unwrap();

        let skiplist_engine = engine.core.engine();
        let write = skiplist_engine.cf_handle(CF_WRITE);
        let default = skiplist_engine.cf_handle(CF_DEFAULT);

        // wait for background load
        std::thread::sleep(Duration::from_secs(1));

        let _ = engine
            .snapshot(region1.clone(), u64::MAX, u64::MAX)
            .unwrap();
        let _ = engine
            .snapshot(region2.clone(), u64::MAX, u64::MAX)
            .unwrap();

        let guard = &epoch::pin();
        for i in 10..20 {
            let key = construct_key(i, 1);
            let key = data_key(&key);
            let value = construct_value(i, i);
            let key = encode_seek_key(&key, u64::MAX);
            assert_eq!(
                get_value(&write, &key, guard).unwrap().as_slice(),
                value.as_bytes()
            );
            assert_eq!(
                get_value(&default, &key, guard).unwrap().as_slice(),
                value.as_bytes()
            );
        }

        let key20 = encode_seek_key(&key20, u64::MAX);
        assert!(!key_exist(&write, &key20, guard));
        assert!(!key_exist(&default, &key20, guard));
    }

    #[test]
    fn test_ranges_for_gc() {
        let engine = RangeCacheMemoryEngine::new(RangeCacheEngineContext::new_for_tests(Arc::new(
            VersionTrack::new(RangeCacheEngineConfig::config_for_test()),
        )));
        let memory_controller = engine.memory_controller();
        let r1 = new_region(1, b"a", b"b");
        let r2 = new_region(2, b"b", b"c");
        engine.new_region(r1);
        engine.new_region(r2);

        let config = Arc::new(VersionTrack::new(RangeCacheEngineConfig::config_for_test()));
        let (runner, _) = BackgroundRunner::new(
            engine.core.clone(),
            memory_controller,
            None,
            &config,
            Arc::new(MockPdClient {}),
        );
        let regions = runner.core.regions_for_gc();
        assert_eq!(2, regions.len());

        // until the previous gc finished, node ranges will be returned
        assert!(runner.core.regions_for_gc().is_empty());
        runner.core.on_gc_finished();

        let regions = runner.core.regions_for_gc();
        assert_eq!(2, regions.len());
    }

    #[derive(Default)]
    struct MockRegionInfoProvider {
        regions: Mutex<Vec<Region>>,
    }

    impl MockRegionInfoProvider {
        fn add_region(&self, region: Region) {
            self.regions.lock().unwrap().push(region);
        }
    }

    impl RegionInfoProvider for MockRegionInfoProvider {
        fn get_regions_in_range(
            &self,
            start: &[u8],
            end: &[u8],
        ) -> raftstore::coprocessor::Result<Vec<Region>> {
            let regions: Vec<_> = self
                .regions
                .lock()
                .unwrap()
                .iter()
                .filter(|r| {
                    (r.end_key.is_empty() || r.end_key.as_slice() > start)
                        && (end.is_empty() || end > r.start_key.as_slice())
                })
                .cloned()
                .collect();
            Ok(regions)
        }
    }

    // Test creating and loading cache hint using a region label rule:
    // 1. Insert some data into rocks engine, which is set as disk engine for the
    //    memory engine.
    // 2. Use test pd client server to create a label rule for portion of the data.
    // 3. Wait until data is loaded.
    // 4. Verify that only the labeled key range has been loaded.
    #[test]
    fn test_load_from_pd_hint_service() {
        let region_info_provider = Arc::new(MockRegionInfoProvider::default());

        let mut engine = RangeCacheMemoryEngine::with_region_info_provider(
            RangeCacheEngineContext::new_for_tests(Arc::new(VersionTrack::new(
                RangeCacheEngineConfig::config_for_test(),
            ))),
            Some(region_info_provider.clone()),
        );
        let path = Builder::new()
            .prefix("test_load_from_pd_hint_service")
            .tempdir()
            .unwrap();
        let path_str = path.path().to_str().unwrap();
        let rocks_engine = new_engine(path_str, DATA_CFS).unwrap();
        engine.set_disk_engine(rocks_engine.clone());

        for i in 10..20 {
            let key = construct_key(i, 1);
            let value = construct_value(i, i);
            rocks_engine
                .put_cf(CF_DEFAULT, &key, value.as_bytes())
                .unwrap();
            rocks_engine
                .put_cf(CF_WRITE, &key, value.as_bytes())
                .unwrap();
        }
        let region = new_region(1, format!("k{:08}", 10), format!("k{:08}", 15));
        region_info_provider.add_region(region.clone());

        let (mut pd_server, pd_client) = new_test_server_and_client(ReadableDuration::millis(100));
        let cluster_id = pd_client.get_cluster_id().unwrap();
        let pd_client = Arc::new(pd_client);
        engine.start_hint_service(PdRangeHintService::from(pd_client.clone()));
        let meta_client = region_label_meta_client(pd_client.clone());
        let label_rule = new_region_label_rule(
            "cache/0",
            &hex::encode(format!("k{:08}", 0).into_bytes()),
            &hex::encode(format!("k{:08}", 20).into_bytes()),
        );
        add_region_label_rule(meta_client, cluster_id, &label_rule);

        // Wait for the watch to fire.
        test_util::eventually(
            Duration::from_millis(10),
            Duration::from_millis(200),
            || {
                !engine
                    .core
                    .region_manager()
                    .regions_map
                    .read()
                    .regions()
                    .is_empty()
            },
        );
        let cache_region = CacheRegion::from_region(&region);
        engine.prepare_for_apply(&cache_region);

        // Wait for the range to be loaded.
        test_util::eventually(
            Duration::from_millis(50),
            Duration::from_millis(1000),
            || {
                let regions_map = engine.core.region_manager().regions_map.read();
                regions_map.region_meta(1).unwrap().get_state() == RegionState::Active
            },
        );
        let _ = engine.snapshot(cache_region, u64::MAX, u64::MAX).unwrap();

        let skiplist_engine = engine.core.engine();
        let write = skiplist_engine.cf_handle(CF_WRITE);
        let default = skiplist_engine.cf_handle(CF_DEFAULT);

        let guard = &epoch::pin();
        for i in 10..15 {
            let key = construct_key(i, 1);
            let value = construct_value(i, i);
            let key = encode_seek_key(&key, u64::MAX);
            assert_eq!(
                get_value(&write, &key, guard).unwrap().as_slice(),
                value.as_bytes()
            );
            assert_eq!(
                get_value(&default, &key, guard).unwrap().as_slice(),
                value.as_bytes()
            );
        }
        for i in 15..=20 {
            let key = construct_key(i, 1);
            let key = data_key(&key);
            let key = encode_seek_key(&key, u64::MAX);
            assert!(!key_exist(&write, &key, guard));
            assert!(!key_exist(&default, &key, guard));
        }

        pd_server.stop();
    }

    fn verify_load(
        region: &Region,
        engine: &RangeCacheMemoryEngine,
        exist: bool,
        expect_count: usize,
    ) {
        if exist {
            let read_ts = TimeStamp::compose(TimeStamp::physical_now(), 0).into_inner();
            let snap = engine
                .snapshot(CacheRegion::from_region(region), read_ts, u64::MAX)
                .unwrap();
            let mut count = 0;
            let range = CacheRegion::from_region(region);
            for cf in DATA_CFS {
                let mut iter = IterOptions::default();
                iter.set_lower_bound(&range.start, 0);
                iter.set_upper_bound(&range.end, 0);
                let mut iter = snap.iterator_opt(cf, iter).unwrap();
                let _ = iter.seek_to_first();
                while iter.valid().unwrap() {
                    let _ = iter.next();
                    count += 1;
                }
            }
            assert_eq!(count, expect_count);
        } else {
            engine
                .snapshot(CacheRegion::from_region(region), 10, 10)
                .unwrap_err();
        }
    }

    #[test]
    fn test_snapshot_load_reaching_stop_limit() {
        let mut config = RangeCacheEngineConfig::config_for_test();
        config.stop_load_limit_threshold = Some(ReadableSize(500));
        config.soft_limit_threshold = Some(ReadableSize(1000));
        config.hard_limit_threshold = Some(ReadableSize(1500));
        let config = Arc::new(VersionTrack::new(config));
        let mut engine =
            RangeCacheMemoryEngine::new(RangeCacheEngineContext::new_for_tests(config));
        let path = Builder::new()
            .prefix("test_snapshot_load_reaching_limit")
            .tempdir()
            .unwrap();
        let path_str = path.path().to_str().unwrap();
        let rocks_engine = new_engine(path_str, DATA_CFS).unwrap();
        engine.set_disk_engine(rocks_engine.clone());
        let mem_controller = engine.memory_controller();

        let region1 = new_region(1, construct_region_key(1), construct_region_key(3));
        // Memory for one put is 17(key) + 3(val) + 8(Seqno) + 16(Memory controller in
        // key and val) + 96(Node overhead) = 140
        let key = construct_key(1, 10);
        rocks_engine.put_cf(CF_DEFAULT, &key, b"val").unwrap();
        rocks_engine.put_cf(CF_LOCK, &key, b"val").unwrap();
        rocks_engine.put_cf(CF_WRITE, &key, b"val").unwrap();

        let key = construct_key(2, 10);
        rocks_engine.put_cf(CF_DEFAULT, &key, b"val").unwrap();
        rocks_engine.put_cf(CF_LOCK, &key, b"val").unwrap();
        rocks_engine.put_cf(CF_WRITE, &key, b"val").unwrap();
        // After loading range1, the memory usage should be 140*6=840

        let region2 = new_region(2, construct_region_key(3), construct_region_key(5));
        let key = construct_key(3, 10);
        rocks_engine.put_cf(CF_DEFAULT, &key, b"val").unwrap();
        rocks_engine.put_cf(CF_LOCK, &key, b"val").unwrap();
        rocks_engine.put_cf(CF_WRITE, &key, b"val").unwrap();

        for r in [&region1, &region2] {
            engine.load_region(r.clone()).unwrap();
            engine.prepare_for_apply(&CacheRegion::from_region(r));
        }

        // ensure all ranges are finshed
        test_util::eventually(Duration::from_millis(100), Duration::from_secs(2), || {
            !engine
                .core
                .region_manager()
                .regions_map()
                .read()
                .regions()
                .values()
                .any(|m| matches!(m.get_state(), Pending | Loading))
        });

        verify_load(&region1, &engine, true, 6);
        verify_load(&region2, &engine, false, 0);
        assert_eq!(mem_controller.mem_usage(), 846);
    }

    #[test]
    fn test_snapshot_load_reaching_hard_limit() {
        let mut config = RangeCacheEngineConfig::config_for_test();
        config.stop_load_limit_threshold = Some(ReadableSize(1000));
        config.soft_limit_threshold = Some(ReadableSize(1000));
        config.hard_limit_threshold = Some(ReadableSize(1500));
        let config = Arc::new(VersionTrack::new(config));
        let mut engine =
            RangeCacheMemoryEngine::new(RangeCacheEngineContext::new_for_tests(config));
        let path = Builder::new()
            .prefix("test_snapshot_load_reaching_limit")
            .tempdir()
            .unwrap();
        let path_str = path.path().to_str().unwrap();
        let rocks_engine = new_engine(path_str, DATA_CFS).unwrap();
        engine.set_disk_engine(rocks_engine.clone());
        let mem_controller = engine.memory_controller();

        let region1 = new_region(1, construct_region_key(1), construct_region_key(3));
        // Memory for one put is 17(key) + 3(val) + 8(Seqno) + 16(Memory controller in
        // key and val) + 96(Node overhead) = 140
        let key = construct_key(1, 10);
        rocks_engine.put_cf(CF_DEFAULT, &key, b"val").unwrap();
        rocks_engine.put_cf(CF_LOCK, &key, b"val").unwrap();
        rocks_engine.put_cf(CF_WRITE, &key, b"val").unwrap();

        let key = construct_key(2, 10);
        rocks_engine.put_cf(CF_DEFAULT, &key, b"val").unwrap();
        rocks_engine.put_cf(CF_LOCK, &key, b"val").unwrap();
        rocks_engine.put_cf(CF_WRITE, &key, b"val").unwrap();
        // After loading range1, the memory usage should be 140*6=840

        let region2 = new_region(2, construct_region_key(3), construct_region_key(5));
        let key = construct_key(3, 10);
        rocks_engine.put_cf(CF_DEFAULT, &key, b"val").unwrap();
        rocks_engine.put_cf(CF_LOCK, &key, b"val").unwrap();
        rocks_engine.put_cf(CF_WRITE, &key, b"val").unwrap();

        let key = construct_key(4, 10);
        rocks_engine.put_cf(CF_DEFAULT, &key, b"val").unwrap();
        rocks_engine.put_cf(CF_LOCK, &key, b"val").unwrap();
        rocks_engine.put_cf(CF_WRITE, &key, b"val").unwrap();
        // 840*2 > hard limit 1500, so the load will fail and the loaded keys should be
        // removed

        let region3 = new_region(3, construct_region_key(5), construct_region_key(6));
        let key = construct_key(5, 10);
        rocks_engine.put_cf(CF_DEFAULT, &key, b"val").unwrap();
        rocks_engine.put_cf(CF_LOCK, &key, b"val").unwrap();
        rocks_engine.put_cf(CF_WRITE, &key, b"val").unwrap();
        let key = construct_key(6, 10);
        rocks_engine.put_cf(CF_DEFAULT, &key, b"val").unwrap();
        rocks_engine.put_cf(CF_LOCK, &key, b"val").unwrap();
        rocks_engine.put_cf(CF_WRITE, &key, b"val").unwrap();

        for r in [&region1, &region2, &region3] {
            engine.load_region(r.clone()).unwrap();
            engine.prepare_for_apply(&CacheRegion::from_region(r));
        }

        // ensure all ranges are finshed
        test_util::eventually(Duration::from_millis(100), Duration::from_secs(2), || {
            let regions_map = engine.core.region_manager().regions_map.read();
            !regions_map
                .regions()
                .values()
                .any(|m| matches!(m.get_state(), Pending | Loading))
        });

        verify_load(&region1, &engine, true, 6);
        verify_load(&region2, &engine, false, 0);
        verify_load(&region3, &engine, false, 3);
        assert_eq!(mem_controller.mem_usage(), 1551);
    }

    #[test]
    fn test_soft_hard_limit_change() {
        let mut config = RangeCacheEngineConfig::config_for_test();
        config.soft_limit_threshold = Some(ReadableSize(1000));
        config.hard_limit_threshold = Some(ReadableSize(1500));
        let config = Arc::new(VersionTrack::new(config));
        let mut engine =
            RangeCacheMemoryEngine::new(RangeCacheEngineContext::new_for_tests(config.clone()));
        let path = Builder::new()
            .prefix("test_snapshot_load_reaching_limit")
            .tempdir()
            .unwrap();
        let path_str = path.path().to_str().unwrap();
        let rocks_engine = new_engine(path_str, DATA_CFS).unwrap();
        engine.set_disk_engine(rocks_engine.clone());
        let mem_controller = engine.memory_controller();

        let region1 = new_region(1, construct_region_key(1), construct_region_key(3));
        // Memory for one put is 17(key) + 3(val) + 8(Seqno) + 16(Memory controller in
        // key and val) + 96(Node overhead) = 140
        let key = construct_key(1, 10);
        rocks_engine.put_cf(CF_DEFAULT, &key, b"val").unwrap();
        rocks_engine.put_cf(CF_LOCK, &key, b"val").unwrap();
        rocks_engine.put_cf(CF_WRITE, &key, b"val").unwrap();

        let key = construct_key(2, 10);
        rocks_engine.put_cf(CF_DEFAULT, &key, b"val").unwrap();
        rocks_engine.put_cf(CF_LOCK, &key, b"val").unwrap();
        rocks_engine.put_cf(CF_WRITE, &key, b"val").unwrap();
        // After loading range1, the memory usage should be 140*6=840
        engine.load_region(region1.clone()).unwrap();
        engine.prepare_for_apply(&CacheRegion::from_region(&region1));

        let region2 = new_region(2, construct_region_key(3), construct_region_key(5));
        let key = construct_key(3, 10);
        rocks_engine.put_cf(CF_DEFAULT, &key, b"val").unwrap();
        rocks_engine.put_cf(CF_LOCK, &key, b"val").unwrap();
        rocks_engine.put_cf(CF_WRITE, &key, b"val").unwrap();

        let key = construct_key(4, 10);
        rocks_engine.put_cf(CF_DEFAULT, &key, b"val").unwrap();
        rocks_engine.put_cf(CF_LOCK, &key, b"val").unwrap();
        rocks_engine.put_cf(CF_WRITE, &key, b"val").unwrap();
        // 840*2 > hard limit 1500, so the load will fail and the loaded keys should be
        // removed. However now we change the memory quota to 2000, so the range2 can be
        // cached.
        let mut config_manager = RangeCacheConfigManager(config.clone());
        let mut config_change = ConfigChange::new();
        config_change.insert(
            String::from("hard_limit_threshold"),
            ConfigValue::Size(2000),
        );
        config_manager.dispatch(config_change).unwrap();
        assert_eq!(config.value().hard_limit_threshold(), 2000);

        engine.load_region(region2.clone()).unwrap();
        engine.prepare_for_apply(&CacheRegion::from_region(&region2));

        // ensure all ranges are finshed
        test_util::eventually(Duration::from_millis(100), Duration::from_secs(2), || {
            let regions_map = engine.core.region_manager().regions_map.read();
            !regions_map
                .regions()
                .values()
                .any(|m| matches!(m.get_state(), Pending | Loading))
        });

        let verify = |r: &Region, exist, expect_count| {
            if exist {
                let read_ts = TimeStamp::compose(TimeStamp::physical_now(), 0).into_inner();
                let snap = engine
                    .snapshot(CacheRegion::from_region(r), read_ts, u64::MAX)
                    .unwrap();
                let mut count = 0;
                let range = CacheRegion::from_region(r);
                for cf in DATA_CFS {
                    let mut iter = IterOptions::default();
                    iter.set_lower_bound(&range.start, 0);
                    iter.set_upper_bound(&range.end, 0);
                    let mut iter = snap.iterator_opt(cf, iter).unwrap();
                    let _ = iter.seek_to_first();
                    while iter.valid().unwrap() {
                        let _ = iter.next();
                        count += 1;
                    }
                }
                assert_eq!(count, expect_count);
            } else {
                engine
                    .snapshot(CacheRegion::from_region(r), 10, 10)
                    .unwrap_err();
            }
        };
        verify(&region1, true, 6);
        verify(&region2, true, 6);
        assert_eq!(mem_controller.mem_usage(), 1692);
    }

    #[test]
    fn test_gc_use_pd_tso() {
        struct MockPdClient {
            tx: Mutex<Sender<()>>,
        }
        impl PdClient for MockPdClient {
            fn get_tso(&self) -> pd_client::PdFuture<txn_types::TimeStamp> {
                self.tx.lock().unwrap().send(()).unwrap();
                Box::pin(ready(Ok(TimeStamp::compose(TimeStamp::physical_now(), 0))))
            }
        }

        let start_time = TimeStamp::compose(TimeStamp::physical_now(), 0);
        let (tx, pd_client_rx) = channel();
        let pd_client = Arc::new(MockPdClient { tx: Mutex::new(tx) });
        let gc_interval = Duration::from_millis(100);
        let load_evict_interval = Duration::from_millis(200);
        let (scheduler, mut rx) = dummy_scheduler();
        let (ticker, stop) =
            BgWorkManager::start_tick(scheduler, pd_client, gc_interval, load_evict_interval);

        let Some(BackgroundTask::Gc(GcTask { safe_point })) =
            rx.recv_timeout(10 * gc_interval).unwrap()
        else {
            panic!("must be a GcTask");
        };
        let safe_point = TimeStamp::from(safe_point);
        // Make sure it is a reasonable timestamp.
        assert!(safe_point >= start_time, "{safe_point}, {start_time}");
        let now = TimeStamp::compose(TimeStamp::physical_now(), 0);
        assert!(safe_point < now, "{safe_point}, {now}");
        // Must get ts from PD.
        pd_client_rx.try_recv().unwrap();

        stop.send(true).unwrap();
        ticker.stop();
    }
}<|MERGE_RESOLUTION|>--- conflicted
+++ resolved
@@ -1,15 +1,6 @@
 // Copyright 2024 TiKV Project Authors. Licensed under Apache-2.0.
 
-<<<<<<< HEAD
-use std::{
-    collections::HashMap,
-    fmt::Display,
-    sync::{mpsc::sync_channel, Arc},
-    time::Duration,
-};
-=======
 use std::{fmt::Display, sync::Arc, time::Duration};
->>>>>>> 3eb9ba7c
 
 use bytes::Bytes;
 use crossbeam::{
@@ -33,6 +24,7 @@
     time::Instant,
     worker::{Builder, Runnable, RunnableWithTimer, ScheduleError, Scheduler, Worker},
 };
+use tokio::sync::mpsc;
 use txn_types::{Key, TimeStamp, WriteRef, WriteType};
 use yatp::Remote;
 
@@ -603,75 +595,6 @@
         }
     }
 
-<<<<<<< HEAD
-    /// Eviction on soft limit reached:
-    ///
-    /// When soft limit is reached, collect the candidates for eviction, and
-    /// keep evicting until either all candidates are evicted, or the total
-    /// approximated size of evicted regions is equal to or greater than the
-    /// excess memory usage.
-    fn evict_on_soft_limit_reached(&self, delete_range_scheduler: &Scheduler<BackgroundTask>) {
-        if self.range_stats_manager.is_none() {
-            warn!("ime range stats manager is not initialized, cannot evict on soft limit reached");
-            return;
-        }
-        let range_stats_manager = self.range_stats_manager.as_ref().unwrap();
-        let mut remaining = self
-            .memory_controller
-            .mem_usage()
-            .saturating_sub(self.memory_controller.soft_limit_threshold());
-        if remaining == 0 {
-            return;
-        }
-
-        let mut regions_to_evict = Vec::with_capacity(256);
-
-        // TODO (afeinberg, low): consider returning just an iterator and using scan
-        // below for cleaner code.
-        range_stats_manager.collect_candidates_for_eviction(&mut regions_to_evict, |region| {
-            self.engine.region_manager().contains_region(region.id)
-        });
-
-        let mut regions_to_delete = vec![];
-        for (region, approx_size) in regions_to_evict {
-            if remaining == 0 {
-                break;
-            }
-            let cache_region = CacheRegion::from_region(&region);
-            let deleteable_regions = self.engine.region_manager().evict_region(
-                &cache_region,
-                EvictReason::MemoryLimitReached,
-                None,
-            );
-            if !deleteable_regions.is_empty() {
-                info!(
-                    "ime evict on soft limit reached";
-                    "region_to_evict" => ?cache_region,
-                    "regions_evicted" => ?&deleteable_regions,
-                    "approx_size" => approx_size,
-                    "remaining" => remaining
-                );
-                remaining = remaining.saturating_sub(approx_size as usize);
-                range_stats_manager.handle_region_evicted(&region);
-                regions_to_delete.extend(deleteable_regions);
-            }
-        }
-
-        if !regions_to_delete.is_empty() {
-            if let Err(e) = delete_range_scheduler
-                .schedule_force(BackgroundTask::DeleteRegions(regions_to_delete))
-            {
-                error!(
-                    "ime schedule deletet range failed";
-                    "err" => ?e,
-                );
-                assert!(tikv_util::thread_group::is_shutdown(!cfg!(test)));
-            }
-        }
-    }
-
-=======
->>>>>>> 3eb9ba7c
     /// Periodically load top regions.
     ///
     /// If the soft limit is exceeded, evict (some) regions no longer considered
@@ -679,7 +602,7 @@
     ///
     /// See: [`RangeStatsManager::collect_changes_ranges`] for
     /// algorithm details.
-    fn top_regions_load_evict(&self, delete_range_scheduler: &Scheduler<BackgroundTask>) {
+    async fn top_regions_load_evict(&self, delete_range_scheduler: &Scheduler<BackgroundTask>) {
         let range_stats_manager = match &self.range_stats_manager {
             Some(m) => m,
             None => {
@@ -701,21 +624,23 @@
                 &self.memory_controller,
             );
 
-        let mut regions_to_delete = Vec::with_capacity(regions_to_evict.len());
+        let evict_count = regions_to_evict.len();
+        let mut regions_to_delete = Vec::with_capacity(evict_count);
         info!("ime load_evict"; "regions_to_load" => ?&regions_to_load, "regions_to_evict" => ?&regions_to_evict);
-        let mut rxs = vec![];
+        let (tx, mut rx) = mpsc::channel(evict_count + 1);
         for evict_region in regions_to_evict {
             let cache_region = CacheRegion::from_region(&evict_region);
+            let tx_clone = tx.clone();
             // Bound is set to 1 so that the sender side will not be blocked
-            let (tx, rx) = sync_channel(1);
             let deleteable_regions = self.engine.region_manager().evict_region(
                 &cache_region,
                 EvictReason::AutoEvict,
                 Some(Box::new(move || {
-                    let _ = tx.send(true);
+                    Box::pin(async move {
+                        let _ = tx_clone.send(()).await;
+                    })
                 })),
             );
-            rxs.push(rx);
             info!(
                 "ime load_evict: auto evict";
                 "region_to_evict" => ?&cache_region,
@@ -735,8 +660,10 @@
                 assert!(tikv_util::thread_group::is_shutdown(!cfg!(test)));
             }
         }
-        for rx in rxs {
-            let _ = rx.recv();
+        for _ in 0..evict_count {
+            if rx.recv().await.is_none() {
+                break;
+            }
         }
         if !self.memory_controller.reached_stop_load_limit() {
             let expected_new_count = (self
@@ -1150,7 +1077,8 @@
             BackgroundTask::TopRegionsLoadEvict => {
                 let delete_range_scheduler = self.delete_range_scheduler.clone();
                 let core = self.core.clone();
-                let task = async move { core.top_regions_load_evict(&delete_range_scheduler) };
+                let task =
+                    async move { core.top_regions_load_evict(&delete_range_scheduler).await };
                 self.load_evict_remote.spawn(task);
             }
             BackgroundTask::CleanLockTombstone(snapshot_seqno) => {
