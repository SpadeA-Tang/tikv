// Copyright 2024 TiKV Project Authors. Licensed under Apache-2.0.

use std::{fmt::Display, sync::Arc, time::Duration};

use bytes::Bytes;
use crossbeam::{
    channel::{bounded, tick, Sender},
    epoch, select,
};
use engine_rocks::{RocksEngine, RocksSnapshot};
use engine_traits::{
    CacheRegion, EvictReason, IterOptions, Iterable, Iterator, MiscExt, RangeHintService,
    SnapshotMiscExt, CF_DEFAULT, CF_WRITE, DATA_CFS,
};
use keys::{origin_end_key, origin_key};
use pd_client::{PdClient, RpcClient};
use raftstore::coprocessor::RegionInfoProvider;
use slog_global::{error, info, warn};
use strum::EnumCount;
use tikv_util::{
    config::{ReadableSize, VersionTrack},
    future::block_on_timeout,
    keybuilder::KeyBuilder,
    time::Instant,
    worker::{Builder, Runnable, RunnableWithTimer, ScheduleError, Scheduler, Worker},
};
use tokio::sync::mpsc;
use txn_types::{Key, TimeStamp, WriteRef, WriteType};
use yatp::Remote;

use crate::{
    cross_check::CrossChecker,
    engine::{RangeCacheMemoryEngineCore, SkiplistHandle},
    keys::{
        decode_key, encode_key, encode_key_for_boundary_with_mvcc, encoding_for_filter,
        InternalBytes, InternalKey, ValueType,
    },
    memory_controller::{MemoryController, MemoryUsage},
    metrics::{
        GC_FILTERED_STATIC, RANGE_CACHE_COUNT, RANGE_CACHE_MEMORY_USAGE, RANGE_GC_TIME_HISTOGRAM,
        RANGE_LOAD_TIME_HISTOGRAM,
    },
    range_manager::{AsyncFnOnce, CacheRegionMeta, RegionState},
    range_stats::{RangeStatsManager, DEFAULT_EVICT_MIN_DURATION},
    region_label::{
        LabelRule, RegionLabelChangedCallback, RegionLabelRulesManager, RegionLabelServiceBuilder,
    },
    write_batch::RangeCacheWriteBatchEntry,
<<<<<<< HEAD
    RangeCacheEngineConfig, RangeCacheMemoryEngine,
=======
    RangeCacheEngineConfig,
>>>>>>> 29e49103
};

// 5 seconds should be long enough for getting a TSO from PD.
const TIMTOUT_FOR_TSO: Duration = Duration::from_secs(5);

/// Try to extract the key and `u64` timestamp from `encoded_key`.
///
/// See also: [`txn_types::Key::split_on_ts_for`]
pub(crate) fn split_ts(key: &[u8]) -> Result<(&[u8], u64), String> {
    match Key::split_on_ts_for(key) {
        Ok((key, ts)) => Ok((key, ts.into_inner())),
        Err(_) => Err(format!(
            "invalid write cf key: {}",
            log_wrappers::Value(key)
        )),
    }
}

pub(crate) fn parse_write(value: &[u8]) -> Result<WriteRef<'_>, String> {
    match WriteRef::parse(value) {
        Ok(write) => Ok(write),
        Err(_) => Err(format!(
            "invalid write cf value: {}",
            log_wrappers::Value(value)
        )),
    }
}

pub enum BackgroundTask {
    Gc(GcTask),
    LoadRegion(CacheRegion, Arc<RocksSnapshot>),
    MemoryCheckAndEvict,
    DeleteRegions(Vec<CacheRegion>),
    TopRegionsLoadEvict,
    CleanLockTombstone(u64),
    TurnOnCrossCheck(
        (
            RangeCacheMemoryEngine,
            RocksEngine,
            Arc<dyn PdClient>,
            Duration,
        ),
    ),
    SetRocksEngine(RocksEngine),
}

impl Display for BackgroundTask {
    fn fmt(&self, f: &mut std::fmt::Formatter<'_>) -> std::fmt::Result {
        match &self {
            BackgroundTask::Gc(t) => t.fmt(f),
            BackgroundTask::LoadRegion(..) => f.debug_struct("LoadTask").finish(),
            BackgroundTask::MemoryCheckAndEvict => f.debug_struct("MemoryCheckAndEvict").finish(),
            BackgroundTask::DeleteRegions(r) => {
                f.debug_struct("DeleteRegions").field("region", r).finish()
            }
            BackgroundTask::TopRegionsLoadEvict => f.debug_struct("CheckTopRegions").finish(),
            BackgroundTask::CleanLockTombstone(r) => f
                .debug_struct("CleanLockTombstone")
                .field("seqno", r)
                .finish(),
            BackgroundTask::TurnOnCrossCheck(_) => f.debug_struct("TurnOnCrossCheck").finish(),
            BackgroundTask::SetRocksEngine(_) => f.debug_struct("SetDiskEngine").finish(),
        }
    }
}

#[derive(Debug)]
pub struct GcTask {
    pub safe_point: u64,
}

impl Display for GcTask {
    fn fmt(&self, f: &mut std::fmt::Formatter<'_>) -> std::fmt::Result {
        f.debug_struct("GcTask")
            .field("safe_point", &self.safe_point)
            .finish()
    }
}

// BgWorkManager managers the worker inits, stops, and task schedules. When
// created, it starts a worker which receives tasks such as gc task, range
// delete task, range snapshot load and so on, and starts a thread for
// periodically schedule gc tasks.
pub struct BgWorkManager {
    worker: Worker,
    scheduler: Scheduler<BackgroundTask>,
    delete_region_scheduler: Scheduler<BackgroundTask>,
    tick_stopper: Option<(Worker, Sender<bool>)>,
    core: Arc<RangeCacheMemoryEngineCore>,
    region_info_provider: Option<Arc<dyn RegionInfoProvider>>,
}

impl Drop for BgWorkManager {
    fn drop(&mut self) {
        let (ticker, tx) = self.tick_stopper.take().unwrap();
        let _ = tx.send(true);
        ticker.stop();
        self.worker.stop();
    }
}

pub struct PdRangeHintService(Arc<RpcClient>);

impl RangeHintService for PdRangeHintService {}

impl From<Arc<RpcClient>> for PdRangeHintService {
    fn from(pd_client: Arc<RpcClient>) -> Self {
        PdRangeHintService(pd_client)
    }
}

const CACHE_LABEL_RULE_KEY: &str = "cache";
const CACHE_LABEL_RULE_ALWAYS: &str = "always";

/// This implementation starts a background task using to pull down region label
/// rules from PD.
impl PdRangeHintService {
    /// Spawn a background task on `remote` to continuosly watch for region
    /// label rules that contain the label `cache`; if a new added for which
    /// `cache` is set to `always`, request loading the label's keyranges using
    /// `range_manager_load_cb`.
    ///
    /// TODO (afeinberg): Add support for evicting key ranges when the `cache`
    /// label is removed or no longer set to always.
    pub fn start<F>(&self, remote: Remote<yatp::task::future::TaskCell>, range_manager_load_cb: F)
    where
        F: Fn(&CacheRegion, bool) + Send + Sync + 'static,
    {
        let pd_client = self.0.clone();
        let region_label_changed_cb: RegionLabelChangedCallback = Arc::new(
            move |label_rule: &LabelRule, is_add: bool| {
                if !label_rule
                    .labels
                    .iter()
                    .any(|e| e.key == CACHE_LABEL_RULE_KEY && e.value == CACHE_LABEL_RULE_ALWAYS)
                {
                    // not related to caching, skip.
                    return;
                }
                for key_range in &label_rule.data {
                    match CacheRegion::try_from(key_range) {
                        Ok(cache_range) => {
                            info!("ime requested to cache range"; "range" => ?&cache_range);
                            range_manager_load_cb(&cache_range, is_add);
                        }
                        Err(e) => {
                            error!("ime unable to convert key_range rule to cache range"; "error" => ?e);
                        }
                    }
                }
            },
        );
        let mut region_label_svc = RegionLabelServiceBuilder::new(
            Arc::new(RegionLabelRulesManager {
                region_label_change_cb: Some(region_label_changed_cb),
                ..RegionLabelRulesManager::default()
            }),
            pd_client,
        )
        .rule_filter_fn(|label_rule| {
            info!("dbg rule"; "rule" => ?label_rule);
            label_rule
                .labels
                .iter()
                .any(|e| e.key == CACHE_LABEL_RULE_KEY)
        })
        .build()
        .unwrap();
        remote.spawn(async move { region_label_svc.watch_region_labels().await })
    }
}

impl BgWorkManager {
    pub fn new(
        core: Arc<RangeCacheMemoryEngineCore>,
        pd_client: Arc<dyn PdClient>,
        config: Arc<VersionTrack<RangeCacheEngineConfig>>,
        memory_controller: Arc<MemoryController>,
        region_info_provider: Option<Arc<dyn RegionInfoProvider>>,
    ) -> Self {
<<<<<<< HEAD
        let config = config.value();
        let worker = Worker::new("range-cache-background-worker");
=======
        let worker = Worker::new("ime-bg");
>>>>>>> 29e49103
        let (runner, delete_range_scheduler) = BackgroundRunner::new(
            core.clone(),
            memory_controller,
            region_info_provider.clone(),
<<<<<<< HEAD
            config.expected_region_size(),
            config.gc_interval.0,
=======
            &config,
>>>>>>> 29e49103
            pd_client.clone(),
        );
        let config = config.value();
        let scheduler = worker.start_with_timer("ime-bg-runner", runner);

        let (ticker, tx) = BgWorkManager::start_tick(
            scheduler.clone(),
            pd_client,
            config.gc_interval.0,
            config.load_evict_interval.0,
        );

        Self {
            worker,
            scheduler,
            delete_region_scheduler: delete_range_scheduler,
            tick_stopper: Some((ticker, tx)),
            core,
            region_info_provider,
        }
    }

    pub fn schedule_task(&self, task: BackgroundTask) -> Result<(), ScheduleError<BackgroundTask>> {
        match task {
            task @ BackgroundTask::DeleteRegions(_) => {
                self.delete_region_scheduler.schedule_force(task)
            }
            task => self.scheduler.schedule_force(task),
        }
    }

    pub fn start_bg_hint_service(&self, range_hint_service: PdRangeHintService) {
        let core = self.core.clone();
        let region_info_provider = self.region_info_provider.clone();
        range_hint_service.start(
            self.worker.remote(),
            move |cache_range: &CacheRegion, is_add: bool| {
                let region_manager = core.region_manager();
                if !is_add {
                    region_manager
                        .regions_map()
                        .write()
                        .remove_manual_load_range(cache_range.clone());
                    region_manager.evict_region(cache_range, EvictReason::Manual, None);
                    return;
                }

                region_manager
                    .regions_map()
                    .write()
                    .add_manual_load_range(cache_range.clone());

                let Some(ref info_provider) = region_info_provider else {
                    warn!("ime region info provider is none, skip manual load range.");
                    return;
                };

                let start = origin_key(&cache_range.start);
                let end = origin_end_key(&cache_range.end);
                let regions = match info_provider.get_regions_in_range(start, end) {
                    Ok(r) => r,
                    Err(e) => {
                        warn!(
                            "ime get regions in range failed"; "err" => ?e,
                            "start" => ?log_wrappers::Value(start),
                            "end" => ?log_wrappers::Value(end)
                        );
                        return;
                    }
                };

                let total = regions.len();
                let mut failed = 0;
                for r in regions {
                    // TODO: Only load region leaders.
                    let cache_region = CacheRegion::from_region(&r);
                    if let Err(e) = region_manager.load_region(cache_region) {
                        failed += 1;
                        warn!("ime load region failed"; "err" => ?e, "region" => ?r);
                    }
                }
                info!(
                    "ime manual load summary";
                    "range" => ?cache_range,
                    "success" => total - failed,
                    "failed" => failed,
                );
                // TODO (afeinberg): This does not actually load the range. The
                // load happens the apply thread begins to apply
                // raft entries. To force this (for read-only
                // use-cases) we should propose a No-Op command.
            },
        );
    }

    fn start_tick(
        scheduler: Scheduler<BackgroundTask>,
        pd_client: Arc<dyn PdClient>,
        gc_interval: Duration,
        load_evict_interval: Duration,
    ) -> (Worker, Sender<bool>) {
        let (tx, rx) = bounded(0);
        // TODO: Instead of spawning a new thread, we should run this task
        //       in a shared background thread.
        let ticker = Builder::new("ime-ticker").thread_count(1).create();
        // The interval here is somewhat arbitrary, as long as it is less than
        // intervals in the loop, it should be fine, because it spawns a
        // blocking task.
        // TODO: Spawn non-blocking tasks and make full use of the ticker.
        let interval = Duration::from_millis(100);
        ticker.spawn_interval_task(interval, move || {
            let gc_ticker = tick(gc_interval);
            let load_evict_ticker = tick(load_evict_interval); // TODO (afeinberg): Use a real value.
            let tso_timeout = std::cmp::min(gc_interval, TIMTOUT_FOR_TSO);
            'LOOP: loop {
                select! {
                    recv(gc_ticker) -> _ => {
                        let now = match block_on_timeout(pd_client.get_tso(), tso_timeout) {
                            Ok(Ok(ts)) => ts,
                            err => {
                                error!(
                                    "ime schedule range cache engine gc failed ";
                                    "timeout_duration" => ?tso_timeout,
                                    "error" => ?err,
                                );
                                continue 'LOOP;
                            }
                        };
                        let safe_point = now.physical() - gc_interval.as_millis() as u64;
                        let safe_point = TimeStamp::compose(safe_point, 0).into_inner();
                        if let Err(e) = scheduler.schedule(BackgroundTask::Gc(GcTask {safe_point})) {
                            error!(
                                "ime schedule range cache engine gc failed";
                                "err" => ?e,
                            );
                        }
                    },
                    recv(load_evict_ticker) -> _ => {
                        if let Err(e) = scheduler.schedule(BackgroundTask::TopRegionsLoadEvict) {
                            error!(
                                "ime schedule load evict failed";
                                "err" => ?e,
                            );
                        }
                    },
                    recv(rx) -> r => {
                        if let Err(e) = r {
                            error!(
                                "ime receive error in range cache engine gc ticker";
                                "err" => ?e,
                            );
                        }
                        return;
                    },
                }
            }
        });
        (ticker, tx)
    }
}

#[derive(Clone)]
struct BackgroundRunnerCore {
    engine: Arc<RangeCacheMemoryEngineCore>,
    memory_controller: Arc<MemoryController>,
    range_stats_manager: Option<RangeStatsManager>,
}

impl BackgroundRunnerCore {
    /// Returns the ranges that are eligible for garbage collection.
    ///
    /// Returns empty vector if there are no ranges cached or the previous gc is
    /// not finished.
    fn regions_for_gc(&self) -> Vec<CacheRegion> {
        // another gc task is running, skipped.
        if !self.engine.region_manager().try_set_regions_in_gc(true) {
            return vec![];
        }

        let regions_map = self.engine.region_manager().regions_map.read();
        regions_map
            .regions()
            .values()
            .filter_map(|m| {
                if m.get_state() == RegionState::Active {
                    Some(m.get_region().clone())
                } else {
                    None
                }
            })
            .collect()
    }

    pub(crate) fn gc_region(
        &self,
        region: &CacheRegion,
        safe_point: u64,
        oldest_seqno: u64,
    ) -> FilterMetrics {
        let safe_point = {
            let region_manager = self.engine.region_manager();
            // We should also consider the ongoing snapshot of the historical ranges (ranges
            // that have been evicted).
            let historical_safe_point = region_manager
                .get_history_regions_min_ts(region)
                .unwrap_or(u64::MAX);

            let mut regions_map = region_manager.regions_map.write();
            let Some(region_meta) = regions_map.mut_region_meta(region.id) else {
                return FilterMetrics::default();
            };

            if region_meta.get_state() != RegionState::Active
                || !region.contains_range(region_meta.get_region())
            {
                return FilterMetrics::default();
            }

            let min_snapshot = region_meta
                .region_snapshot_list()
                .lock()
                .unwrap()
                .min_snapshot_ts()
                .unwrap_or(u64::MAX);
            let safe_point = safe_point.min(min_snapshot).min(historical_safe_point);
            if safe_point <= region_meta.safe_point() {
                info!(
                    "ime safe point not large enough";
                    "prev" => region_meta.safe_point(),
                    "current" => safe_point,
                );
                return FilterMetrics::default();
            }

            // todo: change it to debug!
            info!(
                "ime safe point update";
                "prev" => region_meta.safe_point(),
                "current" => safe_point,
                "region" => ?region,
            );
            region_meta.set_safe_point(safe_point);
            region_meta.set_in_gc(true);
            safe_point
        };

        let start = Instant::now();
        let skiplist_engine = self.engine.engine();
        let mut filter = Filter::new(
            safe_point,
            oldest_seqno,
            skiplist_engine.cf_handle(CF_DEFAULT),
            skiplist_engine.cf_handle(CF_WRITE),
        );
        filter.filter_keys_in_range(region);
        self.engine.region_manager().on_gc_region_finished(region);

        let duration = start.saturating_elapsed();
        RANGE_GC_TIME_HISTOGRAM.observe(duration.as_secs_f64());
        info!(
            "ime range gc complete";
            "region" => ?region,
            "gc_duration" => ?duration,
            "total_version" => filter.metrics.total,
            "filtered_version" => filter.metrics.filtered,
            "below_safe_point_unique_keys" => filter.metrics.unique_key,
            "below_safe_point_version" => filter.metrics.versions,
            "below_safe_point_delete_version" => filter.metrics.delete_versions,
            "current_safe_point" => safe_point,
        );

        let mut metrics = std::mem::take(&mut filter.metrics);
        if filter.cached_mvcc_delete_key.is_some() {
            metrics.filtered += 1;
        }
        if filter.cached_skiplist_delete_key.is_some() {
            metrics.filtered += 1;
        }
        metrics
    }

    fn on_gc_finished(&self) {
        let success = self.engine.region_manager().try_set_regions_in_gc(false);
        assert!(success);
    }

    // if `false` is returned, the load is canceled
    fn on_snapshot_load_finished(
        &self,
        region: &CacheRegion,
        delete_range_scheduler: &Scheduler<BackgroundTask>,
        safe_point: u64,
    ) -> bool {
        fail::fail_point!("on_snapshot_load_finished");
        fail::fail_point!("on_snapshot_load_finished2");
        // We still need to check whether the snapshot is canceled during the load
        let mut regions_map = self.engine.region_manager().regions_map.write();
        let region_meta = regions_map.mut_region_meta(region.id).unwrap();
        let mut remove_regions = vec![];
        let mut on_region_meta = |meta: &mut CacheRegionMeta| {
            assert!(
                meta.get_state() == RegionState::Loading
                    || meta.get_state() == RegionState::LoadingCanceled,
                "region meta: {:?}",
                meta,
            );
            if meta.get_state() == RegionState::Loading {
                meta.set_state(RegionState::Active);
                meta.set_safe_point(safe_point);
            } else {
                assert_eq!(meta.get_state(), RegionState::LoadingCanceled);
                meta.mark_evict(RegionState::Evicting, EvictReason::LoadFailed, None);
                remove_regions.push(meta.get_region().clone());
            }
        };

        if region_meta.get_region().epoch_version == region.epoch_version {
            on_region_meta(region_meta);
        } else {
            // epoch version changed, should use scan to find all overlapped regions
            regions_map.iter_overlapped_regions_mut(region, |meta| {
                assert!(region.contains_range(meta.get_region()));
                on_region_meta(meta);
            });
        }
        drop(regions_map);

        if !remove_regions.is_empty() {
            fail::fail_point!("in_memory_engine_snapshot_load_canceled");

            if let Err(e) =
                delete_range_scheduler.schedule_force(BackgroundTask::DeleteRegions(remove_regions))
            {
                error!(
                    "ime schedule delete range failed";
                    "err" => ?e,
                );
                assert!(tikv_util::thread_group::is_shutdown(!cfg!(test)));
            }

            return false;
        }

        fail::fail_point!("on_completes_batch_loading");
        true
    }

    fn on_snapshot_load_failed(
        &self,
        region: &CacheRegion,
        delete_range_scheduler: &Scheduler<BackgroundTask>,
        started: bool,
    ) {
        let mut regions_map = self.engine.region_manager().regions_map.write();
        let region_meta = regions_map.mut_region_meta(region.id).unwrap();
        let mut remove_regions = vec![];
        let mut mark_region_evicted = |meta: &mut CacheRegionMeta| {
            assert!(
                meta.get_state() == RegionState::Loading
                    || meta.get_state() == RegionState::LoadingCanceled
            );
            let reason = if started {
                EvictReason::LoadFailed
            } else {
                EvictReason::LoadFailedWithoutStart
            };
            meta.mark_evict(RegionState::Evicting, reason, None);
            remove_regions.push(meta.get_region().clone());
        };

        if region_meta.get_region().epoch_version == region.epoch_version {
            mark_region_evicted(region_meta);
        } else {
            // epoch version changed, should use scan to find all overlap regions
            regions_map.iter_overlapped_regions_mut(region, |meta| {
                assert!(region.contains_range(meta.get_region()));
                mark_region_evicted(meta);
            });
        }

        if let Err(e) =
            delete_range_scheduler.schedule_force(BackgroundTask::DeleteRegions(remove_regions))
        {
            error!(
                "ime schedule delete range failed";
                "err" => ?e,
            );
            assert!(tikv_util::thread_group::is_shutdown(!cfg!(test)));
        }
    }

    /// Periodically load top regions.
    ///
    /// If the soft limit is exceeded, evict (some) regions no longer considered
    /// top.
    ///
    /// See: [`RangeStatsManager::collect_changes_ranges`] for
    /// algorithm details.
    async fn top_regions_load_evict(&self, delete_range_scheduler: &Scheduler<BackgroundTask>) {
        let range_stats_manager = match &self.range_stats_manager {
            Some(m) => m,
            None => {
                return;
            }
        };
        if !range_stats_manager.ready_for_auto_load_and_evict() {
            return;
        }

        let (current_region_count, cached_regions) = {
            let region_map = self.engine.region_manager().regions_map().read();
            (region_map.regions().len(), region_map.cached_regions())
        };
        let (regions_to_load, regions_to_evict) = range_stats_manager
            .collect_regions_to_load_and_evict(
                current_region_count,
                cached_regions,
                &self.memory_controller,
            );

        let evict_count = regions_to_evict.len();
        let mut regions_to_delete = Vec::with_capacity(evict_count);
        info!("ime load_evict"; "regions_to_load" => ?&regions_to_load, "regions_to_evict" => ?&regions_to_evict);
        let (tx, mut rx) = mpsc::channel(evict_count + 1);
        for evict_region in regions_to_evict {
            let cache_region = CacheRegion::from_region(&evict_region);
            let tx_clone = tx.clone();
            // Bound is set to 1 so that the sender side will not be blocked
            let deleteable_regions = self.engine.region_manager().evict_region(
                &cache_region,
                EvictReason::AutoEvict,
                Some(Box::new(move || {
                    Box::pin(async move {
                        let _ = tx_clone.send(()).await;
                    })
                })),
            );
            info!(
                "ime load_evict: auto evict";
                "region_to_evict" => ?&cache_region,
                "evicted_regions" => ?&deleteable_regions,
            );
            regions_to_delete.extend(deleteable_regions);
        }

        if !regions_to_delete.is_empty() {
            if let Err(e) = delete_range_scheduler
                .schedule_force(BackgroundTask::DeleteRegions(regions_to_delete))
            {
                error!(
                    "ime schedule deletet range failed";
                    "err" => ?e,
                );
                assert!(tikv_util::thread_group::is_shutdown(!cfg!(test)));
            }
        }
        for _ in 0..evict_count {
            if rx.recv().await.is_none() {
                break;
            }
        }
        if !self.memory_controller.reached_stop_load_limit() {
            let expected_new_count = (self
                .memory_controller
                .soft_limit_threshold()
                .saturating_sub(self.memory_controller.mem_usage()))
                / range_stats_manager.expected_region_size;
            let expected_new_count = usize::max(expected_new_count, 1);
            let mut regions_map = self.engine.region_manager().regions_map.write();
            for region in regions_to_load.into_iter().take(expected_new_count) {
                let cache_region = CacheRegion::from_region(&region);
                if let Err(e) = regions_map.load_region(cache_region) {
                    warn!("ime error loading range"; "cache_range" => ?region, "err" => ?e);
                }
            }
        }
        range_stats_manager.complete_auto_load_and_evict();
        info!("ime load_evict complete");
    }
}

// Flush epoch and pin enough times to make the delayed operations be executed
#[cfg(test)]
pub(crate) fn flush_epoch() {
    {
        let guard = &epoch::pin();
        guard.flush();
    }
    // Local epoch tries to advance the global epoch every 128 pins. When global
    // epoch advances, the operations(here, means delete) in the older epoch can be
    // executed.
    for _ in 0..128 {
        let _ = &epoch::pin();
    }
}

pub struct BackgroundRunner {
    core: BackgroundRunnerCore,

    pd_client: Arc<dyn PdClient>,
    gc_interval: Duration,

    // We have following four separate workers so that each type of task would not block each
    // others
    range_load_remote: Remote<yatp::task::future::TaskCell>,
    range_load_worker: Worker,

    delete_range_scheduler: Scheduler<BackgroundTask>,
    delete_range_worker: Worker,

    gc_range_remote: Remote<yatp::task::future::TaskCell>,
    gc_range_worker: Worker,

    // Region load and eviction worker.
    // TODO: this can be consolidated, possibly with the GC worker.
    load_evict_remote: Remote<yatp::task::future::TaskCell>,
    load_evict_worker: Worker,

    lock_cleanup_remote: Remote<yatp::task::future::TaskCell>,
    lock_cleanup_worker: Worker,

    cross_check_worker: Option<Worker>,

    // The last sequence number for the lock cf tombstone cleanup
    last_seqno: u64,
    // RocksEngine is used to get the oldest snapshot sequence number.
    rocks_engine: Option<RocksEngine>,
}

impl Drop for BackgroundRunner {
    fn drop(&mut self) {
        self.range_load_worker.stop();
        self.delete_range_worker.stop();
        self.gc_range_worker.stop();
        self.load_evict_worker.stop();
        self.lock_cleanup_worker.stop();
        if let Some(cross_check_worker) = self.cross_check_worker.take() {
            cross_check_worker.stop()
        };
    }
}

impl BackgroundRunner {
    pub fn new(
        engine: Arc<RangeCacheMemoryEngineCore>,
        memory_controller: Arc<MemoryController>,
        region_info_provider: Option<Arc<dyn RegionInfoProvider>>,
        config: &Arc<VersionTrack<RangeCacheEngineConfig>>,
        pd_client: Arc<dyn PdClient>,
    ) -> (Self, Scheduler<BackgroundTask>) {
        let config = config.value();
        let range_load_worker = Builder::new("ime-load")
            // Range load now is implemented sequentially, so we must use exactly one thread to handle it.
            // todo(SpadeA): if the load speed is a bottleneck, we may consider to use multiple threads to load ranges.
            .thread_count(1)
            .create();
        let range_load_remote = range_load_worker.remote();

        let delete_range_worker = Worker::new("ime-delete");
        let delete_range_runner = DeleteRangeRunner::new(engine.clone());
        let delete_range_scheduler =
            delete_range_worker.start_with_timer("ime-delete-runner", delete_range_runner);

        let lock_cleanup_worker = Worker::new("ime-lock-cleanup");
        let lock_cleanup_remote = lock_cleanup_worker.remote();

        let gc_range_worker = Builder::new("ime-gc")
            // Gc must also use exactly one thread to handle it.
            .thread_count(1)
            .create();
        let gc_range_remote = gc_range_worker.remote();

        let load_evict_worker = Worker::new("ime-evict");
        let load_evict_remote = load_evict_worker.remote();

        let expected_region_size = config.expected_region_size();
        let range_stats_manager = region_info_provider.map(|region_info_provider| {
            RangeStatsManager::new(
                DEFAULT_EVICT_MIN_DURATION,
                expected_region_size,
                config.mvcc_amplification_threshold,
                config.load_evict_interval.0,
                region_info_provider,
            )
        });
        (
            Self {
                core: BackgroundRunnerCore {
                    engine,
                    memory_controller,
                    range_stats_manager,
                },
                pd_client,
                gc_interval: config.gc_interval.0,
                range_load_worker,
                range_load_remote,
                delete_range_worker,
                delete_range_scheduler: delete_range_scheduler.clone(),
                gc_range_worker,
                gc_range_remote,
                load_evict_worker,
                load_evict_remote,
                lock_cleanup_remote,
                lock_cleanup_worker,
                cross_check_worker: None,
                last_seqno: 0,
                rocks_engine: None,
            },
            delete_range_scheduler,
        )
    }
}

impl Runnable for BackgroundRunner {
    type Task = BackgroundTask;

    fn run(&mut self, task: Self::Task) {
        match task {
            BackgroundTask::SetRocksEngine(rocks_engine) => {
                self.rocks_engine = Some(rocks_engine);
                fail::fail_point!("in_memory_engine_set_rocks_engine");
            }
            BackgroundTask::Gc(t) => {
                let seqno = (|| {
                    fail::fail_point!("in_memory_engine_gc_oldest_seqno", |t| {
                        Some(t.unwrap().parse::<u64>().unwrap())
                    });

                    let Some(ref rocks_engine) = self.rocks_engine else {
                        return None;
                    };
                    let latest_seqno = rocks_engine.get_latest_sequence_number();
                    Some(
                        rocks_engine
                            .get_oldest_snapshot_sequence_number()
                            .unwrap_or(latest_seqno),
                    )
                })();

                let Some(seqno) = seqno else {
                    return;
                };

                info!(
                    "ime start a new round of gc for range cache engine";
                    "safe_point" => t.safe_point,
                    "oldest_sequence" => seqno,
                );
                let core = self.core.clone();
                let regions = core.regions_for_gc();
                if !regions.is_empty() {
                    let f = async move {
                        let mut metrics = FilterMetrics::default();
                        for region in &regions {
                            let m = core.gc_region(region, t.safe_point, seqno);
                            metrics.merge(&m);
                        }
                        core.on_gc_finished();
                        metrics.flush();
                        fail::fail_point!("in_memory_engine_gc_finish");
                    };
                    self.gc_range_remote.spawn(f);
                } else {
                    core.on_gc_finished();
                }
            }
            BackgroundTask::LoadRegion(region, snapshot) => {
                let core = self.core.clone();
                let delete_range_scheduler = self.delete_range_scheduler.clone();
                let pd_client = self.pd_client.clone();
                let gc_interval = self.gc_interval;
                let f = async move {
                    fail::fail_point!("before_start_loading_region");
                    fail::fail_point!("on_start_loading_region");
                    let mut is_canceled = false;
                    {
                        let regions_map = core.engine.region_manager().regions_map.read();
                        let region_meta = regions_map.region_meta(region.id).unwrap();
                        // if loading is canceled, we skip the batch load.
                        // NOTE: here we don't check the region epoch version change,
                        // We will handle possible region split and partial cancelation
                        // in `on_snapshot_load_canceled` and `on_snapshot_load_finished`.
                        if region_meta.get_state() != RegionState::Loading {
                            assert_eq!(region_meta.get_state(), RegionState::LoadingCanceled);
                            is_canceled = true;
                        }
                    }
                    let skiplist_engine = core.engine.engine.clone();

                    if core.memory_controller.reached_stop_load_limit() {
                        // We are running out of memory, so cancel the load.
                        is_canceled = true;
                    }

                    if is_canceled {
                        info!(
                            "ime snapshot load canceled";
                            "region" => ?region,
                        );
                        core.on_snapshot_load_failed(&region, &delete_range_scheduler, false);
                        return;
                    }

                    info!("ime Loading region"; "region" => ?&region);
                    let start = Instant::now();
                    let iter_opt = IterOptions::new(
                        Some(KeyBuilder::from_slice(&region.start, 0, 0)),
                        Some(KeyBuilder::from_slice(&region.end, 0, 0)),
                        false,
                    );

                    let safe_point = 'load_snapshot: {
                        for &cf in DATA_CFS {
                            let handle = skiplist_engine.cf_handle(cf);
                            let seq = snapshot.sequence_number();
                            let guard = &epoch::pin();
                            match snapshot.iterator_opt(cf, iter_opt.clone()) {
                                Ok(mut iter) => {
                                    iter.seek_to_first().unwrap();
                                    while iter.valid().unwrap() {
                                        // use the sequence number from RocksDB snapshot here as
                                        // the kv is clearly visible
                                        let mut encoded_key =
                                            encode_key(iter.key(), seq, ValueType::Value);
                                        let mut val =
                                            InternalBytes::from_vec(iter.value().to_vec());

                                        let mem_size =
                                            RangeCacheWriteBatchEntry::calc_put_entry_size(
                                                iter.key(),
                                                val.as_bytes(),
                                            );

                                        // todo(SpadeA): we can batch acquire the memory size
                                        // here.
                                        if let MemoryUsage::HardLimitReached(n) =
                                            core.memory_controller.acquire(mem_size)
                                        {
                                            warn!(
                                                "ime stop loading snapshot due to memory reaching hard limit";
                                                "region" => ?region,
                                                "memory_usage(MB)" => ReadableSize(n as u64).as_mb_f64(),
                                            );
                                            break 'load_snapshot None;
                                        }

                                        encoded_key
                                            .set_memory_controller(core.memory_controller.clone());
                                        val.set_memory_controller(core.memory_controller.clone());
                                        handle.insert(encoded_key, val, guard);
                                        iter.next().unwrap();
                                    }
                                }
                                Err(e) => {
                                    error!("ime creating rocksdb iterator failed"; "cf" => cf, "err" => %e);
                                    break 'load_snapshot None;
                                }
                            }
                        }
                        // gc the range
                        let tso_timeout = std::cmp::min(gc_interval, TIMTOUT_FOR_TSO);
                        let now = match block_on_timeout(pd_client.get_tso(), tso_timeout) {
                            Ok(Ok(ts)) => ts,
                            err => {
                                error!(
                                    "ime get timestamp failed, skip gc loaded range";
                                    "timeout_duration" => ?tso_timeout,
                                    "error" => ?err,
                                );
                                // Get timestamp fail so don't do gc.
                                break 'load_snapshot Some(0);
                            }
                        };

                        let safe_point = (|| {
                            fail::fail_point!("in_memory_engine_safe_point_in_loading", |t| {
                                t.unwrap().parse::<u64>().unwrap()
                            });

                            let safe_point = now
                                .physical()
                                .saturating_sub(gc_interval.as_millis() as u64);
                            TimeStamp::compose(safe_point, 0).into_inner()
                        })();

                        let mut filter = Filter::new(
                            safe_point,
                            u64::MAX,
                            skiplist_engine.cf_handle(CF_DEFAULT),
                            skiplist_engine.cf_handle(CF_WRITE),
                        );
                        filter.filter_keys_in_range(&region);

                        Some(safe_point)
                    };

                    if let Some(safe_point) = safe_point {
                        if core.on_snapshot_load_finished(
                            &region,
                            &delete_range_scheduler,
                            safe_point,
                        ) {
                            let duration = start.saturating_elapsed();
                            RANGE_LOAD_TIME_HISTOGRAM.observe(duration.as_secs_f64());
                            info!(
                                "ime Loading region finished";
                                "region" => ?region,
                                "duration(sec)" => ?duration,
                            );
                        } else {
                            info!("ime Loading region canceled";"region" => ?region);
                        }
                    } else {
                        info!(
                            "ime snapshot load failed";
                            "region" => ?region,
                        );
                        core.on_snapshot_load_failed(&region, &delete_range_scheduler, true);
                    }
                };
                self.range_load_remote.spawn(f);
            }
            BackgroundTask::MemoryCheckAndEvict => {
                let mem_usage_before_check = self.core.memory_controller.mem_usage();
                info!(
                    "ime start memory usage check and evict";
                    "mem_usage(MB)" => ReadableSize(mem_usage_before_check as u64).as_mb()
                );
                if mem_usage_before_check > self.core.memory_controller.soft_limit_threshold() {
                    let delete_range_scheduler = self.delete_range_scheduler.clone();
                    let core = self.core.clone();
                    let task = async move {
                        if let Some(range_stats_manager) = &core.range_stats_manager {
                            let cached_region_ids = core
                                .engine
                                .region_manager
                                .regions_map
                                .read()
                                .cached_regions();

                            let evict_fn = |evict_region: &CacheRegion,
                                            evict_reason: EvictReason,
                                            cb: Option<Box<dyn AsyncFnOnce + Send + Sync>>|
                             -> Vec<CacheRegion> {
                                core.engine.region_manager.evict_region(
                                    evict_region,
                                    evict_reason,
                                    cb,
                                )
                            };

                            range_stats_manager
                                .evict_on_soft_limit_reached(
                                    evict_fn,
                                    &delete_range_scheduler,
                                    cached_region_ids,
                                    &core.memory_controller,
                                )
                                .await;
                        }
                        core.memory_controller.set_memory_checking(false);
                        let mem_usage = core.memory_controller.mem_usage();
                        info!(
                            "ime memory usage check and evict completes";
                            "mem_usage(MB)" => ReadableSize(mem_usage as u64).as_mb(),
                            "mem_usage_before_check(MB)" => ReadableSize(mem_usage_before_check as u64).as_mb()
                        );
                    };
                    self.load_evict_remote.spawn(task);
                } else {
                    self.core.memory_controller.set_memory_checking(false);
                }
            }
            // DeleteRange task is executed by `DeleteRangeRunner` with a different scheduler so
            // that the task will not be scheduled to here.
            BackgroundTask::DeleteRegions(_) => unreachable!(),
            BackgroundTask::TopRegionsLoadEvict => {
                let delete_range_scheduler = self.delete_range_scheduler.clone();
                let core = self.core.clone();
                let task =
                    async move { core.top_regions_load_evict(&delete_range_scheduler).await };
                self.load_evict_remote.spawn(task);
            }
            BackgroundTask::CleanLockTombstone(snapshot_seqno) => {
                if snapshot_seqno < self.last_seqno {
                    return;
                }
                self.last_seqno = snapshot_seqno;
                let core = self.core.clone();

                let f = async move {
                    info!(
                        "ime begin to cleanup tombstones in lock cf";
                        "seqno" => snapshot_seqno,
                    );

                    let mut last_user_key = vec![];
                    let mut remove_rest = false;
                    let mut cached_to_remove: Option<Vec<u8>> = None;

                    let mut removed = 0;
                    let mut total = 0;
                    let now = Instant::now();
                    let lock_handle = core.engine.engine().cf_handle("lock");
                    let guard = &epoch::pin();
                    let mut iter = lock_handle.iterator();
                    iter.seek_to_first(guard);
                    while iter.valid() {
                        total += 1;
                        let InternalKey {
                            user_key,
                            v_type,
                            sequence,
                        } = decode_key(iter.key().as_bytes());
                        if user_key != last_user_key {
                            if let Some(remove) = cached_to_remove.take() {
                                removed += 1;
                                lock_handle.remove(&InternalBytes::from_vec(remove), guard);
                            }
                            last_user_key = user_key.to_vec();
                            if sequence >= snapshot_seqno {
                                remove_rest = false;
                            } else {
                                remove_rest = true;
                                if v_type == ValueType::Deletion {
                                    cached_to_remove = Some(iter.key().as_bytes().to_vec());
                                }
                            }
                        } else if remove_rest {
                            assert!(sequence < snapshot_seqno);
                            removed += 1;
                            lock_handle.remove(iter.key(), guard);
                        } else if sequence < snapshot_seqno {
                            remove_rest = true;
                            if v_type == ValueType::Deletion {
                                assert!(cached_to_remove.is_none());
                                cached_to_remove = Some(iter.key().as_bytes().to_vec());
                            }
                        }

                        iter.next(guard);
                    }
                    if let Some(remove) = cached_to_remove.take() {
                        removed += 1;
                        lock_handle.remove(&InternalBytes::from_vec(remove), guard);
                    }

                    info!(
                        "ime cleanup tombstones in lock cf";
                        "seqno" => snapshot_seqno,
                        "total" => total,
                        "removed" => removed,
                        "duration" => ?now.saturating_elapsed(),
                        "current_count" => lock_handle.len(),
                    );

                    fail::fail_point!("clean_lock_tombstone_done");
                };

                self.lock_cleanup_remote.spawn(f);
            }
            BackgroundTask::TurnOnCrossCheck((engine, rocks_engine, pd_client, check_interval)) => {
                let cross_check_worker = Worker::new("cross-check-worker");
                let cross_check_runner =
                    CrossChecker::new(pd_client, engine, rocks_engine, check_interval);
                let _ =
                    cross_check_worker.start_with_timer("cross-check-runner", cross_check_runner);
                self.cross_check_worker = Some(cross_check_worker);
            }
        }
    }
}

impl RunnableWithTimer for BackgroundRunner {
    fn on_timeout(&mut self) {
        let mem_usage = self.core.memory_controller.mem_usage();
        RANGE_CACHE_MEMORY_USAGE.set(mem_usage as i64);

        let mut count_by_state = [0; RegionState::COUNT];
        {
            let regions_map = self.core.engine.region_manager().regions_map.read();
            for m in regions_map.regions().values() {
                count_by_state[m.get_state() as usize] += 1;
            }
        }

        for (i, count) in count_by_state.into_iter().enumerate() {
            let state = RegionState::from_usize(i);
            RANGE_CACHE_COUNT
                .with_label_values(&[state.as_str()])
                .set(count);
        }
    }

    fn get_interval(&self) -> Duration {
        Duration::from_secs(10)
    }
}

pub struct DeleteRangeRunner {
    engine: Arc<RangeCacheMemoryEngineCore>,
    // It is possible that when `DeleteRangeRunner` begins to delete a range, the range is being
    // written by apply threads. In that case, we have to delay the delete range task to avoid race
    // condition between them. Periodically, these delayed ranges will be checked to see if it is
    // ready to be deleted.
    delay_regions: Vec<CacheRegion>,
}

impl DeleteRangeRunner {
    fn new(engine: Arc<RangeCacheMemoryEngineCore>) -> Self {
        Self {
            engine,
            delay_regions: vec![],
        }
    }

    fn delete_regions(&mut self, regions: &[CacheRegion]) {
        let skiplist_engine = self.engine.engine();
        for r in regions {
            skiplist_engine.delete_range(r);
        }
        self.engine.region_manager().on_delete_regions(regions);

        fail::fail_point!("in_memory_engine_delete_range_done");

        #[cfg(test)]
        flush_epoch();
    }
}

impl Runnable for DeleteRangeRunner {
    type Task = BackgroundTask;
    fn run(&mut self, task: Self::Task) {
        match task {
            BackgroundTask::DeleteRegions(regions) => {
                fail::fail_point!("on_in_memory_engine_delete_range");
                let (mut regions_to_delay, regions_to_delete) = {
                    let region_manager = self.engine.region_manager();
                    let regions_map = region_manager.regions_map.read();
                    let mut regions_to_delay = vec![];
                    let mut regions_to_delete = vec![];
                    for r in regions {
                        let region_meta = regions_map.region_meta(r.id).unwrap();
                        assert_eq!(region_meta.get_region().epoch_version, r.epoch_version);
                        assert_eq!(region_meta.get_state(), RegionState::Evicting);
                        // If the region is currently written into, the region has to be delayed
                        // to delete. See comment on `delay_ranges`.
                        if region_meta.is_in_gc() || region_meta.is_written() {
                            regions_to_delay.push(r);
                        } else {
                            regions_to_delete.push(r);
                        }
                    }
                    (regions_to_delay, regions_to_delete)
                };
                self.delay_regions.append(&mut regions_to_delay);
                if !regions_to_delete.is_empty() {
                    self.delete_regions(&regions_to_delete);
                }
            }
            _ => unreachable!(),
        }
    }
}

impl RunnableWithTimer for DeleteRangeRunner {
    fn on_timeout(&mut self) {
        if self.delay_regions.is_empty() {
            return;
        }
        let regions = std::mem::take(&mut self.delay_regions);
        self.run(BackgroundTask::DeleteRegions(regions));
    }

    fn get_interval(&self) -> Duration {
        Duration::from_millis(500)
    }
}

#[derive(Default)]
struct FilterMetrics {
    total: usize,
    versions: usize,
    delete_versions: usize,
    filtered: usize,
    unique_key: usize,
    mvcc_rollback_and_locks: usize,
}

impl FilterMetrics {
    fn merge(&mut self, other: &FilterMetrics) {
        self.total += other.total;
        self.versions += other.versions;
        self.delete_versions += other.delete_versions;
        self.filtered += other.filtered;
        self.unique_key += other.unique_key;
        self.mvcc_rollback_and_locks += other.mvcc_rollback_and_locks;
    }

    fn flush(&self) {
        GC_FILTERED_STATIC.total.inc_by(self.total as u64);
        GC_FILTERED_STATIC
            .below_safe_point_total
            .inc_by(self.versions as u64);
        GC_FILTERED_STATIC.filtered.inc_by(self.filtered as u64);
        GC_FILTERED_STATIC
            .below_safe_point_unique
            .inc_by(self.unique_key as u64);
    }
}

struct Filter {
    safe_point: u64,
    oldest_seqno: u64,
    mvcc_key_prefix: Vec<u8>,
    remove_older: bool,

    default_cf_handle: SkiplistHandle,
    write_cf_handle: SkiplistHandle,

    // When deleting some keys, the latest one should be deleted at last to avoid the older
    // version appears.
    cached_mvcc_delete_key: Option<Vec<u8>>,
    cached_skiplist_delete_key: Option<Vec<u8>>,

    metrics: FilterMetrics,

    last_user_key: Vec<u8>,
}

impl Drop for Filter {
    fn drop(&mut self) {
        if let Some(cached_delete_key) = self.cached_mvcc_delete_key.take() {
            let guard = &epoch::pin();
            self.write_cf_handle
                .remove(&InternalBytes::from_vec(cached_delete_key), guard);
        }
        if let Some(cached_delete_key) = self.cached_skiplist_delete_key.take() {
            let guard = &epoch::pin();
            self.write_cf_handle
                .remove(&InternalBytes::from_vec(cached_delete_key), guard);
        }
    }
}

impl Filter {
    fn new(
        safe_point: u64,
        oldest_seqno: u64,
        default_cf_handle: SkiplistHandle,
        write_cf_handle: SkiplistHandle,
    ) -> Self {
        Self {
            safe_point,
            oldest_seqno,
            default_cf_handle,
            write_cf_handle,
            mvcc_key_prefix: vec![],
            cached_mvcc_delete_key: None,
            cached_skiplist_delete_key: None,
            remove_older: false,
            metrics: FilterMetrics::default(),
            last_user_key: vec![],
        }
    }

    fn filter_keys_in_range(&mut self, region: &CacheRegion) {
        let mut iter = self.write_cf_handle.iterator();
        let guard = &epoch::pin();
        let (start_key, end_key) = encode_key_for_boundary_with_mvcc(region);
        iter.seek(&start_key, guard);
        while iter.valid() && iter.key() < &end_key {
            let k = iter.key();
            let v = iter.value();
            if let Err(e) = self.filter_key(k.as_bytes(), v.as_bytes()) {
                warn!(
                    "ime Something Wrong in memory engine GC";
                    "error" => ?e,
                );
            }
            iter.next(guard);
        }
    }

    fn filter_key(&mut self, key: &Bytes, value: &Bytes) -> Result<(), String> {
        self.metrics.total += 1;
        let InternalKey {
            user_key,
            v_type,
            sequence,
        } = decode_key(key);

        if sequence > self.oldest_seqno {
            // skip those under read by some snapshots
            return Ok(());
        }

        let (mvcc_key_prefix, commit_ts) = split_ts(user_key)?;
        if commit_ts > self.safe_point {
            return Ok(());
        }

        // Just like what rocksdb compaction filter does, we do not handle internal
        // keys (representing different MVCC versions of the same user key) that have
        // been marked as tombstones. However, these keys need to be deleted. Since they
        // are below the safe point, we can safely delete them directly now.
        // For each user key, we cache the first ValueType::Deletion and delete all the
        // older internal keys of the same user keys. The cached ValueType::Delete is
        // deleted at last to avoid these older keys visible.
        if v_type == ValueType::Deletion {
            if let Some(cache_skiplist_delete_key) = self.cached_skiplist_delete_key.take() {
                self.metrics.filtered += 1;
                // Reaching here in two cases:
                // 1. There are two ValueType::Deletion in the same user key.
                // 2. Two consecutive ValueType::Deletion of different user keys.
                // In either cases, we can delete the previous one directly.
                let guard = &epoch::pin();
                self.write_cf_handle
                    .remove(&InternalBytes::from_vec(cache_skiplist_delete_key), guard)
            }
            self.cached_skiplist_delete_key = Some(key.to_vec());
            return Ok(());
        } else if let Some(ref cache_skiplist_delete_key) = self.cached_skiplist_delete_key {
            let InternalKey {
                user_key: cache_skiplist_delete_user_key,
                ..
            } = decode_key(cache_skiplist_delete_key);
            let guard = &epoch::pin();
            if cache_skiplist_delete_user_key == user_key {
                self.metrics.filtered += 1;
                self.write_cf_handle
                    .remove(&InternalBytes::from_bytes(key.clone()), guard);
                return Ok(());
            } else {
                self.metrics.filtered += 1;
                self.write_cf_handle.remove(
                    &InternalBytes::from_vec(self.cached_skiplist_delete_key.take().unwrap()),
                    guard,
                )
            }
        }

        let guard = &epoch::pin();
        // Also, we only handle the same user_key once (user_key here refers to the key
        // with MVCC version but without sequence number).
        if user_key != self.last_user_key {
            self.last_user_key = user_key.to_vec();
        } else {
            self.metrics.filtered += 1;
            self.write_cf_handle
                .remove(&InternalBytes::from_bytes(key.clone()), guard);
            return Ok(());
        }

        self.metrics.versions += 1;
        if self.mvcc_key_prefix != mvcc_key_prefix {
            self.metrics.unique_key += 1;
            self.mvcc_key_prefix.clear();
            self.mvcc_key_prefix.extend_from_slice(mvcc_key_prefix);
            self.remove_older = false;
            if let Some(cached_delete_key) = self.cached_mvcc_delete_key.take() {
                self.metrics.filtered += 1;
                self.write_cf_handle
                    .remove(&InternalBytes::from_vec(cached_delete_key), guard);
            }
        }

        let mut filtered = self.remove_older;
        let write = parse_write(value)?;
        if !self.remove_older {
            match write.write_type {
                WriteType::Rollback | WriteType::Lock => {
                    self.metrics.mvcc_rollback_and_locks += 1;
                    filtered = true;
                }
                WriteType::Put => self.remove_older = true,
                WriteType::Delete => {
                    self.metrics.delete_versions += 1;
                    self.remove_older = true;

                    // The first mvcc type below safe point is the mvcc delete. We should delay to
                    // remove it until all the followings with the same user key have been deleted
                    // to avoid older version apper.
                    self.cached_mvcc_delete_key = Some(key.to_vec());
                }
            }
        }

        if !filtered {
            return Ok(());
        }
        self.metrics.filtered += 1;
        self.write_cf_handle
            .remove(&InternalBytes::from_bytes(key.clone()), guard);
        self.handle_filtered_write(write, guard);

        Ok(())
    }

    fn handle_filtered_write(&mut self, write: WriteRef<'_>, guard: &epoch::Guard) {
        if write.short_value.is_none() && write.write_type == WriteType::Put {
            // todo(SpadeA): We don't know the sequence number of the key in the skiplist so
            // we cannot delete it directly. So we encoding a key with MAX sequence number
            // so we can find the mvcc key with sequence number in the skiplist by using
            // get_with_key and delete it with the result key. It involes more than one
            // seek(both get and remove invovle seek). Maybe we can provide the API to
            // delete the mvcc keys with all sequence numbers.
            let default_key = encoding_for_filter(&self.mvcc_key_prefix, write.start_ts);
            let mut iter = self.default_cf_handle.iterator();
            iter.seek(&default_key, guard);
            while iter.valid() && iter.key().same_user_key_with(&default_key) {
                self.default_cf_handle.remove(iter.key(), guard);
                iter.next(guard);
            }
        }
    }
}

#[cfg(test)]
pub mod tests {
    use std::{
        sync::{
            mpsc::{channel, Sender},
            Arc, Mutex,
        },
        time::Duration,
    };

    use crossbeam::epoch;
    use engine_rocks::util::new_engine;
    use engine_traits::{
        CacheRegion, IterOptions, Iterable, Iterator, RangeCacheEngine, RangeCacheEngineExt,
        RegionEvent, SyncMutable, CF_DEFAULT, CF_LOCK, CF_WRITE, DATA_CFS,
    };
    use futures::future::ready;
    use keys::{data_key, DATA_MAX_KEY, DATA_MIN_KEY};
    use kvproto::metapb::Region;
    use online_config::{ConfigChange, ConfigManager, ConfigValue};
    use pd_client::PdClient;
    use tempfile::Builder;
    use tikv_util::{
        config::{ReadableDuration, ReadableSize, VersionTrack},
        worker::dummy_scheduler,
    };
    use txn_types::{Key, TimeStamp, Write, WriteType};

    use super::*;
    use crate::{
        background::BackgroundRunner,
        config::RangeCacheConfigManager,
        engine::{SkiplistEngine, SkiplistHandle},
        keys::{
            construct_key, construct_region_key, construct_value, encode_key, encode_seek_key,
            encoding_for_filter, InternalBytes, ValueType,
        },
        memory_controller::MemoryController,
        range_manager::RegionState::*,
        region_label::{
            region_label_meta_client,
            tests::{add_region_label_rule, new_region_label_rule, new_test_server_and_client},
        },
        test_util::{new_region, put_data, put_data_with_overwrite},
        write_batch::RangeCacheWriteBatchEntry,
        RangeCacheEngineConfig, RangeCacheEngineContext, RangeCacheMemoryEngine,
    };

    fn delete_data(
        key: &[u8],
        ts: u64,
        seq_num: u64,
        write_cf: &SkiplistHandle,
        mem_controller: Arc<MemoryController>,
    ) {
        let key = data_key(key);
        let raw_write_k = Key::from_raw(&key)
            .append_ts(TimeStamp::new(ts))
            .into_encoded();
        let mut write_k = encode_key(&raw_write_k, seq_num, ValueType::Value);
        write_k.set_memory_controller(mem_controller.clone());
        let write_v = Write::new(WriteType::Delete, TimeStamp::new(ts), None);
        let mut val = InternalBytes::from_vec(write_v.as_ref().to_bytes());
        val.set_memory_controller(mem_controller.clone());
        let guard = &epoch::pin();
        let _ = mem_controller.acquire(RangeCacheWriteBatchEntry::calc_put_entry_size(
            &raw_write_k,
            val.as_bytes(),
        ));
        write_cf.insert(write_k, val, guard);
    }

    fn rollback_data(
        key: &[u8],
        ts: u64,
        seq_num: u64,
        write_cf: &SkiplistHandle,
        mem_controller: Arc<MemoryController>,
    ) {
        let key = data_key(key);
        let raw_write_k = Key::from_raw(&key)
            .append_ts(TimeStamp::new(ts))
            .into_encoded();
        let mut write_k = encode_key(&raw_write_k, seq_num, ValueType::Value);
        write_k.set_memory_controller(mem_controller.clone());
        let write_v = Write::new(WriteType::Rollback, TimeStamp::new(ts), None);
        let mut val = InternalBytes::from_vec(write_v.as_ref().to_bytes());
        val.set_memory_controller(mem_controller.clone());
        let guard = &epoch::pin();
        let _ = mem_controller.acquire(RangeCacheWriteBatchEntry::calc_put_entry_size(
            &raw_write_k,
            val.as_bytes(),
        ));
        write_cf.insert(write_k, val, guard);
    }

    fn element_count(sklist: &SkiplistHandle) -> u64 {
        let guard = &epoch::pin();
        let mut count = 0;
        let mut iter = sklist.iterator();
        iter.seek_to_first(guard);
        while iter.valid() {
            count += 1;
            iter.next(guard);
        }
        count
    }

    // We should not use skiplist.get directly as we only cares keys without
    // sequence number suffix
    fn key_exist(sl: &SkiplistHandle, key: &InternalBytes, guard: &epoch::Guard) -> bool {
        let mut iter = sl.iterator();
        iter.seek(key, guard);
        if iter.valid() && iter.key().same_user_key_with(key) {
            return true;
        }
        false
    }

    // We should not use skiplist.get directly as we only cares keys without
    // sequence number suffix
    fn get_value(
        sl: &SkiplistHandle,
        key: &InternalBytes,
        guard: &epoch::Guard,
    ) -> Option<Vec<u8>> {
        let mut iter = sl.iterator();
        iter.seek(key, guard);
        if iter.valid() && iter.key().same_user_key_with(key) {
            return Some(iter.value().as_slice().to_vec());
        }
        None
    }

    fn dummy_controller(skip_engine: SkiplistEngine) -> Arc<MemoryController> {
        let mut config = RangeCacheEngineConfig::config_for_test();
        config.soft_limit_threshold = Some(ReadableSize(u64::MAX));
        config.hard_limit_threshold = Some(ReadableSize(u64::MAX));
        let config = Arc::new(VersionTrack::new(config));
        Arc::new(MemoryController::new(config, skip_engine))
    }

    fn encode_raw_key_for_filter(key: &[u8], ts: TimeStamp) -> InternalBytes {
        let key = data_key(key);
        let key = Key::from_raw(&key);
        encoding_for_filter(key.as_encoded(), ts)
    }

    struct MockPdClient {}
    impl PdClient for MockPdClient {
        fn get_tso(&self) -> pd_client::PdFuture<txn_types::TimeStamp> {
            Box::pin(ready(Ok(TimeStamp::compose(TimeStamp::physical_now(), 0))))
        }
    }

    #[test]
    fn test_filter() {
        let skiplist_engine = SkiplistEngine::new();
        let write = skiplist_engine.cf_handle(CF_WRITE);
        let default = skiplist_engine.cf_handle(CF_DEFAULT);

        let memory_controller = dummy_controller(skiplist_engine.clone());

        put_data(
            b"key1",
            b"value1",
            10,
            15,
            10,
            false,
            &default,
            &write,
            memory_controller.clone(),
        );
        put_data(
            b"key2",
            b"value21",
            10,
            15,
            12,
            false,
            &default,
            &write,
            memory_controller.clone(),
        );
        put_data(
            b"key2",
            b"value22",
            20,
            25,
            14,
            false,
            &default,
            &write,
            memory_controller.clone(),
        );
        // mock repeate apply
        put_data(
            b"key2",
            b"value22",
            20,
            25,
            15,
            false,
            &default,
            &write,
            memory_controller.clone(),
        );
        put_data(
            b"key2",
            b"value23",
            30,
            35,
            16,
            false,
            &default,
            &write,
            memory_controller.clone(),
        );
        put_data(
            b"key3",
            b"value31",
            20,
            25,
            18,
            false,
            &default,
            &write,
            memory_controller.clone(),
        );
        put_data(
            b"key3",
            b"value32",
            30,
            35,
            20,
            false,
            &default,
            &write,
            memory_controller.clone(),
        );
        delete_data(b"key3", 40, 22, &write, memory_controller.clone());
        assert_eq!(7, element_count(&default));
        assert_eq!(8, element_count(&write));

        let mut filter = Filter::new(50, 100, default.clone(), write.clone());
        let mut count = 0;
        let mut iter = write.iterator();
        let guard = &epoch::pin();
        iter.seek_to_first(guard);
        while iter.valid() {
            let k = iter.key();
            let v = iter.value();
            filter.filter_key(k.as_bytes(), v.as_bytes()).unwrap();
            count += 1;
            iter.next(guard);
        }
        assert_eq!(count, 8);
        assert_eq!(5, filter.metrics.filtered);
        drop(filter);

        assert_eq!(2, element_count(&write));
        assert_eq!(2, element_count(&default));

        let key = encode_raw_key_for_filter(b"key1", TimeStamp::new(15));
        assert!(key_exist(&write, &key, guard));

        let key = encode_raw_key_for_filter(b"key2", TimeStamp::new(35));
        assert!(key_exist(&write, &key, guard));

        let key = encode_raw_key_for_filter(b"key3", TimeStamp::new(35));
        assert!(!key_exist(&write, &key, guard));

        let key = encode_raw_key_for_filter(b"key1", TimeStamp::new(10));
        assert!(key_exist(&default, &key, guard));

        let key = encode_raw_key_for_filter(b"key2", TimeStamp::new(30));
        assert!(key_exist(&default, &key, guard));

        let key = encode_raw_key_for_filter(b"key3", TimeStamp::new(30));
        assert!(!key_exist(&default, &key, guard));
    }

    #[test]
    fn test_filter_with_delete() {
        let engine = RangeCacheMemoryEngine::new(RangeCacheEngineContext::new_for_tests(Arc::new(
            VersionTrack::new(RangeCacheEngineConfig::config_for_test()),
        )));
        let memory_controller = engine.memory_controller();
        let region = new_region(1, b"", b"z");
        let cache_region = CacheRegion::from_region(&region);
        engine.new_region(region.clone());

        let skiplist_engine = engine.core.engine();
        let write = skiplist_engine.cf_handle(CF_WRITE);
        let default = skiplist_engine.cf_handle(CF_DEFAULT);

        put_data(
            b"key1",
            b"value11",
            10,
            15,
            10,
            false,
            &default,
            &write,
            memory_controller.clone(),
        );

        // Delete the above key
        let guard = &epoch::pin();
        let raw_write_k = Key::from_raw(&data_key(b"key1"))
            .append_ts(TimeStamp::new(15))
            .into_encoded();
        let mut write_k = encode_key(&raw_write_k, 15, ValueType::Deletion);
        write_k.set_memory_controller(memory_controller.clone());
        let mut val = InternalBytes::from_vec(b"".to_vec());
        val.set_memory_controller(memory_controller.clone());
        write.insert(write_k, val, guard);

        put_data(
            b"key2",
            b"value22",
            20,
            25,
            14,
            false,
            &default,
            &write,
            memory_controller.clone(),
        );

        // Delete the above key
        let raw_write_k = Key::from_raw(&data_key(b"key2"))
            .append_ts(TimeStamp::new(25))
            .into_encoded();
        let mut write_k = encode_key(&raw_write_k, 15, ValueType::Deletion);
        write_k.set_memory_controller(memory_controller.clone());
        let mut val = InternalBytes::from_vec(b"".to_vec());
        val.set_memory_controller(memory_controller.clone());
        write.insert(write_k, val, guard);

        put_data(
            b"key2",
            b"value23",
            30,
            35,
            16,
            false,
            &default,
            &write,
            memory_controller.clone(),
        );
        delete_data(b"key2", 40, 18, &write, memory_controller.clone());

        let snap = engine
            .snapshot(cache_region.clone(), u64::MAX, u64::MAX)
            .unwrap();
        let mut iter_opts = IterOptions::default();
        iter_opts.set_lower_bound(&cache_region.start, 0);
        iter_opts.set_upper_bound(&cache_region.end, 0);

        let config = Arc::new(VersionTrack::new(RangeCacheEngineConfig::config_for_test()));
        let (worker, _) = BackgroundRunner::new(
            engine.core.clone(),
            memory_controller.clone(),
            None,
            &config,
            Arc::new(MockPdClient {}),
        );
        worker.core.gc_region(&cache_region, 40, 100);

        let mut iter = snap.iterator_opt("write", iter_opts).unwrap();
        iter.seek_to_first().unwrap();
        assert!(!iter.valid().unwrap());

        let mut iter = write.iterator();
        iter.seek_to_first(guard);
        assert!(!iter.valid());
    }

    #[test]
    fn test_gc() {
        let engine = RangeCacheMemoryEngine::new(RangeCacheEngineContext::new_for_tests(Arc::new(
            VersionTrack::new(RangeCacheEngineConfig::config_for_test()),
        )));
        let memory_controller = engine.memory_controller();
        let region = new_region(1, b"", b"z");
        engine.new_region(region.clone());

        let skiplist_engine = engine.core.engine();
        let write = skiplist_engine.cf_handle(CF_WRITE);
        let default = skiplist_engine.cf_handle(CF_DEFAULT);

        let encode_key = |key, ts| {
            let data_key = data_key(key);
            let key = Key::from_raw(&data_key);
            encoding_for_filter(key.as_encoded(), ts)
        };

        put_data(
            b"key1",
            b"value1",
            10,
            11,
            10,
            false,
            &default,
            &write,
            memory_controller.clone(),
        );
        put_data(
            b"key1",
            b"value2",
            12,
            13,
            12,
            false,
            &default,
            &write,
            memory_controller.clone(),
        );
        put_data(
            b"key1",
            b"value3",
            14,
            15,
            14,
            false,
            &default,
            &write,
            memory_controller.clone(),
        );
        assert_eq!(3, element_count(&default));
        assert_eq!(3, element_count(&write));

        let config = Arc::new(VersionTrack::new(RangeCacheEngineConfig::config_for_test()));
        let (worker, _) = BackgroundRunner::new(
            engine.core.clone(),
            memory_controller.clone(),
            None,
            &config,
            Arc::new(MockPdClient {}),
        );

        let cache_region = CacheRegion::from_region(&region);
        // gc should not hanlde keys with larger seqno than oldest seqno
        worker.core.gc_region(&cache_region, 13, 10);
        assert_eq!(3, element_count(&default));
        assert_eq!(3, element_count(&write));

        // gc will not remove the latest mvcc put below safe point
        worker.core.gc_region(&cache_region, 14, 100);
        assert_eq!(2, element_count(&default));
        assert_eq!(2, element_count(&write));

        worker.core.gc_region(&cache_region, 16, 100);
        assert_eq!(1, element_count(&default));
        assert_eq!(1, element_count(&write));

        // rollback will not make the first older version be filtered
        rollback_data(b"key1", 17, 16, &write, memory_controller.clone());
        worker.core.gc_region(&cache_region, 17, 100);
        assert_eq!(1, element_count(&default));
        assert_eq!(1, element_count(&write));
        let key = encode_key(b"key1", TimeStamp::new(15));
        let guard = &epoch::pin();
        assert!(key_exist(&write, &key, guard));
        let key = encode_key(b"key1", TimeStamp::new(14));
        assert!(key_exist(&default, &key, guard));

        // unlike in WriteCompactionFilter, the latest mvcc delete below safe point will
        // be filtered
        delete_data(b"key1", 19, 18, &write, memory_controller.clone());
        worker.core.gc_region(&cache_region, 19, 100);
        assert_eq!(0, element_count(&write));
        assert_eq!(0, element_count(&default));
    }

    // The GC of one range should not impact other ranges
    #[test]
    fn test_gc_one_range() {
        let config = RangeCacheEngineConfig::config_for_test();
        let engine = RangeCacheMemoryEngine::new(RangeCacheEngineContext::new_for_tests(Arc::new(
            VersionTrack::new(config),
        )));
        let memory_controller = engine.memory_controller();
        let (write, default, region1, region2) = {
            let region1 = CacheRegion::new(1, 0, b"zk00", b"zk10");
            engine.core.region_manager().new_region(region1.clone());

            let region2 = CacheRegion::new(2, 0, b"zk30", b"zk40");
            engine.core.region_manager().new_region(region2.clone());

            let engine = engine.core.engine();
            (
                engine.cf_handle(CF_WRITE),
                engine.cf_handle(CF_DEFAULT),
                region1,
                region2,
            )
        };

        put_data(
            b"k05",
            b"val1",
            10,
            11,
            10,
            false,
            &default,
            &write,
            memory_controller.clone(),
        );

        put_data(
            b"k05",
            b"val2",
            12,
            13,
            14,
            false,
            &default,
            &write,
            memory_controller.clone(),
        );

        put_data(
            b"k05",
            b"val1",
            14,
            15,
            18,
            false,
            &default,
            &write,
            memory_controller.clone(),
        );

        put_data(
            b"k35",
            b"val1",
            10,
            11,
            12,
            false,
            &default,
            &write,
            memory_controller.clone(),
        );

        put_data(
            b"k35",
            b"val2",
            12,
            13,
            16,
            false,
            &default,
            &write,
            memory_controller.clone(),
        );

        put_data(
            b"k35",
            b"val1",
            14,
            15,
            20,
            false,
            &default,
            &write,
            memory_controller.clone(),
        );

        let encode_key = |key, commit_ts, seq_num| -> InternalBytes {
            let data_key = data_key(key);
            let raw_write_k = Key::from_raw(&data_key)
                .append_ts(TimeStamp::new(commit_ts))
                .into_encoded();
            encode_key(&raw_write_k, seq_num, ValueType::Value)
        };

        let verify = |key, mvcc, seq, handle: &SkiplistHandle| {
            let guard = &epoch::pin();
            let key = encode_key(key, mvcc, seq);
            let mut iter = handle.iterator();
            iter.seek(&key, guard);
            assert_eq!(iter.key(), &key);
            iter.next(guard);
            assert!(!iter.valid() || !iter.key().same_user_key_with(&key));
        };

        assert_eq!(6, element_count(&default));
        assert_eq!(6, element_count(&write));

        let config = Arc::new(VersionTrack::new(RangeCacheEngineConfig::config_for_test()));
        let (worker, _) = BackgroundRunner::new(
            engine.core.clone(),
            memory_controller.clone(),
            None,
            &config,
            Arc::new(MockPdClient {}),
        );
        let filter = worker.core.gc_region(&region1, 100, 100);
        assert_eq!(2, filter.filtered);

        verify(b"k05", 15, 18, &write);
        verify(b"k05", 14, 19, &default);

        assert_eq!(4, element_count(&default));
        assert_eq!(4, element_count(&write));

        let config = Arc::new(VersionTrack::new(RangeCacheEngineConfig::config_for_test()));
        let (worker, _) = BackgroundRunner::new(
            engine.core.clone(),
            memory_controller.clone(),
            None,
            &config,
            Arc::new(MockPdClient {}),
        );
        worker.core.gc_region(&region2, 100, 100);
        assert_eq!(2, filter.filtered);

        verify(b"k35", 15, 20, &write);
        verify(b"k35", 14, 21, &default);

        assert_eq!(2, element_count(&default));
        assert_eq!(2, element_count(&write));
    }

    #[test]
    fn test_gc_for_overwrite_write() {
        let engine = RangeCacheMemoryEngine::new(RangeCacheEngineContext::new_for_tests(Arc::new(
            VersionTrack::new(RangeCacheEngineConfig::config_for_test()),
        )));
        let memory_controller = engine.memory_controller();
        let region = new_region(1, b"", b"z");
        engine.new_region(region.clone());
        let skiplist_engine = engine.core.engine();
        let write = skiplist_engine.cf_handle(CF_WRITE);
        let default = skiplist_engine.cf_handle(CF_DEFAULT);

        put_data_with_overwrite(
            b"key1",
            b"value1",
            10,
            11,
            100,
            101,
            false,
            &default,
            &write,
            memory_controller.clone(),
        );

        assert_eq!(1, element_count(&default));
        assert_eq!(2, element_count(&write));

        let config = Arc::new(VersionTrack::new(RangeCacheEngineConfig::config_for_test()));
        let (worker, _) = BackgroundRunner::new(
            engine.core.clone(),
            memory_controller.clone(),
            None,
            &config,
            Arc::new(MockPdClient {}),
        );

        let filter = worker
            .core
            .gc_region(&CacheRegion::from_region(&region), 20, 200);
        assert_eq!(1, filter.filtered);
        assert_eq!(1, element_count(&default));
        assert_eq!(1, element_count(&write));
    }

    #[test]
    fn test_snapshot_block_gc() {
        let engine = RangeCacheMemoryEngine::new(RangeCacheEngineContext::new_for_tests(Arc::new(
            VersionTrack::new(RangeCacheEngineConfig::config_for_test()),
        )));
        let memory_controller = engine.memory_controller();
        let region = new_region(1, b"", b"z");
        engine.new_region(region.clone());
        let skiplist_engine = engine.core.engine();
        let write = skiplist_engine.cf_handle(CF_WRITE);
        let default = skiplist_engine.cf_handle(CF_DEFAULT);

        put_data(
            b"key1",
            b"value1",
            10,
            11,
            10,
            false,
            &default,
            &write,
            memory_controller.clone(),
        );
        put_data(
            b"key2",
            b"value21",
            10,
            11,
            12,
            false,
            &default,
            &write,
            memory_controller.clone(),
        );
        put_data(
            b"key2",
            b"value22",
            15,
            16,
            14,
            false,
            &default,
            &write,
            memory_controller.clone(),
        );
        put_data(
            b"key2",
            b"value23",
            20,
            21,
            16,
            false,
            &default,
            &write,
            memory_controller.clone(),
        );
        put_data(
            b"key3",
            b"value31",
            5,
            6,
            18,
            false,
            &default,
            &write,
            memory_controller.clone(),
        );
        put_data(
            b"key3",
            b"value32",
            10,
            11,
            20,
            false,
            &default,
            &write,
            memory_controller.clone(),
        );
        assert_eq!(6, element_count(&default));
        assert_eq!(6, element_count(&write));

        let config = Arc::new(VersionTrack::new(RangeCacheEngineConfig::config_for_test()));
        let (worker, _) = BackgroundRunner::new(
            engine.core.clone(),
            memory_controller,
            None,
            &config,
            Arc::new(MockPdClient {}),
        );
        let cache_region = CacheRegion::from_region(&region);
        let s1 = engine.snapshot(cache_region.clone(), 10, u64::MAX);
        let s2 = engine.snapshot(cache_region.clone(), 11, u64::MAX);
        let s3 = engine.snapshot(cache_region.clone(), 20, u64::MAX);

        // nothing will be removed due to snapshot 5
        let filter = worker.core.gc_region(&cache_region, 30, 100);
        assert_eq!(0, filter.filtered);
        assert_eq!(6, element_count(&default));
        assert_eq!(6, element_count(&write));

        drop(s1);
        let filter = worker.core.gc_region(&cache_region, 30, 100);
        assert_eq!(1, filter.filtered);
        assert_eq!(5, element_count(&default));
        assert_eq!(5, element_count(&write));

        drop(s2);
        let filter = worker.core.gc_region(&cache_region, 30, 100);
        assert_eq!(1, filter.filtered);
        assert_eq!(4, element_count(&default));
        assert_eq!(4, element_count(&write));

        drop(s3);
        let filter = worker.core.gc_region(&cache_region, 30, 100);
        assert_eq!(1, filter.filtered);
        assert_eq!(3, element_count(&default));
        assert_eq!(3, element_count(&write));
    }

    #[test]
    fn test_gc_region_contained_in_historical_range() {
        let engine = RangeCacheMemoryEngine::new(RangeCacheEngineContext::new_for_tests(Arc::new(
            VersionTrack::new(RangeCacheEngineConfig::config_for_test()),
        )));
        let memory_controller = engine.memory_controller();
        let region = new_region(1, b"", b"z");
        engine.new_region(region.clone());
        let skiplist_engine = engine.core.engine();
        let write = skiplist_engine.cf_handle(CF_WRITE);
        let default = skiplist_engine.cf_handle(CF_DEFAULT);

        put_data(
            b"key1",
            b"value1",
            9,
            10,
            10,
            false,
            &default,
            &write,
            memory_controller.clone(),
        );
        put_data(
            b"key1",
            b"value2",
            11,
            12,
            11,
            false,
            &default,
            &write,
            memory_controller.clone(),
        );
        put_data(
            b"key1",
            b"value3",
            30,
            31,
            20,
            false,
            &default,
            &write,
            memory_controller.clone(),
        );

        put_data(
            b"key9",
            b"value4",
            13,
            14,
            12,
            false,
            &default,
            &write,
            memory_controller.clone(),
        );
        put_data(
            b"key9",
            b"value5",
            14,
            15,
            13,
            false,
            &default,
            &write,
            memory_controller.clone(),
        );
        put_data(
            b"key9",
            b"value6",
            30,
            31,
            21,
            false,
            &default,
            &write,
            memory_controller.clone(),
        );

        let cache_region = CacheRegion::from_region(&region);
        let snap1 = engine.snapshot(cache_region.clone(), 20, 1000).unwrap();
        let snap2 = engine.snapshot(cache_region.clone(), 22, 1000).unwrap();
        let _snap3 = engine.snapshot(cache_region.clone(), 60, 1000).unwrap();

        let new_regions = vec![
            CacheRegion::new(1, 1, "z", "zkey5"),
            CacheRegion::new(2, 1, "zkey5", "zkey8"),
            CacheRegion::new(3, 1, "zkey8", cache_region.end.clone()),
        ];
        let region2 = new_regions[1].clone();
        engine.on_region_event(RegionEvent::Split {
            source: cache_region.clone(),
            new_regions,
        });
        assert_eq!(
            engine
                .core
                .region_manager()
                .regions_map
                .read()
                .regions()
                .len(),
            3
        );

        engine.evict_region(&region2, EvictReason::AutoEvict, None);
        assert_eq!(6, element_count(&default));
        assert_eq!(6, element_count(&write));

        let config = Arc::new(VersionTrack::new(RangeCacheEngineConfig::config_for_test()));
        let (worker, _) = BackgroundRunner::new(
            engine.core.clone(),
            memory_controller,
            None,
            &config,
            Arc::new(MockPdClient {}),
        );

        let regions: Vec<_> = engine
            .core
            .region_manager()
            .regions_map
            .read()
            .regions()
            .values()
            .filter_map(|m| {
                if m.get_state() == RegionState::Active {
                    Some(m.get_region().clone())
                } else {
                    None
                }
            })
            .collect();
        assert_eq!(regions.len(), 2);
        let mut filter = FilterMetrics::default();
        for r in &regions {
            filter.merge(&worker.core.gc_region(r, 50, 1000));
        }
        assert_eq!(2, filter.filtered);
        assert_eq!(4, element_count(&default));
        assert_eq!(4, element_count(&write));

        drop(snap1);
        let mut filter = FilterMetrics::default();
        for r in &regions {
            filter.merge(&worker.core.gc_region(r, 50, 1000));
        }
        assert_eq!(0, filter.filtered);
        assert_eq!(4, element_count(&default));
        assert_eq!(4, element_count(&write));

        drop(snap2);
        let mut filter = FilterMetrics::default();
        for r in &regions {
            filter.merge(&worker.core.gc_region(r, 50, 1000));
        }
        assert_eq!(2, filter.filtered);
        assert_eq!(2, element_count(&default));
        assert_eq!(2, element_count(&write));
    }

    #[test]
    fn test_background_worker_load() {
        let mut engine = RangeCacheMemoryEngine::new(RangeCacheEngineContext::new_for_tests(
            Arc::new(VersionTrack::new(RangeCacheEngineConfig::config_for_test())),
        ));
        let path = Builder::new().prefix("test_load").tempdir().unwrap();
        let path_str = path.path().to_str().unwrap();
        let rocks_engine = new_engine(path_str, DATA_CFS).unwrap();
        engine.set_disk_engine(rocks_engine.clone());

        for i in 10..20 {
            let key = construct_key(i, 1);
            let key = data_key(&key);
            let value = construct_value(i, i);
            rocks_engine
                .put_cf(CF_DEFAULT, &key, value.as_bytes())
                .unwrap();
            rocks_engine
                .put_cf(CF_WRITE, &key, value.as_bytes())
                .unwrap();
        }

        let k = format!("zk{:08}", 15).into_bytes();
        let region1 = CacheRegion::new(1, 0, DATA_MIN_KEY, k.clone());
        let region2 = CacheRegion::new(2, 0, k, DATA_MAX_KEY);
        engine
            .core
            .region_manager()
            .load_region(region1.clone())
            .unwrap();
        engine
            .core
            .region_manager()
            .load_region(region2.clone())
            .unwrap();
        engine.prepare_for_apply(&region1);
        engine.prepare_for_apply(&region2);

        // concurrent write to rocksdb, but the key will not be loaded in the memory
        // engine
        let key = construct_key(20, 1);
        let key20 = data_key(&key);
        let value = construct_value(20, 20);
        rocks_engine
            .put_cf(CF_DEFAULT, &key20, value.as_bytes())
            .unwrap();
        rocks_engine
            .put_cf(CF_WRITE, &key20, value.as_bytes())
            .unwrap();

        let skiplist_engine = engine.core.engine();
        let write = skiplist_engine.cf_handle(CF_WRITE);
        let default = skiplist_engine.cf_handle(CF_DEFAULT);

        // wait for background load
        std::thread::sleep(Duration::from_secs(1));

        let _ = engine
            .snapshot(region1.clone(), u64::MAX, u64::MAX)
            .unwrap();
        let _ = engine
            .snapshot(region2.clone(), u64::MAX, u64::MAX)
            .unwrap();

        let guard = &epoch::pin();
        for i in 10..20 {
            let key = construct_key(i, 1);
            let key = data_key(&key);
            let value = construct_value(i, i);
            let key = encode_seek_key(&key, u64::MAX);
            assert_eq!(
                get_value(&write, &key, guard).unwrap().as_slice(),
                value.as_bytes()
            );
            assert_eq!(
                get_value(&default, &key, guard).unwrap().as_slice(),
                value.as_bytes()
            );
        }

        let key20 = encode_seek_key(&key20, u64::MAX);
        assert!(!key_exist(&write, &key20, guard));
        assert!(!key_exist(&default, &key20, guard));
    }

    #[test]
    fn test_ranges_for_gc() {
        let engine = RangeCacheMemoryEngine::new(RangeCacheEngineContext::new_for_tests(Arc::new(
            VersionTrack::new(RangeCacheEngineConfig::config_for_test()),
        )));
        let memory_controller = engine.memory_controller();
        let r1 = new_region(1, b"a", b"b");
        let r2 = new_region(2, b"b", b"c");
        engine.new_region(r1);
        engine.new_region(r2);

        let config = Arc::new(VersionTrack::new(RangeCacheEngineConfig::config_for_test()));
        let (runner, _) = BackgroundRunner::new(
            engine.core.clone(),
            memory_controller,
            None,
            &config,
            Arc::new(MockPdClient {}),
        );
        let regions = runner.core.regions_for_gc();
        assert_eq!(2, regions.len());

        // until the previous gc finished, node ranges will be returned
        assert!(runner.core.regions_for_gc().is_empty());
        runner.core.on_gc_finished();

        let regions = runner.core.regions_for_gc();
        assert_eq!(2, regions.len());
    }

    #[derive(Default)]
    struct MockRegionInfoProvider {
        regions: Mutex<Vec<Region>>,
    }

    impl MockRegionInfoProvider {
        fn add_region(&self, region: Region) {
            self.regions.lock().unwrap().push(region);
        }
    }

    impl RegionInfoProvider for MockRegionInfoProvider {
        fn get_regions_in_range(
            &self,
            start: &[u8],
            end: &[u8],
        ) -> raftstore::coprocessor::Result<Vec<Region>> {
            let regions: Vec<_> = self
                .regions
                .lock()
                .unwrap()
                .iter()
                .filter(|r| {
                    (r.end_key.is_empty() || r.end_key.as_slice() > start)
                        && (end.is_empty() || end > r.start_key.as_slice())
                })
                .cloned()
                .collect();
            Ok(regions)
        }
    }

    // Test creating and loading cache hint using a region label rule:
    // 1. Insert some data into rocks engine, which is set as disk engine for the
    //    memory engine.
    // 2. Use test pd client server to create a label rule for portion of the data.
    // 3. Wait until data is loaded.
    // 4. Verify that only the labeled key range has been loaded.
    #[test]
    fn test_load_from_pd_hint_service() {
        let region_info_provider = Arc::new(MockRegionInfoProvider::default());

        let mut engine = RangeCacheMemoryEngine::with_region_info_provider(
            RangeCacheEngineContext::new_for_tests(Arc::new(VersionTrack::new(
                RangeCacheEngineConfig::config_for_test(),
            ))),
            Some(region_info_provider.clone()),
        );
        let path = Builder::new()
            .prefix("test_load_from_pd_hint_service")
            .tempdir()
            .unwrap();
        let path_str = path.path().to_str().unwrap();
        let rocks_engine = new_engine(path_str, DATA_CFS).unwrap();
        engine.set_disk_engine(rocks_engine.clone());

        for i in 10..20 {
            let key = construct_key(i, 1);
            let value = construct_value(i, i);
            rocks_engine
                .put_cf(CF_DEFAULT, &key, value.as_bytes())
                .unwrap();
            rocks_engine
                .put_cf(CF_WRITE, &key, value.as_bytes())
                .unwrap();
        }
        let region = new_region(1, format!("k{:08}", 10), format!("k{:08}", 15));
        region_info_provider.add_region(region.clone());

        let (mut pd_server, pd_client) = new_test_server_and_client(ReadableDuration::millis(100));
        let cluster_id = pd_client.get_cluster_id().unwrap();
        let pd_client = Arc::new(pd_client);
        engine.start_hint_service(PdRangeHintService::from(pd_client.clone()));
        let meta_client = region_label_meta_client(pd_client.clone());
        let label_rule = new_region_label_rule(
            "cache/0",
            &hex::encode(format!("k{:08}", 0).into_bytes()),
            &hex::encode(format!("k{:08}", 20).into_bytes()),
        );
        add_region_label_rule(meta_client, cluster_id, &label_rule);

        // Wait for the watch to fire.
        test_util::eventually(
            Duration::from_millis(10),
            Duration::from_millis(200),
            || {
                !engine
                    .core
                    .region_manager()
                    .regions_map
                    .read()
                    .regions()
                    .is_empty()
            },
        );
        let cache_region = CacheRegion::from_region(&region);
        engine.prepare_for_apply(&cache_region);

        // Wait for the range to be loaded.
        test_util::eventually(
            Duration::from_millis(50),
            Duration::from_millis(1000),
            || {
                let regions_map = engine.core.region_manager().regions_map.read();
                regions_map.region_meta(1).unwrap().get_state() == RegionState::Active
            },
        );
        let _ = engine.snapshot(cache_region, u64::MAX, u64::MAX).unwrap();

        let skiplist_engine = engine.core.engine();
        let write = skiplist_engine.cf_handle(CF_WRITE);
        let default = skiplist_engine.cf_handle(CF_DEFAULT);

        let guard = &epoch::pin();
        for i in 10..15 {
            let key = construct_key(i, 1);
            let value = construct_value(i, i);
            let key = encode_seek_key(&key, u64::MAX);
            assert_eq!(
                get_value(&write, &key, guard).unwrap().as_slice(),
                value.as_bytes()
            );
            assert_eq!(
                get_value(&default, &key, guard).unwrap().as_slice(),
                value.as_bytes()
            );
        }
        for i in 15..=20 {
            let key = construct_key(i, 1);
            let key = data_key(&key);
            let key = encode_seek_key(&key, u64::MAX);
            assert!(!key_exist(&write, &key, guard));
            assert!(!key_exist(&default, &key, guard));
        }

        pd_server.stop();
    }

    fn verify_load(
        region: &Region,
        engine: &RangeCacheMemoryEngine,
        exist: bool,
        expect_count: usize,
    ) {
        if exist {
            let read_ts = TimeStamp::compose(TimeStamp::physical_now(), 0).into_inner();
            let snap = engine
                .snapshot(CacheRegion::from_region(region), read_ts, u64::MAX)
                .unwrap();
            let mut count = 0;
            let range = CacheRegion::from_region(region);
            for cf in DATA_CFS {
                let mut iter = IterOptions::default();
                iter.set_lower_bound(&range.start, 0);
                iter.set_upper_bound(&range.end, 0);
                let mut iter = snap.iterator_opt(cf, iter).unwrap();
                let _ = iter.seek_to_first();
                while iter.valid().unwrap() {
                    let _ = iter.next();
                    count += 1;
                }
            }
            assert_eq!(count, expect_count);
        } else {
            engine
                .snapshot(CacheRegion::from_region(region), 10, 10)
                .unwrap_err();
        }
    }

    #[test]
    fn test_snapshot_load_reaching_stop_limit() {
        let mut config = RangeCacheEngineConfig::config_for_test();
        config.stop_load_limit_threshold = Some(ReadableSize(500));
        config.soft_limit_threshold = Some(ReadableSize(1000));
        config.hard_limit_threshold = Some(ReadableSize(1500));
        let config = Arc::new(VersionTrack::new(config));
        let mut engine =
            RangeCacheMemoryEngine::new(RangeCacheEngineContext::new_for_tests(config));
        let path = Builder::new()
            .prefix("test_snapshot_load_reaching_limit")
            .tempdir()
            .unwrap();
        let path_str = path.path().to_str().unwrap();
        let rocks_engine = new_engine(path_str, DATA_CFS).unwrap();
        engine.set_disk_engine(rocks_engine.clone());
        let mem_controller = engine.memory_controller();

        let region1 = new_region(1, construct_region_key(1), construct_region_key(3));
        // Memory for one put is 17(key) + 3(val) + 8(Seqno) + 16(Memory controller in
        // key and val) + 96(Node overhead) = 140
        let key = construct_key(1, 10);
        rocks_engine.put_cf(CF_DEFAULT, &key, b"val").unwrap();
        rocks_engine.put_cf(CF_LOCK, &key, b"val").unwrap();
        rocks_engine.put_cf(CF_WRITE, &key, b"val").unwrap();

        let key = construct_key(2, 10);
        rocks_engine.put_cf(CF_DEFAULT, &key, b"val").unwrap();
        rocks_engine.put_cf(CF_LOCK, &key, b"val").unwrap();
        rocks_engine.put_cf(CF_WRITE, &key, b"val").unwrap();
        // After loading range1, the memory usage should be 140*6=840

        let region2 = new_region(2, construct_region_key(3), construct_region_key(5));
        let key = construct_key(3, 10);
        rocks_engine.put_cf(CF_DEFAULT, &key, b"val").unwrap();
        rocks_engine.put_cf(CF_LOCK, &key, b"val").unwrap();
        rocks_engine.put_cf(CF_WRITE, &key, b"val").unwrap();

        for r in [&region1, &region2] {
            let cache_region = CacheRegion::from_region(r);
            engine.load_region(cache_region.clone()).unwrap();
            engine.prepare_for_apply(&cache_region);
        }

        // ensure all ranges are finshed
        test_util::eventually(Duration::from_millis(100), Duration::from_secs(2), || {
            !engine
                .core
                .region_manager()
                .regions_map()
                .read()
                .regions()
                .values()
                .any(|m| matches!(m.get_state(), Pending | Loading))
        });

        verify_load(&region1, &engine, true, 6);
        verify_load(&region2, &engine, false, 0);
        assert_eq!(mem_controller.mem_usage(), 846);
    }

    #[test]
    fn test_snapshot_load_reaching_hard_limit() {
        let mut config = RangeCacheEngineConfig::config_for_test();
        config.stop_load_limit_threshold = Some(ReadableSize(1000));
        config.soft_limit_threshold = Some(ReadableSize(1000));
        config.hard_limit_threshold = Some(ReadableSize(1500));
        let config = Arc::new(VersionTrack::new(config));
        let mut engine =
            RangeCacheMemoryEngine::new(RangeCacheEngineContext::new_for_tests(config));
        let path = Builder::new()
            .prefix("test_snapshot_load_reaching_limit")
            .tempdir()
            .unwrap();
        let path_str = path.path().to_str().unwrap();
        let rocks_engine = new_engine(path_str, DATA_CFS).unwrap();
        engine.set_disk_engine(rocks_engine.clone());
        let mem_controller = engine.memory_controller();

        let region1 = new_region(1, construct_region_key(1), construct_region_key(3));
        // Memory for one put is 17(key) + 3(val) + 8(Seqno) + 16(Memory controller in
        // key and val) + 96(Node overhead) = 140
        let key = construct_key(1, 10);
        rocks_engine.put_cf(CF_DEFAULT, &key, b"val").unwrap();
        rocks_engine.put_cf(CF_LOCK, &key, b"val").unwrap();
        rocks_engine.put_cf(CF_WRITE, &key, b"val").unwrap();

        let key = construct_key(2, 10);
        rocks_engine.put_cf(CF_DEFAULT, &key, b"val").unwrap();
        rocks_engine.put_cf(CF_LOCK, &key, b"val").unwrap();
        rocks_engine.put_cf(CF_WRITE, &key, b"val").unwrap();
        // After loading range1, the memory usage should be 140*6=840

        let region2 = new_region(2, construct_region_key(3), construct_region_key(5));
        let key = construct_key(3, 10);
        rocks_engine.put_cf(CF_DEFAULT, &key, b"val").unwrap();
        rocks_engine.put_cf(CF_LOCK, &key, b"val").unwrap();
        rocks_engine.put_cf(CF_WRITE, &key, b"val").unwrap();

        let key = construct_key(4, 10);
        rocks_engine.put_cf(CF_DEFAULT, &key, b"val").unwrap();
        rocks_engine.put_cf(CF_LOCK, &key, b"val").unwrap();
        rocks_engine.put_cf(CF_WRITE, &key, b"val").unwrap();
        // 840*2 > hard limit 1500, so the load will fail and the loaded keys should be
        // removed

        let region3 = new_region(3, construct_region_key(5), construct_region_key(6));
        let key = construct_key(5, 10);
        rocks_engine.put_cf(CF_DEFAULT, &key, b"val").unwrap();
        rocks_engine.put_cf(CF_LOCK, &key, b"val").unwrap();
        rocks_engine.put_cf(CF_WRITE, &key, b"val").unwrap();
        let key = construct_key(6, 10);
        rocks_engine.put_cf(CF_DEFAULT, &key, b"val").unwrap();
        rocks_engine.put_cf(CF_LOCK, &key, b"val").unwrap();
        rocks_engine.put_cf(CF_WRITE, &key, b"val").unwrap();

        for r in [&region1, &region2, &region3] {
            let cache_region = CacheRegion::from_region(r);
            engine.load_region(cache_region.clone()).unwrap();
            engine.prepare_for_apply(&cache_region);
        }

        // ensure all ranges are finshed
        test_util::eventually(Duration::from_millis(100), Duration::from_secs(2), || {
            let regions_map = engine.core.region_manager().regions_map.read();
            !regions_map
                .regions()
                .values()
                .any(|m| matches!(m.get_state(), Pending | Loading))
        });

        verify_load(&region1, &engine, true, 6);
        verify_load(&region2, &engine, false, 0);
        verify_load(&region3, &engine, false, 3);
        assert_eq!(mem_controller.mem_usage(), 1551);
    }

    #[test]
    fn test_soft_hard_limit_change() {
        let mut config = RangeCacheEngineConfig::config_for_test();
        config.soft_limit_threshold = Some(ReadableSize(1000));
        config.hard_limit_threshold = Some(ReadableSize(1500));
        let config = Arc::new(VersionTrack::new(config));
        let mut engine =
            RangeCacheMemoryEngine::new(RangeCacheEngineContext::new_for_tests(config.clone()));
        let path = Builder::new()
            .prefix("test_snapshot_load_reaching_limit")
            .tempdir()
            .unwrap();
        let path_str = path.path().to_str().unwrap();
        let rocks_engine = new_engine(path_str, DATA_CFS).unwrap();
        engine.set_disk_engine(rocks_engine.clone());
        let mem_controller = engine.memory_controller();

        let region1 = new_region(1, construct_region_key(1), construct_region_key(3));
        let cache_region1 = CacheRegion::from_region(&region1);
        // Memory for one put is 17(key) + 3(val) + 8(Seqno) + 16(Memory controller in
        // key and val) + 96(Node overhead) = 140
        let key = construct_key(1, 10);
        rocks_engine.put_cf(CF_DEFAULT, &key, b"val").unwrap();
        rocks_engine.put_cf(CF_LOCK, &key, b"val").unwrap();
        rocks_engine.put_cf(CF_WRITE, &key, b"val").unwrap();

        let key = construct_key(2, 10);
        rocks_engine.put_cf(CF_DEFAULT, &key, b"val").unwrap();
        rocks_engine.put_cf(CF_LOCK, &key, b"val").unwrap();
        rocks_engine.put_cf(CF_WRITE, &key, b"val").unwrap();
        // After loading range1, the memory usage should be 140*6=840
        engine.load_region(cache_region1.clone()).unwrap();
        engine.prepare_for_apply(&cache_region1);

        let region2 = new_region(2, construct_region_key(3), construct_region_key(5));
        let key = construct_key(3, 10);
        rocks_engine.put_cf(CF_DEFAULT, &key, b"val").unwrap();
        rocks_engine.put_cf(CF_LOCK, &key, b"val").unwrap();
        rocks_engine.put_cf(CF_WRITE, &key, b"val").unwrap();

        let key = construct_key(4, 10);
        rocks_engine.put_cf(CF_DEFAULT, &key, b"val").unwrap();
        rocks_engine.put_cf(CF_LOCK, &key, b"val").unwrap();
        rocks_engine.put_cf(CF_WRITE, &key, b"val").unwrap();
        // 840*2 > hard limit 1500, so the load will fail and the loaded keys should be
        // removed. However now we change the memory quota to 2000, so the range2 can be
        // cached.
        let mut config_manager = RangeCacheConfigManager(config.clone());
        let mut config_change = ConfigChange::new();
        config_change.insert(
            String::from("hard_limit_threshold"),
            ConfigValue::Size(2000),
        );
        config_manager.dispatch(config_change).unwrap();
        assert_eq!(config.value().hard_limit_threshold(), 2000);

        let cache_region2 = CacheRegion::from_region(&region2);
        engine.load_region(cache_region2.clone()).unwrap();
        engine.prepare_for_apply(&cache_region2);

        // ensure all ranges are finshed
        test_util::eventually(Duration::from_millis(100), Duration::from_secs(2), || {
            let regions_map = engine.core.region_manager().regions_map.read();
            !regions_map
                .regions()
                .values()
                .any(|m| matches!(m.get_state(), Pending | Loading))
        });

        let verify = |r: &Region, exist, expect_count| {
            if exist {
                let read_ts = TimeStamp::compose(TimeStamp::physical_now(), 0).into_inner();
                let snap = engine
                    .snapshot(CacheRegion::from_region(r), read_ts, u64::MAX)
                    .unwrap();
                let mut count = 0;
                let range = CacheRegion::from_region(r);
                for cf in DATA_CFS {
                    let mut iter = IterOptions::default();
                    iter.set_lower_bound(&range.start, 0);
                    iter.set_upper_bound(&range.end, 0);
                    let mut iter = snap.iterator_opt(cf, iter).unwrap();
                    let _ = iter.seek_to_first();
                    while iter.valid().unwrap() {
                        let _ = iter.next();
                        count += 1;
                    }
                }
                assert_eq!(count, expect_count);
            } else {
                engine
                    .snapshot(CacheRegion::from_region(r), 10, 10)
                    .unwrap_err();
            }
        };
        verify(&region1, true, 6);
        verify(&region2, true, 6);
        assert_eq!(mem_controller.mem_usage(), 1692);
    }

    #[test]
    fn test_gc_use_pd_tso() {
        struct MockPdClient {
            tx: Mutex<Sender<()>>,
        }
        impl PdClient for MockPdClient {
            fn get_tso(&self) -> pd_client::PdFuture<txn_types::TimeStamp> {
                self.tx.lock().unwrap().send(()).unwrap();
                Box::pin(ready(Ok(TimeStamp::compose(TimeStamp::physical_now(), 0))))
            }
        }

        let start_time = TimeStamp::compose(TimeStamp::physical_now(), 0);
        let (tx, pd_client_rx) = channel();
        let pd_client = Arc::new(MockPdClient { tx: Mutex::new(tx) });
        let gc_interval = Duration::from_millis(100);
        let load_evict_interval = Duration::from_millis(200);
        let (scheduler, mut rx) = dummy_scheduler();
        let (ticker, stop) =
            BgWorkManager::start_tick(scheduler, pd_client, gc_interval, load_evict_interval);

        let Some(BackgroundTask::Gc(GcTask { safe_point })) =
            rx.recv_timeout(10 * gc_interval).unwrap()
        else {
            panic!("must be a GcTask");
        };
        let safe_point = TimeStamp::from(safe_point);
        // Make sure it is a reasonable timestamp.
        assert!(safe_point >= start_time, "{safe_point}, {start_time}");
        let now = TimeStamp::compose(TimeStamp::physical_now(), 0);
        assert!(safe_point < now, "{safe_point}, {now}");
        // Must get ts from PD.
        pd_client_rx.try_recv().unwrap();

        stop.send(true).unwrap();
        ticker.stop();
    }
}<|MERGE_RESOLUTION|>--- conflicted
+++ resolved
@@ -46,11 +46,7 @@
         LabelRule, RegionLabelChangedCallback, RegionLabelRulesManager, RegionLabelServiceBuilder,
     },
     write_batch::RangeCacheWriteBatchEntry,
-<<<<<<< HEAD
     RangeCacheEngineConfig, RangeCacheMemoryEngine,
-=======
-    RangeCacheEngineConfig,
->>>>>>> 29e49103
 };
 
 // 5 seconds should be long enough for getting a TSO from PD.
@@ -231,22 +227,12 @@
         memory_controller: Arc<MemoryController>,
         region_info_provider: Option<Arc<dyn RegionInfoProvider>>,
     ) -> Self {
-<<<<<<< HEAD
-        let config = config.value();
-        let worker = Worker::new("range-cache-background-worker");
-=======
         let worker = Worker::new("ime-bg");
->>>>>>> 29e49103
         let (runner, delete_range_scheduler) = BackgroundRunner::new(
             core.clone(),
             memory_controller,
             region_info_provider.clone(),
-<<<<<<< HEAD
-            config.expected_region_size(),
-            config.gc_interval.0,
-=======
             &config,
->>>>>>> 29e49103
             pd_client.clone(),
         );
         let config = config.value();
