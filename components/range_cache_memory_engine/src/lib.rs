// Copyright 2023 TiKV Project Authors. Licensed under Apache-2.0.

#![feature(assert_matches)]
#![feature(let_chains)]
#![allow(internal_features)]
#![feature(core_intrinsics)]
#![feature(slice_pattern)]

use std::{sync::Arc, time::Duration};

use futures::future::ready;
use online_config::OnlineConfig;
use pd_client::PdClient;
use serde::{Deserialize, Serialize};
use thiserror::Error;
use tikv_util::config::{ReadableDuration, ReadableSize, VersionTrack};

mod background;
pub mod config;
mod cross_check;
mod engine;
mod keys;
mod memory_controller;
mod metrics;
mod perf_context;
#[cfg(test)]
mod prop_test;
mod range_manager;
mod range_stats;
mod read;
mod region_label;
mod statistics;
pub mod test_util;
mod write_batch;

pub use background::{BackgroundRunner, BackgroundTask, GcTask};
pub use engine::{RangeCacheMemoryEngine, SkiplistHandle};
pub use keys::{
    decode_key, encode_key_for_boundary_without_mvcc, encoding_for_filter, InternalBytes,
    InternalKey, ValueType,
};
pub use metrics::flush_range_cache_engine_statistics;
pub use range_manager::{RangeCacheStatus, RegionState};
pub use statistics::Statistics as RangeCacheMemoryEngineStatistics;
use txn_types::TimeStamp;
pub use write_batch::RangeCacheWriteBatch;

#[derive(Debug, Error)]
pub enum Error {
    #[error("Invalid Argument: {0}")]
    InvalidArgument(String),
}

#[derive(Clone, Serialize, Deserialize, Debug, PartialEq, OnlineConfig)]
#[serde(default, rename_all = "kebab-case")]
pub struct RangeCacheEngineConfig {
    pub enabled: bool,
    pub gc_interval: ReadableDuration,
    pub load_evict_interval: ReadableDuration,
    pub soft_limit_threshold: Option<ReadableSize>,
    pub hard_limit_threshold: Option<ReadableSize>,
    pub expected_region_size: Option<ReadableSize>,
<<<<<<< HEAD
    // Cross check is only for test usage and should not be turned on in production
    // environment. Interval 0 means it is turned off, which is the default value.
    pub cross_check_interval: ReadableDuration,
=======
    // used in getting top regions to filter those with less mvcc amplification. Here, we define
    // mvcc amplification to be '(next + prev) / processed_keys'.
    pub mvcc_amplification_threshold: usize,
>>>>>>> 222e0a43
}

impl Default for RangeCacheEngineConfig {
    fn default() -> Self {
        Self {
            enabled: false,
            gc_interval: ReadableDuration(Duration::from_secs(180)),
            // Each load/evict operation should run within five minutes.
            load_evict_interval: ReadableDuration(Duration::from_secs(300)),
            soft_limit_threshold: None,
            hard_limit_threshold: None,
            expected_region_size: None,
<<<<<<< HEAD
            cross_check_interval: ReadableDuration(Duration::from_secs(0)),
=======
            mvcc_amplification_threshold: 10,
>>>>>>> 222e0a43
        }
    }
}

impl RangeCacheEngineConfig {
    pub fn validate(&mut self) -> Result<(), Box<dyn std::error::Error>> {
        if !self.enabled {
            return Ok(());
        }

        Ok(self.sanitize()?)
    }

    pub fn sanitize(&mut self) -> Result<(), Error> {
        if self.soft_limit_threshold.is_none() || self.hard_limit_threshold.is_none() {
            return Err(Error::InvalidArgument(
                "soft-limit-threshold or hard-limit-threshold not set".to_string(),
            ));
        }

        if self.soft_limit_threshold.as_ref().unwrap()
            >= self.hard_limit_threshold.as_ref().unwrap()
        {
            return Err(Error::InvalidArgument(format!(
                "soft-limit-threshold {:?} is larger or equal to hard-limit-threshold {:?}",
                self.soft_limit_threshold.as_ref().unwrap(),
                self.hard_limit_threshold.as_ref().unwrap()
            )));
        }

        Ok(())
    }

    pub fn soft_limit_threshold(&self) -> usize {
        self.soft_limit_threshold.map_or(0, |r| r.0 as usize)
    }

    pub fn hard_limit_threshold(&self) -> usize {
        self.hard_limit_threshold.map_or(0, |r| r.0 as usize)
    }

    pub fn expected_region_size(&self) -> usize {
        self.expected_region_size.map_or(
            raftstore::coprocessor::config::SPLIT_SIZE.0 as usize,
            |r: ReadableSize| r.0 as usize,
        )
    }

    pub fn config_for_test() -> RangeCacheEngineConfig {
        RangeCacheEngineConfig {
            enabled: true,
            gc_interval: ReadableDuration(Duration::from_secs(180)),
            load_evict_interval: ReadableDuration(Duration::from_secs(300)), /* Should run within
                                                                              * five minutes */
            soft_limit_threshold: Some(ReadableSize::gb(1)),
            hard_limit_threshold: Some(ReadableSize::gb(2)),
            expected_region_size: Some(ReadableSize::mb(20)),
<<<<<<< HEAD
            cross_check_interval: ReadableDuration(Duration::from_secs(0)),
=======
            mvcc_amplification_threshold: 10,
>>>>>>> 222e0a43
        }
    }
}

#[derive(Clone)]
pub struct RangeCacheEngineContext {
    config: Arc<VersionTrack<RangeCacheEngineConfig>>,
    statistics: Arc<RangeCacheMemoryEngineStatistics>,
    pd_client: Arc<dyn PdClient>,
}

impl RangeCacheEngineContext {
    pub fn new(
        config: Arc<VersionTrack<RangeCacheEngineConfig>>,
        pd_client: Arc<dyn PdClient>,
    ) -> RangeCacheEngineContext {
        RangeCacheEngineContext {
            config,
            statistics: Arc::default(),
            pd_client,
        }
    }

    pub fn new_for_tests(
        config: Arc<VersionTrack<RangeCacheEngineConfig>>,
    ) -> RangeCacheEngineContext {
        struct MockPdClient;
        impl PdClient for MockPdClient {
            fn get_tso(&self) -> pd_client::PdFuture<txn_types::TimeStamp> {
                Box::pin(ready(Ok(TimeStamp::compose(TimeStamp::physical_now(), 0))))
            }
        }
        RangeCacheEngineContext {
            config,
            statistics: Arc::default(),
            pd_client: Arc::new(MockPdClient),
        }
    }

    pub fn pd_client(&self) -> Arc<dyn PdClient> {
        self.pd_client.clone()
    }

    pub fn config(&self) -> &Arc<VersionTrack<RangeCacheEngineConfig>> {
        &self.config
    }

    pub fn statistics(&self) -> Arc<RangeCacheMemoryEngineStatistics> {
        self.statistics.clone()
    }
}<|MERGE_RESOLUTION|>--- conflicted
+++ resolved
@@ -60,15 +60,12 @@
     pub soft_limit_threshold: Option<ReadableSize>,
     pub hard_limit_threshold: Option<ReadableSize>,
     pub expected_region_size: Option<ReadableSize>,
-<<<<<<< HEAD
+    // used in getting top regions to filter those with less mvcc amplification. Here, we define
+    // mvcc amplification to be '(next + prev) / processed_keys'.
+    pub mvcc_amplification_threshold: usize,
     // Cross check is only for test usage and should not be turned on in production
     // environment. Interval 0 means it is turned off, which is the default value.
     pub cross_check_interval: ReadableDuration,
-=======
-    // used in getting top regions to filter those with less mvcc amplification. Here, we define
-    // mvcc amplification to be '(next + prev) / processed_keys'.
-    pub mvcc_amplification_threshold: usize,
->>>>>>> 222e0a43
 }
 
 impl Default for RangeCacheEngineConfig {
@@ -81,11 +78,8 @@
             soft_limit_threshold: None,
             hard_limit_threshold: None,
             expected_region_size: None,
-<<<<<<< HEAD
+            mvcc_amplification_threshold: 10,
             cross_check_interval: ReadableDuration(Duration::from_secs(0)),
-=======
-            mvcc_amplification_threshold: 10,
->>>>>>> 222e0a43
         }
     }
 }
@@ -143,16 +137,12 @@
             soft_limit_threshold: Some(ReadableSize::gb(1)),
             hard_limit_threshold: Some(ReadableSize::gb(2)),
             expected_region_size: Some(ReadableSize::mb(20)),
-<<<<<<< HEAD
+            mvcc_amplification_threshold: 10,
             cross_check_interval: ReadableDuration(Duration::from_secs(0)),
-=======
-            mvcc_amplification_threshold: 10,
->>>>>>> 222e0a43
         }
     }
 }
 
-#[derive(Clone)]
 pub struct RangeCacheEngineContext {
     config: Arc<VersionTrack<RangeCacheEngineConfig>>,
     statistics: Arc<RangeCacheMemoryEngineStatistics>,
