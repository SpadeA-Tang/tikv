// Copyright 2024 TiKV Project Authors. Licensed under Apache-2.0.

use std::{
    assert_matches::assert_matches,
    collections::{
        BTreeMap,
        Bound::{self, Excluded, Unbounded},
    },
    result,
    sync::atomic::{AtomicBool, Ordering},
};

use collections::HashMap;
use engine_traits::{CacheRegion, EvictReason, FailedReason};
use tikv_util::{info, time::Instant, warn};

use crate::{metrics::observe_eviction_duration, read::RangeCacheSnapshotMeta};

#[derive(PartialEq, Eq, Debug, Clone, Copy, Default, Hash)]
pub enum RegionState {
    // waiting to be load.
    // NOTE: in this state, the region's epoch may be older than
    // target region in raftstore.
    #[default]
    Pending,
    // Region is handling batch loading from rocksdb snapshot.
    Loading,
    // Region is cached, ready to handle foreground read.
    Active,
    // region should be evicted, but batch loading is possible still running.
    LoadingCanceled,
    // region should be evicted, but there are possible active snapshot or gc task.
    PendingEvict,
    // evicting event is running, the region will be removed after the evict task finished.
    Evicting,
}

impl RegionState {
    pub fn as_str(&self) -> &'static str {
        use RegionState::*;
        match *self {
            Pending => "pending",
            Loading => "loading",
            Active => "cached",
            LoadingCanceled => "loading_canceled",
            PendingEvict => "pending_evict",
            Evicting => "evicting",
        }
    }

    pub fn is_evict(&self) -> bool {
        use RegionState::*;
        matches!(*self, LoadingCanceled | PendingEvict | Evicting)
    }
}

// read_ts -> ref_count
#[derive(Default, Debug)]
pub(crate) struct SnapshotList(pub(crate) BTreeMap<u64, u64>);

impl SnapshotList {
    pub(crate) fn new_snapshot(&mut self, read_ts: u64) {
        // snapshot with this ts may be granted before
        *self.0.entry(read_ts).or_default() += 1;
    }

    pub(crate) fn remove_snapshot(&mut self, read_ts: u64) {
        let count = self.0.get_mut(&read_ts).unwrap();
        assert!(*count >= 1);
        if *count == 1 {
            self.0.remove(&read_ts).unwrap();
        } else {
            *count -= 1;
        }
    }

    // returns the min snapshot_ts (read_ts) if there's any
    pub fn min_snapshot_ts(&self) -> Option<u64> {
        self.0.first_key_value().map(|(ts, _)| *ts)
    }

    pub(crate) fn is_empty(&self) -> bool {
        self.0.is_empty()
    }
}

#[derive(Debug)]
pub struct CacheRegionMeta {
    // the cached region meta.
    region: CacheRegion,
    // active region snapshots.
    region_snapshot_list: SnapshotList,
    // the gc safe point.
    safe_point: u64,
    state: RegionState,
    // whether a gc task is running with this region.
    in_gc: bool,
    // region eviction triggers info, used for logging.
    evict_info: Option<EvictInfo>,
}

#[derive(Debug, Clone, Copy)]
struct EvictInfo {
    start: Instant,
    reason: EvictReason,
}

impl CacheRegionMeta {
    fn new(region: CacheRegion) -> Self {
        Self {
            region,
            region_snapshot_list: SnapshotList::default(),
            safe_point: 0,
            state: RegionState::Pending,
            in_gc: false,
            evict_info: None,
        }
    }

    #[inline]
    pub fn get_region(&self) -> &CacheRegion {
        &self.region
    }

    // update region info due to epoch version changes. This can only
    // happen for pending region because otherwise we will always update
    // the region epoch with ApplyObserver(for loading/active regions) or
    // no need to update the epoch for evicting regions.
    fn amend_pending_region(&mut self, region: &CacheRegion) -> bool {
        assert!(self.region.id == region.id && self.region.epoch_version < region.epoch_version);
        if !self.region.contains_range(region) {
            return false;
        }

        self.region = region.clone();
        true
    }

    pub(crate) fn safe_point(&self) -> u64 {
        self.safe_point
    }

    pub(crate) fn set_safe_point(&mut self, safe_point: u64) {
        assert!(self.safe_point <= safe_point);
        self.safe_point = safe_point;
    }

    pub fn get_state(&self) -> RegionState {
        self.state
    }

    // each state can only be updated to some specific new state.
    fn validate_update_region_state(&self, new_state: RegionState) -> bool {
        use RegionState::*;
        let valid_new_states: &[RegionState] = match self.state {
            Pending => &[Loading],
            Loading => &[Active, LoadingCanceled, Evicting],
            Active => &[PendingEvict],
            LoadingCanceled => &[PendingEvict, Evicting],
            PendingEvict => &[Evicting],
            Evicting => &[],
        };
        valid_new_states.contains(&new_state)
    }

    pub(crate) fn set_state(&mut self, new_state: RegionState) {
        assert!(self.validate_update_region_state(new_state));
        info!(
            "ime update region meta state";
            "region_id" => self.region.id,
            "epoch" => self.region.epoch_version,
            "curr_state" => ?self.state,
            "new_state" => ?new_state);
        self.state = new_state;
    }

    pub(crate) fn mark_evict(&mut self, state: RegionState, reason: EvictReason) {
        use RegionState::*;
        assert_matches!(self.state, Loading | Active | LoadingCanceled);
        assert_matches!(state, PendingEvict | Evicting);
        self.set_state(state);
        self.evict_info = Some(EvictInfo {
            start: Instant::now_coarse(),
            reason,
        });
    }

    pub(crate) fn set_in_gc(&mut self, in_gc: bool) {
        assert!(self.in_gc != in_gc);
        self.in_gc = in_gc;
    }

    pub(crate) fn is_in_gc(&self) -> bool {
        self.in_gc
    }

    // Build a new RangeMeta from a existing meta, the new meta should inherit
    // the safe_point, state, in_gc and evict_info.
    // This method is currently only used for handling region split.
    pub(crate) fn derive_from(region: CacheRegion, source_meta: &Self) -> Self {
        assert!(source_meta.region.contains_range(&region));
        Self {
            region,
            region_snapshot_list: SnapshotList::default(),
            safe_point: source_meta.safe_point,
            state: source_meta.state,
            in_gc: source_meta.in_gc,
            evict_info: source_meta.evict_info,
        }
    }

    pub(crate) fn region_snapshot_list(&self) -> &SnapshotList {
        &self.region_snapshot_list
    }
}

// TODO: it's currently impossible to implement a `Borrow`ed instance
// for `KeyAndVersion` from a borrowed key without clone.
#[derive(PartialEq, Eq, PartialOrd, Ord, Clone)]
struct KeyAndVersion(Vec<u8>, u64);

// RegionManger manges the regions for RangeCacheMemoryEngine. Every new region
// (whether created by new_region/load_region or by split)'s range is unique and
// is not overlap with any other regions.
//
// Each region is first added with `pending` state. Because `pending` can be
// added by the background workers, it is possible the pending region is added
// with an outdated epoch. We handle this outdated epoch in the raft apply
// thread, before handling a region, the apply worker will check the region in
// RegionManager, if its epoch is outdated(only possible in `pending` state), if
// the old region's range contains new region's range, then we update it to the
// new version, else we just drop the outdated region.
//
// In RegionCacheEngine, we only keep region's epoch version updated with
// raftstore, but not the conf version for simplicity because conf version
// change doesn't affect the correctness of data. In order to always keep the
// region epoch version updated, we handle region epoch we use a ApplyObserver
// to watch following event:
// - PrepareMerge/CommitMerge. We evict target region currently for simplicity.
// - Leader Resign. evict the region.
// - SST Ingestion. evict the region.
// - Split/BatchSplit. For split event, we just replace the source region with
//   the split new regions. The new regions should inherit the state of the
//   source region including(state, safe_point, in_gc). If there are ongoing
//   snapshot in the source region, the source region meta should be put in
//   `historical_regions`.
#[derive(Default)]
pub struct RegionManager {
    // ranges that are cached now
    // data_end_key --> region_id
    regions_by_range: BTreeMap<Vec<u8>, u64>,
    // region_id --> region_meta
    regions: HashMap<u64, CacheRegionMeta>,
    // we use this flag to ensure there is only 1 running gc task.
    is_gc_task_running: AtomicBool,
    // Outdated regions that are split but still hold some on going snapshots.
    // These on going snapshot should block regions fell in this range from gc or eviction.
    // It's possible that multi region with the same end key are in `historical_regions`,
    // so we add epoch version into the key to ensure the uniqueness.
    // (data_end_key, epoch_version) --> region_id
    historical_regions: BTreeMap<KeyAndVersion, CacheRegionMeta>,
    // Record the region ranges that are being written.
    //
    // It is used to avoid the conccurency issue between delete range and write to memory: after
    // the range is evicted or failed to load, the range is marked as `PendingEvict`
    // which means no further write of it is allowed, and a DeleteRegion task of the range will be
    // scheduled to cleanup the KVs of this region. However, it is possible that the apply thread
    // is writing data for this range. Therefore, we have to delay the DeleteRange task until
    // the range leaves the `ranges_being_written`.
    //
    // The key in this map is the id of the write batch, and the value is a collection
    // the ranges of this batch. So, when the write batch is consumed by the in-memory engine,
    // all ranges of it are cleared from `ranges_being_written`.
    // write_batch_id --> Vec<cached_range>
    regions_being_written: HashMap<u64, Vec<CacheRegion>>,
}

impl RegionManager {
    pub(crate) fn regions(&self) -> &HashMap<u64, CacheRegionMeta> {
        &self.regions
    }

    // load a new region directly in the active state.
    // This fucntion is used for unit/integration tests only.
    pub fn new_region(&mut self, region: CacheRegion) {
        let mut range_meta = CacheRegionMeta::new(region);
        range_meta.state = RegionState::Active;
        self.new_region_meta(range_meta);
    }

    fn new_region_meta(&mut self, meta: CacheRegionMeta) {
        assert!(!self.overlaps_with(&meta.region));
        let id = meta.region.id;
        let data_end_key = meta.region.end.clone();
        self.regions.insert(id, meta);
        self.regions_by_range.insert(data_end_key, id);
    }

    pub fn region_meta(&self, id: u64) -> Option<&CacheRegionMeta> {
        self.regions.get(&id)
    }

    pub fn mut_region_meta(&mut self, id: u64) -> Option<&mut CacheRegionMeta> {
        self.regions.get_mut(&id)
    }

    pub fn iter_overlapped_regions(
        &self,
        region: &CacheRegion,
        mut f: impl FnMut(&CacheRegionMeta) -> bool,
    ) {
        for (_key, id) in self
            .regions_by_range
            .range::<[u8], (Bound<&[u8]>, Bound<&[u8]>)>((Excluded(&region.start), Unbounded))
        {
            let region_meta = &self.regions[id];
            if region_meta.region.start >= region.end {
                break;
            }
            if !f(region_meta) {
                break;
            }
        }
    }

    pub fn iter_overlapped_regions_mut(
        &mut self,
        region: &CacheRegion,
        mut f: impl FnMut(&mut CacheRegionMeta),
    ) {
        for (_key, id) in self
            .regions_by_range
            .range::<[u8], (Bound<&[u8]>, Bound<&[u8]>)>((Excluded(&region.start), Unbounded))
        {
            let region_meta = self.regions.get_mut(id).unwrap();
            if region_meta.region.start >= region.end {
                break;
            }
            f(region_meta);
        }
    }

<<<<<<< HEAD
    pub fn range_meta(&self, range: &CacheRange) -> Option<&RangeMeta> {
        self.ranges.get(range)
    }

    pub fn set_safe_point(&mut self, range: &CacheRange, safe_ts: u64) -> bool {
        if let Some(meta) = self.ranges.get_mut(range) {
=======
    pub fn set_safe_point(&mut self, region_id: u64, safe_ts: u64) -> bool {
        if let Some(meta) = self.regions.get_mut(&region_id) {
>>>>>>> 222e0a43
            if meta.safe_point > safe_ts {
                return false;
            }
            meta.safe_point = safe_ts;
            true
        } else {
            false
        }
    }

<<<<<<< HEAD
    pub fn get_safe_point(&self, range: &CacheRange) -> Option<u64> {
        self.range_meta(range).map(|meta| meta.safe_point)
    }

    pub fn contains(&self, key: &[u8]) -> bool {
        self.ranges.keys().any(|r| r.contains_key(key))
    }

    pub fn get_range_for_key(&self, key: &[u8]) -> Option<CacheRange> {
        self.ranges.keys().find_map(|r| {
            if r.contains_key(key) {
                Some(r.clone())
            } else {
                None
=======
    pub fn get_region_for_key(&self, key: &[u8]) -> Option<CacheRegion> {
        if let Some((key, id)) = self
            .regions_by_range
            .range::<[u8], (Bound<&[u8]>, Bound<&[u8]>)>((Excluded(key), Unbounded))
            .next()
        {
            let meta = &self.regions[id];
            if &meta.region.start <= key {
                return Some(meta.region.clone());
>>>>>>> 222e0a43
            }
        }
        None
    }

    pub fn contains_region(&self, region_id: u64) -> bool {
        self.regions.contains_key(&region_id)
    }

    pub fn check_region_state(&mut self, region: &CacheRegion) -> Option<RegionState> {
        use RegionState::*;
        let Some(cached_meta) = self.regions.get_mut(&region.id) else {
            return None;
        };
        if cached_meta.state == Pending
            && cached_meta.region.epoch_version != region.epoch_version
            && !cached_meta.amend_pending_region(region)
        {
            info!("ime remove outdated pending region";
                "pending_region" => ?cached_meta.region,
                "new_region" => ?region);
            self.remove_region(region.id);
            return None;
        }
        Some(cached_meta.state)
    }

    pub fn update_region_state(&mut self, id: u64, state: RegionState) {
        self.regions.get_mut(&id).unwrap().state = state;
    }

    fn overlaps_with(&self, region: &CacheRegion) -> bool {
        let entry = self
            .regions_by_range
            .range::<[u8], (Bound<&[u8]>, Bound<&[u8]>)>((Excluded(&region.start), Unbounded))
            .next();
        if let Some((_key, id)) = entry {
            let meta = &self.regions[id];
            if meta.region.start < region.end {
                return true;
            }
        }
        false
    }

    /// `check_overlap_with_region` check whether there are regions overlap with
    /// target region. If there are regions with `pending` state and whose
    /// epoch version is smaller than target region, the pending regions will
    /// be removed first.
    fn check_overlap_with_region(&mut self, region: &CacheRegion) -> Option<RegionState> {
        let mut removed_regions = vec![];
        let mut overlapped_region_state = None;
        self.iter_overlapped_regions(region, |region_meta| {
            // pending region with out-dated epoch, should be removed.
            if region_meta.state == RegionState::Pending
                && region_meta.region.epoch_version < region.epoch_version
            {
                removed_regions.push(region_meta.region.id);
                return true;
            }
            warn!("ime load region overlaps with existing region";
                "region" => ?region,
                "exist_meta" => ?region_meta);
            overlapped_region_state = Some(region_meta.state);
            false
        });
        if !removed_regions.is_empty() {
            info!("ime load region meet pending region with stale epoch, removed";
                "region" => ?region, "stale_regions" => ?removed_regions);
        }
        for id in removed_regions {
            self.remove_region(id);
        }
        overlapped_region_state
    }

    // Acquire a snapshot of the `range` with `read_ts`. If the range is not
    // accessable, None will be returned. Otherwise, the range id will be returned.
    pub(crate) fn region_snapshot(
        &mut self,
        region_id: u64,
        region_epoch: u64,
        read_ts: u64,
    ) -> result::Result<(), FailedReason> {
        let Some(meta) = self.regions.get_mut(&region_id) else {
            return Err(FailedReason::NotCached);
        };

        if meta.state != RegionState::Active {
            return Err(FailedReason::NotCached);
        }

        if meta.region.epoch_version != region_epoch {
            return Err(FailedReason::EpochNotMatch);
        }

        if read_ts <= meta.safe_point {
            return Err(FailedReason::TooOldRead);
        }

        meta.region_snapshot_list.new_snapshot(read_ts);
        Ok(())
    }

    // If the snapshot is the last one in the snapshot list of one cache range in
    // historical_regions, it means one or some evicted_ranges may be ready to be
    // removed physically.
    // So, we return a vector of ranges to denote the ranges that are ready to be
    // removed.
    pub(crate) fn remove_region_snapshot(
        &mut self,
        snapshot_meta: &RangeCacheSnapshotMeta,
    ) -> Vec<CacheRegion> {
        // fast path: in most case, region is not changed.
        if let Some(region_meta) = self.regions.get_mut(&snapshot_meta.region.id)
            && region_meta.region.epoch_version == snapshot_meta.region.epoch_version
        {
            // epoch not changed
            region_meta
                .region_snapshot_list
                .remove_snapshot(snapshot_meta.snapshot_ts);
            if Self::region_ready_to_evict(region_meta, &self.historical_regions) {
                region_meta.set_state(RegionState::Evicting);
                return vec![region_meta.region.clone()];
            }
            return vec![];
        }

        // slow path: region not found or epoch version changes, must fell in the
        // history regions.
        let hist_key = KeyAndVersion(
            snapshot_meta.region.end.clone(),
            snapshot_meta.region.epoch_version,
        );
        let meta = self.historical_regions.get_mut(&hist_key).unwrap();
        meta.region_snapshot_list
            .remove_snapshot(snapshot_meta.snapshot_ts);

        let mut deletable_regions = vec![];
        if meta.region_snapshot_list.is_empty() {
            self.historical_regions.remove(&hist_key).unwrap();
            self.iter_overlapped_regions(&snapshot_meta.region, |meta| {
                if matches!(
                    meta.get_state(),
                    RegionState::PendingEvict | RegionState::Evicting
                ) {
                    assert_eq!(meta.get_state(), RegionState::PendingEvict);
                    if Self::region_ready_to_evict(meta, &self.historical_regions) {
                        deletable_regions.push(meta.region.clone());
                    }
                }
                true
            });
            for r in &deletable_regions {
                let meta = self.regions.get_mut(&r.id).unwrap();
                meta.set_state(RegionState::Evicting);
            }
        }
        deletable_regions
    }

    // whether target region is ready to be physically evicted.
    // NOTE: region in_gc or region is actively written will also block
    // evicting, but we check these two factor in the DeleteRange worker,
    // so we don't check these two factors here for simplicity.
    #[inline]
    fn region_ready_to_evict(
        meta: &CacheRegionMeta,
        historical_regions: &BTreeMap<KeyAndVersion, CacheRegionMeta>,
    ) -> bool {
        if meta.state != RegionState::PendingEvict {
            return false;
        }
        meta.region_snapshot_list.is_empty()
            && !Self::overlaps_with_historical_regions(&meta.region, historical_regions)
    }

    fn overlaps_with_historical_regions(
        region: &CacheRegion,
        historical_regions: &BTreeMap<KeyAndVersion, CacheRegionMeta>,
    ) -> bool {
        for (_, meta) in historical_regions.range((
            Excluded(KeyAndVersion(region.start.clone(), u64::MAX)),
            Unbounded,
        )) {
            if meta.region.start < region.end {
                return true;
            }
        }
        false
    }

    pub(crate) fn get_history_regions_min_ts(&self, region: &CacheRegion) -> Option<u64> {
        self.historical_regions
            .range((
                Excluded(KeyAndVersion(region.start.clone(), u64::MAX)),
                Unbounded,
            ))
            .filter_map(|(_, meta)| {
                if meta.region.start < region.end {
                    meta.region_snapshot_list.min_snapshot_ts()
                } else {
                    None
                }
            })
            .min()
    }

    pub(crate) fn on_gc_region_finished(&mut self, region: &CacheRegion) {
        let region_meta = self.regions.get_mut(&region.id).unwrap();
        if region_meta.region.epoch_version == region.epoch_version {
            region_meta.set_in_gc(false);
        } else {
            let cache_region = region_meta.region.clone();
            self.iter_overlapped_regions_mut(&cache_region, |meta| {
                assert!(cache_region.contains_range(&meta.region));
                meta.set_in_gc(false);
            });
        }
    }

    /// Return ranges that can be deleted now (no ongoing snapshot).
    // There are two cases based on the relationship between `evict_range` and
    // cached ranges:
    // 1. `evict_range` is contained(including equals) by a cached range (at most
    //    one due to non-overlapping in cached ranges)
    // 2. `evict_range` is overlapped with (including contains but not be contained)
    //    one or more cached ranges
    //
    // For 1, if the `evict_range` is a proper subset of the cached_range, we will
    // split the cached_range so that only the `evict_range` part will be evicted
    // and deleted.
    //
    // For 2, this is caused by some special operations such as merge and delete
    // range. So, conservatively, we evict all ranges overlap with it.
    pub(crate) fn evict_region(
        &mut self,
        evict_region: &CacheRegion,
        evict_reason: EvictReason,
    ) -> Vec<CacheRegion> {
        info!(
            "ime try to evict region";
            "evict_region" => ?evict_region,
            "reason" => ?evict_reason,
        );

        if let Some(meta) = self.regions.get(&evict_region.id) {
            // if epoch not changed, no need to do range scan.
            if meta.region.epoch_version == evict_region.epoch_version {
                if let Some(region) =
                    self.do_evict_region(evict_region.id, evict_region, evict_reason)
                {
                    return vec![region];
                }
            }
        }

        let mut deleteable_regions = vec![];
        let mut evict_ids = vec![];
        self.iter_overlapped_regions(evict_region, |meta| {
            if evict_region.start >= meta.region.end {
                return false;
            }
            evict_ids.push(meta.region.id);
            true
        });
        if evict_ids.is_empty() {
            info!("ime evict a region that is not cached";
                "reason" => ?evict_reason,
                "region" => ?evict_region);
        }
        for rid in evict_ids {
            if let Some(region) = self.do_evict_region(rid, evict_region, evict_reason) {
                deleteable_regions.push(region);
            }
        }
        deleteable_regions
    }

    // return the region if it can be directly deleted.
    fn do_evict_region(
        &mut self,
        id: u64,
        evict_region: &CacheRegion,
        evict_reason: EvictReason,
    ) -> Option<CacheRegion> {
        let meta = self.regions.get_mut(&id).unwrap();
        let prev_state = meta.state;
        assert!(
            meta.region.overlaps(evict_region),
            "meta: {:?}, evict_region: {:?}",
            meta,
            evict_region
        );
        if prev_state == RegionState::Pending {
            let meta = self.remove_region(id);
            info!(
                "ime evict overlap pending region in cache range engine";
                "reason" => ?evict_reason,
                "target_region" => ?evict_region,
                "overlap_region" => ?meta.region,
                "state" => ?prev_state,
            );
            return None;
        } else if prev_state.is_evict() {
            info!("ime region already evicted";
                "region" => ?meta.region, "state" => ?prev_state);
            return None;
        }

        if prev_state == RegionState::Active {
            meta.mark_evict(RegionState::PendingEvict, evict_reason);
        } else {
            meta.set_state(RegionState::LoadingCanceled)
        };

        info!(
            "ime evict overlap region in cache range engine";
            "reason" => ?evict_reason,
            "target_region" => ?evict_region,
            "overlap_region" => ?meta.region,
            "state" => ?prev_state,
            "new_state" => ?meta.state,
        );

        if meta.state == RegionState::PendingEvict
            && Self::region_ready_to_evict(meta, &self.historical_regions)
        {
            meta.set_state(RegionState::Evicting);
            return Some(meta.region.clone());
        }
        None
    }

    fn remove_region(&mut self, id: u64) -> CacheRegionMeta {
        let meta = self.regions.remove(&id).unwrap();
        self.regions_by_range.remove(&meta.region.end);
        meta
    }

    pub fn on_delete_regions(&mut self, regions: &[CacheRegion]) {
        for r in regions {
            let meta = self.remove_region(r.id);
            assert_eq!(meta.region.epoch_version, r.epoch_version);

            let evict_info = meta.evict_info.unwrap();
            observe_eviction_duration(
                evict_info.start.saturating_elapsed_secs(),
                evict_info.reason,
            );
            info!(
                "ime range eviction done";
                "region" => ?r,
            );
        }
    }

    // return whether the operation is successful.
    pub fn try_set_regions_in_gc(&self, in_gc: bool) -> bool {
        self.is_gc_task_running
            .compare_exchange(!in_gc, in_gc, Ordering::AcqRel, Ordering::Relaxed)
            .is_ok()
    }

    pub(crate) fn is_overlapped_with_regions_being_written(&self, region: &CacheRegion) -> bool {
        self.regions_being_written.iter().any(|(_, ranges)| {
            ranges
                .iter()
                .any(|range_being_written| range_being_written.overlaps(region))
        })
    }

    pub(crate) fn record_in_region_being_written(
        &mut self,
        write_batch_id: u64,
        region: CacheRegion,
    ) {
        self.regions_being_written
            .entry(write_batch_id)
            .or_default()
            .push(region);
    }

    pub(crate) fn clear_regions_in_being_written(
        &mut self,
        write_batch_id: u64,
        has_entry_applied: bool,
    ) {
        let regions = self.regions_being_written.remove(&write_batch_id);
        if has_entry_applied {
            assert!(!regions.unwrap().is_empty());
        }
    }

    pub fn load_region(&mut self, cache_region: CacheRegion) -> Result<(), LoadFailedReason> {
        use RegionState::*;
        if let Some(state) = self.check_overlap_with_region(&cache_region) {
            let reason = match state {
                Pending | Loading => LoadFailedReason::PendingRange,
                Active => LoadFailedReason::Overlapped,
                LoadingCanceled | PendingEvict | Evicting => LoadFailedReason::Evicting,
            };
            return Err(reason);
        }
        let meta = CacheRegionMeta::new(cache_region);
        self.new_region_meta(meta);
        Ok(())
    }

    // return `true` is the region is evicted.
    pub(crate) fn split_region(
        &mut self,
        source_region: &CacheRegion,
        mut new_regions: Vec<CacheRegion>,
    ) {
        if let Some(region_meta) = self.region_meta(source_region.id) {
            // if region is evicting, skip handling split for simplicity.
            if region_meta.state.is_evict() {
                info!("ime region is evicted, skip split";
                    "meta" => ?&region_meta, "new_regions" => ?new_regions);
                return;
            }
        } else {
            info!("ime split source region not cached"; "region_id" => source_region.id);
            return;
        }

        let region_meta = self.remove_region(source_region.id);
        assert!(!region_meta.state.is_evict());
        if region_meta.region.epoch_version != source_region.epoch_version {
            // for pending regions, we keep regions that still fall in this range if epoch
            // version changed.
            assert_eq!(region_meta.state, RegionState::Pending);
            assert!(region_meta.region.epoch_version < source_region.epoch_version);
            new_regions.retain(|r| region_meta.region.overlaps(r));
            info!("ime handle split region met pending region epoch stale";
                "cached" => ?region_meta,
                "split_source" => ?source_region,
                "cache_new_regions" => ?new_regions);
        }

        info!("ime handle region split";
            "region_id" => source_region.id,
            "meta" => ?region_meta,
            "new_regions" => ?new_regions);

        for r in new_regions {
            let meta = CacheRegionMeta::derive_from(r, &region_meta);
            self.new_region_meta(meta);
        }

        // if there are still active snapshot, we need to put the orginal region
        // into `historical_regions` to track these snapshots.
        if !region_meta.region_snapshot_list.is_empty() {
            self.historical_regions.insert(
                KeyAndVersion(
                    region_meta.region.end.clone(),
                    region_meta.region.epoch_version,
                ),
                region_meta,
            );
        }
    }
}

#[derive(Debug, PartialEq)]
pub enum LoadFailedReason {
    Overlapped,
    PendingRange,
    Evicting,
}

#[derive(PartialEq, Debug)]
pub enum RangeCacheStatus {
    NotInCache,
    Cached,
    Loading,
}

#[cfg(test)]
mod tests {
    use engine_traits::{CacheRegion, EvictReason, FailedReason};

    use super::*;
    use crate::range_manager::LoadFailedReason;

    #[test]
    fn test_range_manager() {
        let mut range_mgr = RegionManager::default();
        let r1 = CacheRegion::new(1, 0, "k00", b"k10");

        range_mgr.new_region(r1.clone());
        range_mgr.set_safe_point(r1.id, 5);
        assert_eq!(
            range_mgr.region_snapshot(r1.id, 0, 5).unwrap_err(),
            FailedReason::TooOldRead
        );
        range_mgr.region_snapshot(r1.id, 0, 8).unwrap();
        let snapshot1 = RangeCacheSnapshotMeta::new(r1.clone(), 8, 1);
        range_mgr.region_snapshot(r1.id, 0, 10).unwrap();
        let snapshot2 = RangeCacheSnapshotMeta::new(r1.clone(), 10, 2);
        assert_eq!(
            range_mgr.region_snapshot(2, 0, 8).unwrap_err(),
            FailedReason::NotCached
        );

        let r_evict = CacheRegion::new(2, 2, b"k03", b"k06");
        let r_left = CacheRegion::new(1, 2, b"k00", b"k03");
        let r_right = CacheRegion::new(3, 2, b"k06", b"k10");
        range_mgr.split_region(&r1, vec![r_left.clone(), r_evict.clone(), r_right.clone()]);
        range_mgr.evict_region(&r_evict, EvictReason::AutoEvict);
        let meta1 = range_mgr
            .historical_regions
            .get(&KeyAndVersion(r1.end.clone(), 0))
            .unwrap();
        assert_eq!(
            range_mgr.regions.get(&r_evict.id).unwrap().state,
            RegionState::PendingEvict,
        );
        assert_eq!(
            range_mgr.regions_by_range.get(&r1.end).unwrap(),
            &r_right.id
        );
        let meta2 = range_mgr.regions.get(&r_left.id).unwrap();
        let meta3 = range_mgr.regions.get(&r_right.id).unwrap();
        assert!(meta1.safe_point == meta2.safe_point && meta1.safe_point == meta3.safe_point);

        // evict a range with accurate match
        range_mgr.region_snapshot(r_left.id, 2, 10).unwrap();
        let snapshot3 = RangeCacheSnapshotMeta::new(r_left.clone(), 10, 3);
        range_mgr.evict_region(&r_left, EvictReason::AutoEvict);
        assert_eq!(
            range_mgr.regions.get(&r_left.id).unwrap().state,
            RegionState::PendingEvict,
        );
        assert!(range_mgr.remove_region_snapshot(&snapshot1).is_empty());

        let regions = range_mgr.remove_region_snapshot(&snapshot2);
        assert_eq!(regions, vec![r_evict.clone()]);
        assert_eq!(
            range_mgr.region_meta(r_evict.id).unwrap().get_state(),
            RegionState::Evicting
        );

        let regions = range_mgr.remove_region_snapshot(&snapshot3);
        assert_eq!(regions, vec![r_left.clone()]);
        assert_eq!(
            range_mgr.region_meta(r_left.id).unwrap().get_state(),
            RegionState::Evicting
        );
    }

    #[test]
    fn test_range_load() {
        let mut range_mgr = RegionManager::default();
        let r1 = CacheRegion::new(1, 0, b"k00", b"k10");
        let mut r2 = CacheRegion::new(2, 2, b"k10", b"k20");
        let r3 = CacheRegion::new(3, 0, b"k20", b"k30");
        let r4 = CacheRegion::new(4, 0, b"k25", b"k35");

        range_mgr.new_region(r1.clone());
        range_mgr.load_region(r2.clone()).unwrap();
        range_mgr.new_region(r3.clone());
        range_mgr.evict_region(&r1, EvictReason::AutoEvict);

        assert_eq!(
            range_mgr.load_region(r1).unwrap_err(),
            LoadFailedReason::Evicting
        );

        // load r2 with an outdated epoch.
        r2.epoch_version = 1;
        assert_eq!(
            range_mgr.load_region(r2).unwrap_err(),
            LoadFailedReason::PendingRange,
        );

        assert_eq!(
            range_mgr.load_region(r4).unwrap_err(),
            LoadFailedReason::Overlapped
        );
    }

    #[test]
    fn test_range_load_overlapped() {
        let mut range_mgr = RegionManager::default();
        let r1 = CacheRegion::new(1, 0, b"k00", b"k10");
        let r3 = CacheRegion::new(3, 0, b"k40", b"k50");
        range_mgr.new_region(r1.clone());
        range_mgr.evict_region(&r1, EvictReason::AutoEvict);

        range_mgr.load_region(r3).unwrap();

        let r = CacheRegion::new(4, 0, b"k00", b"k05");
        assert_eq!(
            range_mgr.load_region(r).unwrap_err(),
            LoadFailedReason::Evicting
        );
        let r = CacheRegion::new(4, 0, b"k05", b"k15");
        assert_eq!(
            range_mgr.load_region(r).unwrap_err(),
            LoadFailedReason::Evicting
        );

        let r = CacheRegion::new(4, 0, b"k35", b"k45");
        assert_eq!(
            range_mgr.load_region(r).unwrap_err(),
            LoadFailedReason::PendingRange
        );
        let r = CacheRegion::new(4, 0, b"k45", b"k55");
        assert_eq!(
            range_mgr.load_region(r).unwrap_err(),
            LoadFailedReason::PendingRange
        );
    }

    #[test]
    fn test_evict_regions() {
        {
            let mut range_mgr = RegionManager::default();
            let r1 = CacheRegion::new(1, 0, b"k00", b"k10");
            let r2 = CacheRegion::new(2, 0, b"k20", b"k30");
            let r3 = CacheRegion::new(3, 0, b"k40", b"k50");
            range_mgr.new_region(r1.clone());
            range_mgr.new_region(r2.clone());
            range_mgr.new_region(r3.clone());
            range_mgr.contains_region(r1.id);
            range_mgr.contains_region(r2.id);
            range_mgr.contains_region(r3.id);

            let r4 = CacheRegion::new(4, 2, b"k00", b"k05");
            assert_eq!(
                range_mgr.evict_region(&r4, EvictReason::AutoEvict),
                vec![r1]
            );
        }

        {
            let mut range_mgr = RegionManager::default();
            let r1 = CacheRegion::new(1, 0, b"k00", b"k10");
            let r2 = CacheRegion::new(2, 0, b"k20", b"k30");
            let r3 = CacheRegion::new(3, 0, b"k40", b"k50");
            range_mgr.new_region(r1.clone());
            range_mgr.new_region(r2.clone());
            range_mgr.new_region(r3.clone());
            assert!(range_mgr.contains_region(r1.id));
            assert!(range_mgr.contains_region(r2.id));
            assert!(range_mgr.contains_region(r3.id));

            let r4 = CacheRegion::new(4, 0, b"k", b"k51");
            assert_eq!(
                range_mgr.evict_region(&r4, EvictReason::AutoEvict),
                vec![r1, r2, r3]
            );
            assert!(
                range_mgr
                    .regions()
                    .values()
                    .all(|m| m.get_state() == RegionState::Evicting)
            );
        }

        {
            let mut range_mgr = RegionManager::default();
            let r1 = CacheRegion::new(1, 0, b"k00", b"k10");
            let r2 = CacheRegion::new(2, 0, b"k20", b"k30");
            let r3 = CacheRegion::new(3, 0, b"k40", b"k50");
            range_mgr.new_region(r1.clone());
            range_mgr.new_region(r2.clone());
            range_mgr.new_region(r3.clone());

            let r4 = CacheRegion::new(4, 0, b"k25", b"k55");
            assert_eq!(
                range_mgr.evict_region(&r4, EvictReason::AutoEvict),
                vec![r2, r3]
            );
            assert_eq!(
                range_mgr
                    .regions()
                    .values()
                    .filter(|m| m.get_state() == RegionState::Active)
                    .count(),
                1
            );
        }

        {
            let mut range_mgr = RegionManager::default();
            let r1 = CacheRegion::new(1, 0, b"k00", b"k10");
            let r2 = CacheRegion::new(2, 0, b"k30", b"k40");
            let r3 = CacheRegion::new(3, 0, b"k50", b"k60");
            range_mgr.new_region(r1.clone());
            range_mgr.new_region(r2.clone());
            range_mgr.new_region(r3.clone());

            let r4 = CacheRegion::new(4, 0, b"k25", b"k75");
            assert_eq!(
                range_mgr.evict_region(&r4, EvictReason::AutoEvict),
                vec![r2, r3]
            );
            assert_eq!(
                range_mgr
                    .regions()
                    .values()
                    .filter(|m| m.get_state() == RegionState::Active)
                    .count(),
                1
            );
        }
    }
}<|MERGE_RESOLUTION|>--- conflicted
+++ resolved
@@ -340,17 +340,8 @@
         }
     }
 
-<<<<<<< HEAD
-    pub fn range_meta(&self, range: &CacheRange) -> Option<&RangeMeta> {
-        self.ranges.get(range)
-    }
-
-    pub fn set_safe_point(&mut self, range: &CacheRange, safe_ts: u64) -> bool {
-        if let Some(meta) = self.ranges.get_mut(range) {
-=======
     pub fn set_safe_point(&mut self, region_id: u64, safe_ts: u64) -> bool {
         if let Some(meta) = self.regions.get_mut(&region_id) {
->>>>>>> 222e0a43
             if meta.safe_point > safe_ts {
                 return false;
             }
@@ -361,22 +352,6 @@
         }
     }
 
-<<<<<<< HEAD
-    pub fn get_safe_point(&self, range: &CacheRange) -> Option<u64> {
-        self.range_meta(range).map(|meta| meta.safe_point)
-    }
-
-    pub fn contains(&self, key: &[u8]) -> bool {
-        self.ranges.keys().any(|r| r.contains_key(key))
-    }
-
-    pub fn get_range_for_key(&self, key: &[u8]) -> Option<CacheRange> {
-        self.ranges.keys().find_map(|r| {
-            if r.contains_key(key) {
-                Some(r.clone())
-            } else {
-                None
-=======
     pub fn get_region_for_key(&self, key: &[u8]) -> Option<CacheRegion> {
         if let Some((key, id)) = self
             .regions_by_range
@@ -386,7 +361,6 @@
             let meta = &self.regions[id];
             if &meta.region.start <= key {
                 return Some(meta.region.clone());
->>>>>>> 222e0a43
             }
         }
         None
