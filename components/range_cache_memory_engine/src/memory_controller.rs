// Copyright 2024 TiKV Project Authors. Licensed under Apache-2.0.

use std::{
    fmt,
    sync::{
        atomic::{AtomicBool, AtomicUsize, Ordering},
        Arc,
    },
};

use tikv_util::config::VersionTrack;

use crate::{
    engine::SkiplistEngine, write_batch::NODE_OVERHEAD_SIZE_EXPECTATION, RangeCacheEngineConfig,
};

#[derive(Debug, PartialEq)]
pub(crate) enum MemoryUsage {
    NormalUsage(usize),
    SoftLimitReached(usize),
    // usize here means the current memory usage and it's the usize in it adding with the memory
    // acquiring exceeds the hard limit
    HardLimitReached(usize),
}

/// MemoryController is used to control the memory usage of the region cache
/// memory engine. The memory consumption is calculated by the allocated memory
/// for keys and values, and the overhead of the skiplist where the overhead is
/// estimated by using the node count of the skiplist times the
/// `NODE_OVERHEAD_SIZE_EXPECTATION`.
pub struct MemoryController {
    // Allocated memory for keys and values (node overhead is not included)
    // The number of writes that are buffered but not yet written.
    allocated: AtomicUsize,
    config: Arc<VersionTrack<RangeCacheEngineConfig>>,
    memory_checking: AtomicBool,
    skiplist_engine: SkiplistEngine,
}

impl fmt::Debug for MemoryController {
    fn fmt(&self, f: &mut fmt::Formatter<'_>) -> fmt::Result {
        f.debug_struct("MemoryController")
            .field("allocated", &self.allocated)
            .field("soft_limit", &self.config.value().soft_limit_threshold())
            .field("hard_limit", &self.config.value().hard_limit_threshold())
            .field("memory_checking", &self.memory_checking)
            .field("skiplist_engine", &self.skiplist_engine)
            .finish()
    }
}
impl MemoryController {
    pub fn new(
        config: Arc<VersionTrack<RangeCacheEngineConfig>>,
        skiplist_engine: SkiplistEngine,
    ) -> Self {
        Self {
            allocated: AtomicUsize::new(0),
            config,
            memory_checking: AtomicBool::new(false),
            skiplist_engine,
        }
    }

    pub(crate) fn acquire(&self, n: usize) -> MemoryUsage {
        let node_count = self.skiplist_engine.node_count();

        // We dont count the node overhead in the write batch to reduce complexity as
        // there overhead should be negligible
        let mem_usage = self.allocated.fetch_add(n, Ordering::Relaxed)
            + n
            + node_count * NODE_OVERHEAD_SIZE_EXPECTATION;
        if mem_usage >= self.config.value().hard_limit_threshold() {
            self.allocated.fetch_sub(n, Ordering::Relaxed);
            return MemoryUsage::HardLimitReached(mem_usage - n);
        }

        if mem_usage >= self.config.value().soft_limit_threshold() {
            return MemoryUsage::SoftLimitReached(mem_usage);
        }

        MemoryUsage::NormalUsage(mem_usage)
    }

    pub(crate) fn release(&self, n: usize) {
        self.allocated.fetch_sub(n, Ordering::Relaxed);
    }

    #[inline]
    pub(crate) fn reached_stop_load_limit(&self) -> bool {
<<<<<<< HEAD
        self.mem_usage() >= self.config.value().soft_limit_threshold()
=======
        self.mem_usage() >= self.config.value().stop_load_limit_threshold()
>>>>>>> 29f85423
    }

    #[inline]
    pub(crate) fn reached_soft_limit(&self) -> bool {
        self.mem_usage() >= self.config.value().soft_limit_threshold()
    }

    #[inline]
    pub(crate) fn stop_load_limit_threshold(&self) -> usize {
        self.config.value().stop_load_limit_threshold()
    }

    #[inline]
    pub(crate) fn soft_limit_threshold(&self) -> usize {
        self.config.value().soft_limit_threshold()
    }

    #[inline]
    // return the previous status.
    pub(crate) fn set_memory_checking(&self, v: bool) -> bool {
        self.memory_checking.swap(v, Ordering::Relaxed)
    }

    #[inline]
    pub(crate) fn memory_checking(&self) -> bool {
        self.memory_checking.load(Ordering::Relaxed)
    }

    #[inline]
    pub(crate) fn mem_usage(&self) -> usize {
        self.allocated.load(Ordering::Relaxed)
            + self.skiplist_engine.node_count() * NODE_OVERHEAD_SIZE_EXPECTATION
    }
}

#[cfg(test)]
mod tests {
    use crossbeam::epoch;
    use tikv_util::config::ReadableSize;

    use super::*;
    use crate::keys::{encode_key, InternalBytes, ValueType};

    #[test]
    fn test_memory_controller() {
        let skiplist_engine = SkiplistEngine::new();
        let config = Arc::new(VersionTrack::new(RangeCacheEngineConfig {
            enabled: true,
            gc_interval: Default::default(),
            load_evict_interval: Default::default(),
            stop_load_limit_threshold: Some(ReadableSize(300)),
            soft_limit_threshold: Some(ReadableSize(300)),
            hard_limit_threshold: Some(ReadableSize(500)),
            expected_region_size: Default::default(),
            mvcc_amplification_threshold: 10,
        }));
        let mc = MemoryController::new(config, skiplist_engine.clone());
        assert_eq!(mc.acquire(100), MemoryUsage::NormalUsage(100));
        assert_eq!(mc.acquire(150), MemoryUsage::NormalUsage(250));
        assert_eq!(mc.acquire(50), MemoryUsage::SoftLimitReached(300));
        assert_eq!(mc.acquire(50), MemoryUsage::SoftLimitReached(350));
        assert_eq!(mc.acquire(200), MemoryUsage::HardLimitReached(350));
        mc.release(50);
        assert_eq!(mc.mem_usage(), 300);

        let guard = &epoch::pin();
        // Now, the mem_usage should be 300 + 96
        let encoded_key = encode_key(b"k", 100, ValueType::Value);
        let entry = skiplist_engine.data[0].insert(
            encoded_key,
            InternalBytes::from_vec(b"".to_vec()),
            guard,
        );
        assert_eq!(mc.mem_usage(), 396);
        assert_eq!(mc.acquire(100), MemoryUsage::SoftLimitReached(496));
        skiplist_engine.data[0].remove(entry.key(), guard);
        assert_eq!(mc.acquire(99), MemoryUsage::SoftLimitReached(499));
    }
}<|MERGE_RESOLUTION|>--- conflicted
+++ resolved
@@ -87,11 +87,7 @@
 
     #[inline]
     pub(crate) fn reached_stop_load_limit(&self) -> bool {
-<<<<<<< HEAD
-        self.mem_usage() >= self.config.value().soft_limit_threshold()
-=======
         self.mem_usage() >= self.config.value().stop_load_limit_threshold()
->>>>>>> 29f85423
     }
 
     #[inline]
