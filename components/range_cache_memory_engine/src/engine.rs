--- conflicted
+++ resolved
@@ -565,11 +565,8 @@
                 soft_limit_threshold: Some(ReadableSize(300)),
                 hard_limit_threshold: Some(ReadableSize(500)),
                 expected_region_size: Some(ReadableSize::mb(20)),
-<<<<<<< HEAD
                 cross_check_interval: Default::default(),
-=======
                 mvcc_amplification_threshold: 10,
->>>>>>> 222e0a43
             }));
             let mem_controller = Arc::new(MemoryController::new(config.clone(), skiplist.clone()));
 
@@ -625,11 +622,8 @@
             soft_limit_threshold: Some(ReadableSize(300)),
             hard_limit_threshold: Some(ReadableSize(500)),
             expected_region_size: Some(ReadableSize::mb(20)),
-<<<<<<< HEAD
             cross_check_interval: Default::default(),
-=======
             mvcc_amplification_threshold: 10,
->>>>>>> 222e0a43
         }));
         let mem_controller = Arc::new(MemoryController::new(config.clone(), skiplist.clone()));
 
