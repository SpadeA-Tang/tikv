--- conflicted
+++ resolved
@@ -495,9 +495,5 @@
         .unwrap();
     verify_data(&range3, 0);
 
-<<<<<<< HEAD
-    let _ = handle.join().unwrap();
-=======
     let _ = handle.join();
->>>>>>> 3a652aaf
 }