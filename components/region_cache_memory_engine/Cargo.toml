--- conflicted
+++ resolved
@@ -31,13 +31,10 @@
 fail = "0.5"
 yatp = { workspace = true }
 parking_lot = "0.12"
-<<<<<<< HEAD
 keys = { workspace = true }
-=======
 prometheus = { version = "0.13", default-features = false, features = ["nightly"] }
 prometheus-static-metric = "0.5"
 lazy_static = "1.4.0"
->>>>>>> a237148d
 
 [dev-dependencies]
 tempfile = "3.0"
