--- conflicted
+++ resolved
@@ -23,14 +23,9 @@
 slog = { workspace = true }
 engine_rocks = { workspace = true }
 fail = "0.5"
-<<<<<<< HEAD
-
-[dev-dependencies]
-proptest = "1.0.0"
-=======
 yatp = { workspace = true }
 
 [dev-dependencies]
 keys = { workspace = true }
 tempfile = "3.0"
->>>>>>> 1afa0c13
+proptest = "1.0.0"