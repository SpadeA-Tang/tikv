--- conflicted
+++ resolved
@@ -6,13 +6,8 @@
 use tikv_util::box_err;
 
 use crate::{
-<<<<<<< HEAD
     engine::{cf_to_id, SkiplistEngine},
-    keys::{encode_key, ValueType},
-=======
-    engine::{cf_to_id, RangeCacheMemoryEngineCore, SkiplistEngine},
     keys::{encode_key, InternalBytes, ValueType},
->>>>>>> 6368c439
     range_manager::RangeManager,
     RangeCacheMemoryEngine,
 };
@@ -85,50 +80,15 @@
     }
 
     fn write_impl(&mut self, seq: u64) -> Result<()> {
-<<<<<<< HEAD
         let (entries_to_write, engine) = self.engine.handle_pending_range_in_loading_buffer(
             seq,
             std::mem::take(&mut self.pending_range_in_loading_buffer),
         );
+        let guard = &epoch::pin();
         entries_to_write
             .into_iter()
             .chain(std::mem::take(&mut self.buffer))
-            .try_for_each(|e| e.write_to_memory(&engine, seq))
-=======
-        self.engine.handle_pending_load();
-        let mut keys_to_cache: BTreeMap<CacheRange, Vec<(u64, RangeCacheWriteBatchEntry)>> =
-            BTreeMap::new();
-        let (engine, filtered_keys) = {
-            let core = self.engine.core().read().unwrap();
-            if core.range_manager().has_range_to_cache_write() {
-                self.buffer
-                    .iter()
-                    .for_each(|e| e.maybe_cached(seq, &core, &mut keys_to_cache));
-            }
-
-            (
-                core.engine().clone(),
-                self.buffer
-                    .iter()
-                    .filter(|&e| e.should_write_to_memory(core.range_manager()))
-                    .collect::<Vec<_>>(),
-            )
-        };
-        if !keys_to_cache.is_empty() {
-            let mut core = self.engine.core().write().unwrap();
-            for (range, write_batches) in keys_to_cache {
-                core.cached_write_batch
-                    .entry(range)
-                    .or_default()
-                    .extend(write_batches.into_iter());
-            }
-        }
-
-        let guard = &epoch::pin();
-        filtered_keys
-            .into_iter()
             .try_for_each(|e| e.write_to_memory(&engine, seq, guard))
->>>>>>> 6368c439
     }
 
     pub fn set_range_in_cache(&mut self, v: bool) {
@@ -404,16 +364,12 @@
 mod tests {
     use std::{sync::Arc, time::Duration};
 
-<<<<<<< HEAD
     use engine_rocks::util::new_engine;
     use engine_traits::{
         CacheRange, KvEngine, Peekable, RangeCacheEngine, WriteBatch, CF_WRITE, DATA_CFS,
     };
+    use skiplist_rs::SkipList;
     use tempfile::Builder;
-=======
-    use engine_traits::{CacheRange, Peekable, RangeCacheEngine, WriteBatch};
-    use skiplist_rs::SkipList;
->>>>>>> 6368c439
 
     use super::*;
 
@@ -447,16 +403,10 @@
         wb.put(b"aaa", b"bbb").unwrap();
         wb.set_sequence_number(1).unwrap();
         assert_eq!(wb.write().unwrap(), 1);
-<<<<<<< HEAD
         let sl = engine.core.read().engine().data[cf_to_id(CF_DEFAULT)].clone();
-        let actual = sl.get(&encode_key(b"aaa", 1, ValueType::Value)).unwrap();
-        assert_eq!(&b"bbb"[..], actual.value())
-=======
-        let sl = engine.core.read().unwrap().engine().data[cf_to_id(CF_DEFAULT)].clone();
         let guard = &crossbeam::epoch::pin();
         let val = get_value(&sl, &encode_key(b"aaa", 2, ValueType::Value), guard).unwrap();
         assert_eq!(&b"bbb"[..], val.as_slice());
->>>>>>> 6368c439
     }
 
     #[test]
@@ -478,18 +428,11 @@
         wb.rollback_to_save_point().unwrap();
         wb.set_sequence_number(1).unwrap();
         assert_eq!(wb.write().unwrap(), 1);
-<<<<<<< HEAD
         let sl = engine.core.read().engine().data[cf_to_id(CF_DEFAULT)].clone();
-        let actual = sl.get(&encode_key(b"aaa", 1, ValueType::Value)).unwrap();
-        assert_eq!(&b"bbb"[..], actual.value());
-        assert!(sl.get(&encode_key(b"ccc", 1, ValueType::Value)).is_none())
-=======
-        let sl = engine.core.read().unwrap().engine().data[cf_to_id(CF_DEFAULT)].clone();
         let guard = &crossbeam::epoch::pin();
         let val = get_value(&sl, &encode_key(b"aaa", 1, ValueType::Value), guard).unwrap();
         assert_eq!(&b"bbb"[..], val.as_slice());
         assert!(get_value(&sl, &encode_key(b"ccc", 1, ValueType::Value), guard).is_none())
->>>>>>> 6368c439
     }
 
     #[test]
@@ -529,7 +472,7 @@
         let path_str = path.path().to_str().unwrap();
         let rocks_engine = new_engine(path_str, DATA_CFS).unwrap();
 
-        let engine = RangeCacheMemoryEngine::new(Arc::default(), Duration::from_secs(1));
+        let engine = RangeCacheMemoryEngine::new(Duration::from_secs(1));
         let r1 = CacheRange::new(b"k01".to_vec(), b"k05".to_vec());
         let r2 = CacheRange::new(b"k05".to_vec(), b"k10".to_vec());
         let r3 = CacheRange::new(b"k10".to_vec(), b"k15".to_vec());
