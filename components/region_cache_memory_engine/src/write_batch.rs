--- conflicted
+++ resolved
@@ -571,12 +571,8 @@
     }
 
     fn prepare_for_range(&mut self, range: CacheRange) {
-<<<<<<< HEAD
         let time = Instant::now();
-        self.set_range_cache_status(self.engine.prepare_for_apply(&range));
-=======
         self.set_range_cache_status(self.engine.prepare_for_apply(self.id, &range));
->>>>>>> b34b5a60
         self.memory_usage_reach_hard_limit = false;
         self.current_range = Some(range);
         self.prepare_for_write_duration += time.saturating_elapsed();
