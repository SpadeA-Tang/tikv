--- conflicted
+++ resolved
@@ -10,14 +10,9 @@
 use crate::{
     background::BackgroundTask,
     engine::{cf_to_id, SkiplistEngine},
-<<<<<<< HEAD
     keys::{encode_key, InternalBytes, ValueType, ENC_KEY_SEQ_LENGTH},
     memory_controller::{MemoryController, MemoryUsage},
-    range_manager::RangeManager,
-=======
-    keys::{encode_key, InternalBytes, ValueType},
     range_manager::{RangeCacheStatus, RangeManager},
->>>>>>> a237148d
     RangeCacheMemoryEngine,
 };
 
@@ -104,11 +99,8 @@
     }
 
     fn write_impl(&mut self, seq: u64) -> Result<()> {
-<<<<<<< HEAD
+        fail::fail_point!("on_write_impl");
         let ranges_to_delete = self.handle_ranges_to_evict();
-=======
-        fail::fail_point!("on_write_impl");
->>>>>>> a237148d
         let (entries_to_write, engine) = self.engine.handle_pending_range_in_loading_buffer(
             seq,
             std::mem::take(&mut self.pending_range_in_loading_buffer),
@@ -176,9 +168,10 @@
         F1: FnOnce() -> usize,
         F2: FnOnce() -> RangeCacheWriteBatchEntry,
     {
-<<<<<<< HEAD
-        if !(self.range_in_cache || self.pending_range_in_loading)
-            || self.memory_usage_reach_hard_limit
+        if !matches!(
+            self.range_cache_status,
+            RangeCacheStatus::Cached | RangeCacheStatus::Loading
+        ) || self.memory_usage_reach_hard_limit
         {
             return;
         }
@@ -190,11 +183,6 @@
             return;
         }
 
-        if self.range_in_cache {
-            self.buffer.push(entry());
-        } else if self.pending_range_in_loading {
-            self.pending_range_in_loading_buffer.push(entry());
-=======
         match self.range_cache_status {
             RangeCacheStatus::Cached => {
                 self.buffer.push(entry());
@@ -203,7 +191,6 @@
                 self.pending_range_in_loading_buffer.push(entry());
             }
             RangeCacheStatus::NotInCache => {}
->>>>>>> a237148d
         }
     }
 
@@ -360,7 +347,7 @@
     let mut entries_to_write: Vec<RangeCacheWriteBatchEntry> = vec![];
     let mut drain = entries.drain(..).peekable();
     while let Some(mut e) = drain.next() {
-        if let Some((range_loading, _)) = range_manager
+        if let Some((range_loading, ..)) = range_manager
             .pending_ranges_loading_data
             .iter()
             .find(|r| r.0.contains_key(&e.key))
@@ -377,28 +364,6 @@
                     break;
                 }
             }
-<<<<<<< HEAD
-            group_entries_to_cache.push((cache_range, current_group));
-        } else {
-            // cache_range is None, it means the range has finished loading and
-            // became a normal cache range
-            for r in range_manager.ranges().keys() {
-                if r.contains_key(&e.key) {
-                    cache_range = Some(r.clone());
-                }
-            }
-            // If the range is still not found, it means the range of the key is evicted.
-            if let Some(cache_range) = cache_range {
-                loop {
-                    entries_to_write.push(e);
-                    if let Some(next_e) = drain.peek()
-                        && cache_range.contains_key(&next_e.key)
-                    {
-                        e = drain.next().unwrap();
-                    } else {
-                        break;
-                    }
-=======
             group_entries_to_cache.push((range_loading.clone(), current_group));
         } else if let Some(range) = range_manager
             .ranges()
@@ -414,7 +379,6 @@
                     e = drain.next().unwrap();
                 } else {
                     break;
->>>>>>> a237148d
                 }
             }
         } else {
@@ -497,17 +461,10 @@
         Ok(())
     }
 
-<<<<<<< HEAD
     fn prepare_for_range(&mut self, range: CacheRange) {
-        let (range_in_cache, range_in_loading) = self.engine.prepare_for_apply(&range);
-        self.set_range_in_cache(range_in_cache);
-        self.set_pending_range_in_loading(range_in_loading);
+        self.set_range_cache_status(self.engine.prepare_for_apply(&range));
         self.current_range = Some(range);
         self.memory_usage_reach_hard_limit = false;
-=======
-    fn prepare_for_range(&mut self, range: &CacheRange) {
-        self.set_range_cache_status(self.engine.prepare_for_apply(range));
->>>>>>> a237148d
     }
 }
 
@@ -551,7 +508,8 @@
 
     use engine_rocks::util::new_engine;
     use engine_traits::{
-        CacheRange, KvEngine, Peekable, RangeCacheEngine, WriteBatch, CF_WRITE, DATA_CFS,
+        CacheRange, FailedReason, KvEngine, Peekable, RangeCacheEngine, WriteBatch, CF_WRITE,
+        DATA_CFS,
     };
     use skiplist_rs::SkipList;
     use tempfile::Builder;
@@ -731,16 +689,9 @@
             RangeCacheWriteBatchEntry::put_value(CF_WRITE, b"k09", b"val"),
             RangeCacheWriteBatchEntry::put_value(CF_WRITE, b"k10", b"val"),
             RangeCacheWriteBatchEntry::put_value(CF_WRITE, b"k19", b"val"),
-<<<<<<< HEAD
             // Mock the range is evicted
             RangeCacheWriteBatchEntry::put_value(CF_WRITE, b"k32", b"val"),
             RangeCacheWriteBatchEntry::put_value(CF_WRITE, b"k45", b"val"),
-=======
-            // The following entries are used to mock the pending ranges has finished the load and
-            // be evcited
-            RangeCacheWriteBatchEntry::put_value(CF_WRITE, b"k33", b"val"),
-            RangeCacheWriteBatchEntry::put_value(CF_WRITE, b"kk35", b"val"),
->>>>>>> a237148d
         ];
 
         let (group_entries_to_cache, entries_to_write) =
@@ -846,12 +797,18 @@
         let snap2 = engine.snapshot(r2.clone(), 1000, 1000).unwrap();
         assert_eq!(snap2.get_value(b"kk11").unwrap().unwrap(), &val1);
 
-        assert!(engine.snapshot(r3.clone(), 1000, 1000).is_none());
+        assert_eq!(
+            engine.snapshot(r3.clone(), 1000, 1000).unwrap_err(),
+            FailedReason::NotCached
+        );
 
         let snap4 = engine.snapshot(r4.clone(), 1000, 1000).unwrap();
         assert_eq!(snap4.get_value(b"kk32").unwrap().unwrap(), &val3);
 
-        assert!(engine.snapshot(r5.clone(), 1000, 1000).is_none());
+        assert_eq!(
+            engine.snapshot(r5.clone(), 1000, 1000).unwrap_err(),
+            FailedReason::NotCached
+        );
 
         // For range 3, one write is buffered but the other is rejected, so the range 3
         // is evicted and the keys of it are deleted. After flush the epoch, we should
