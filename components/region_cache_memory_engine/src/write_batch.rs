use core::slice::SlicePattern;
use std::{
    collections::BTreeSet,
    sync::{atomic::Ordering, Arc},
};

use bytes::Bytes;
use crossbeam::epoch;
use engine_traits::{
    CacheRange, MiscExt, Mutable, RangeCacheEngine, Result, WriteBatch, WriteBatchExt,
    WriteOptions, CF_DEFAULT,
};
use tikv_util::{box_err, config::ReadableSize, debug, error, info, time::Instant, warn};

use crate::{
    background::BackgroundTask,
    engine::{cf_to_id, id_to_cf, is_lock_cf, SkiplistEngine, SkiplistHandle},
    keys::{encode_key, encode_seek_key, InternalBytes, ValueType, ENC_KEY_SEQ_LENGTH},
    memory_controller::{MemoryController, MemoryUsage},
    metrics::WRITE_DURATION_HISTOGRAM,
    range_manager::{RangeCacheStatus, RangeManager},
    RangeCacheMemoryEngine,
};

// This is a bit of a hack. It's the overhead of a node in the skiplist with
// height 3, which is sufficiently conservative for estimating the node overhead
// size.
pub(crate) const NODE_OVERHEAD_SIZE_EXPECTATION: usize = 96;
// As every key/value holds a Arc<MemoryController>, this overhead should be
// taken into consideration.
pub(crate) const MEM_CONTROLLER_OVERHEAD: usize = 8;
const AMOUNT_TO_CLEAN_TOMBSTONE: u64 = ReadableSize::mb(16).0;

// `prepare_for_range` should be called before raft command apply for each peer
// delegate. It sets `range_cache_status` which is used to determine whether the
// writes of this peer should be buffered.
pub struct RangeCacheWriteBatch {
    // `range_cache_status` indicates whether the range is cached, loading data, or not cached. If
    // it is cached, we should buffer the write in `buffer` which is consumed during the write
    // is written in the kv engine. If it is loading data, we should buffer the write in
    // `pending_range_in_loading_buffer` which is cached in the memory engine and will be consumed
    // after the snapshot has been loaded.
    range_cache_status: RangeCacheStatus,
    buffer: Vec<RangeCacheWriteBatchEntry>,
    pending_range_in_loading_buffer: Vec<RangeCacheWriteBatchEntry>,
    engine: RangeCacheMemoryEngine,
    save_points: Vec<usize>,
    sequence_number: Option<u64>,
    memory_controller: Arc<MemoryController>,
    memory_usage_reach_hard_limit: bool,

    current_range: Option<CacheRange>,
    // the ranges that reaches the hard limit and need to be evicted
    ranges_to_evict: BTreeSet<CacheRange>,
}

impl std::fmt::Debug for RangeCacheWriteBatch {
    fn fmt(&self, f: &mut std::fmt::Formatter<'_>) -> std::fmt::Result {
        f.debug_struct("RangeCacheWriteBatch")
            .field("buffer", &self.buffer)
            .field("save_points", &self.save_points)
            .field("sequence_number", &self.sequence_number)
            .finish()
    }
}

impl From<&RangeCacheMemoryEngine> for RangeCacheWriteBatch {
    fn from(engine: &RangeCacheMemoryEngine) -> Self {
        Self {
            range_cache_status: RangeCacheStatus::NotInCache,
            buffer: Vec::new(),
            pending_range_in_loading_buffer: Vec::new(),
            engine: engine.clone(),
            save_points: Vec::new(),
            sequence_number: None,
            memory_controller: engine.memory_controller(),
            memory_usage_reach_hard_limit: false,
            current_range: None,
            ranges_to_evict: BTreeSet::default(),
        }
    }
}

impl RangeCacheWriteBatch {
    pub fn with_capacity(engine: &RangeCacheMemoryEngine, cap: usize) -> Self {
        Self {
            range_cache_status: RangeCacheStatus::NotInCache,
            buffer: Vec::with_capacity(cap),
            // cache_buffer should need small capacity
            pending_range_in_loading_buffer: Vec::new(),
            engine: engine.clone(),
            save_points: Vec::new(),
            sequence_number: None,
            memory_controller: engine.memory_controller(),
            memory_usage_reach_hard_limit: false,
            current_range: None,
            ranges_to_evict: BTreeSet::default(),
        }
    }

    /// maybe_compact_lock_cf may send a CleanLockTombstone task if the
    /// accumulated lock cf modification exceeds 8MB.
    ///
    /// NB: It need to acquire RocksDB mutex to get oldest snapshot, so do not
    ///     call it on any RocksDB's callback, e.g., write batch callback.
    pub fn maybe_compact_lock_cf(&self) {
        if self.engine.lock_modification_bytes.load(Ordering::Relaxed) > AMOUNT_TO_CLEAN_TOMBSTONE {
            // use swap to only allow one schedule per AMOUNT_TO_CLEAN_TOMBSTONE
            if self
                .engine
                .lock_modification_bytes
                .swap(0, Ordering::Relaxed)
                > AMOUNT_TO_CLEAN_TOMBSTONE
            {
                let rocks_engine = self.engine.rocks_engine.as_ref().unwrap();
                let last_seqno = rocks_engine.get_latest_sequence_number();
                let snapshot_seqno = self
                    .engine
                    .rocks_engine
                    .as_ref()
                    .unwrap()
                    .get_oldest_snapshot_sequence_number()
                    .unwrap_or(last_seqno);

                if let Err(e) = self
                    .engine
                    .bg_worker_manager()
                    .schedule_task(BackgroundTask::CleanLockTombstone(snapshot_seqno))
                {
                    error!(
                        "schedule lock tombstone cleanup failed";
                        "err" => ?e,
                    );
                    assert!(tikv_util::thread_group::is_shutdown(!cfg!(test)));
                }
            }
        }
    }

    /// Sets the sequence number for this batch. This should only be called
    /// prior to writing the batch.
    pub fn set_sequence_number(&mut self, seq: u64) -> Result<()> {
        if let Some(seqno) = self.sequence_number {
            return Err(box_err!("Sequence number {} already set", seqno));
        };
        self.sequence_number = Some(seq);
        Ok(())
    }

    // Note: `seq` is the sequence number of the first key in this write batch in
    // the RocksDB, which will be incremented automatically for each key, so
    // that all keys have unique sequence numbers.
    fn write_impl(&mut self, mut seq: u64) -> Result<()> {
        fail::fail_point!("on_write_impl");
        let ranges_to_delete = self.handle_ranges_to_evict();
        let (entries_to_write, engine) = self.engine.handle_pending_range_in_loading_buffer(
            &mut seq,
            std::mem::take(&mut self.pending_range_in_loading_buffer),
        );
        let guard = &epoch::pin();
        let start = Instant::now();
        let mut lock_modification: u64 = 0;
        // Some entries whose ranges may be marked as evicted above, but it does not
        // matter, they will be deleted later.
        let res = entries_to_write
            .into_iter()
            .chain(std::mem::take(&mut self.buffer))
            .try_for_each(|e| {
<<<<<<< HEAD
                if is_lock_cf(e.cf) {
                    lock_modification += e.data_size() as u64;
                }
                e.write_to_memory(seq, &engine, self.memory_controller.clone(), guard)
=======
                seq += 1;
                e.write_to_memory(seq - 1, &engine, self.memory_controller.clone(), guard)
>>>>>>> 54a3679f
            });
        let duration = start.saturating_elapsed_secs();
        WRITE_DURATION_HISTOGRAM.observe(duration);

        self.engine
            .lock_modification_bytes
            .fetch_add(lock_modification, Ordering::Relaxed);

        if !ranges_to_delete.is_empty() {
            if let Err(e) = self
                .engine
                .bg_worker_manager()
                .schedule_task(BackgroundTask::DeleteRange(ranges_to_delete))
            {
                error!(
                    "schedule delete range failed";
                    "err" => ?e,
                );
                assert!(tikv_util::thread_group::is_shutdown(!cfg!(test)));
            }
        }

        res
    }

    // return ranges that can be deleted from engine now
    fn handle_ranges_to_evict(&mut self) -> Vec<CacheRange> {
        if self.ranges_to_evict.is_empty() {
            return vec![];
        }
        let mut core = self.engine.core.write();
        let mut ranges = vec![];
        let range_manager = core.mut_range_manager();
        for r in std::mem::take(&mut self.ranges_to_evict) {
            if range_manager.contains_range(&r) && range_manager.evict_range(&r) {
                ranges.push(r);
                continue;
            }

            if let Some((.., canceled)) = range_manager
                .pending_ranges_loading_data
                .iter_mut()
                .find(|(range, ..)| range.contains_range(&r))
            {
                *canceled = true;
            }
        }
        ranges
    }

    #[inline]
    pub fn set_range_cache_status(&mut self, range_cache_status: RangeCacheStatus) {
        self.range_cache_status = range_cache_status;
    }

    fn process_cf_operation<F1, F2>(&mut self, entry_size: F1, entry: F2)
    where
        F1: FnOnce() -> usize,
        F2: FnOnce() -> RangeCacheWriteBatchEntry,
    {
        if !matches!(
            self.range_cache_status,
            RangeCacheStatus::Cached | RangeCacheStatus::Loading
        ) || self.memory_usage_reach_hard_limit
        {
            return;
        }

        if !self.engine.enabled() {
            let range = self.current_range.clone().unwrap();
            info!(
                "range cache is disabled, evict the range";
                "range_start" => log_wrappers::Value(&range.start),
                "range_end" => log_wrappers::Value(&range.end),
            );
            self.ranges_to_evict.insert(range);
            return;
        }
        let memory_expect = entry_size();
        if !self.memory_acquire(memory_expect) {
            let range = self.current_range.clone().unwrap();
            info!(
                "memory acquire failed due to reaching hard limit";
                "range_start" => log_wrappers::Value(&range.start),
                "range_end" => log_wrappers::Value(&range.end),
            );
            self.ranges_to_evict.insert(range);
            return;
        }

        match self.range_cache_status {
            RangeCacheStatus::Cached => {
                self.buffer.push(entry());
            }
            RangeCacheStatus::Loading => {
                self.pending_range_in_loading_buffer.push(entry());
            }
            RangeCacheStatus::NotInCache => {}
        }
    }

    fn schedule_memory_check(&self) {
        if self.memory_controller.memory_checking() {
            return;
        }
        self.memory_controller.set_memory_checking(true);
        if let Err(e) = self
            .engine
            .bg_worker_manager()
            .schedule_task(BackgroundTask::MemoryCheckAndEvict)
        {
            error!(
                "schedule memory check failed";
                "err" => ?e,
            );
            assert!(tikv_util::thread_group::is_shutdown(!cfg!(test)));
        }
    }

    // return false means the memory usage reaches to hard limit and we have no
    // quota to write to the engine
    fn memory_acquire(&mut self, mem_required: usize) -> bool {
        match self.memory_controller.acquire(mem_required) {
            MemoryUsage::HardLimitReached(n) => {
                self.memory_usage_reach_hard_limit = true;
                warn!(
                    "the memory usage of in-memory engine reaches to hard limit";
                    "range" => ?self.current_range.as_ref().unwrap(),
                    "memory_usage(MB)" => ReadableSize(n as u64).as_mb_f64(),
                );
                self.schedule_memory_check();
                return false;
            }
            MemoryUsage::SoftLimitReached(_) => {
                self.schedule_memory_check();
            }
            _ => {}
        }
        true
    }
}

#[derive(Clone, Debug)]
enum WriteBatchEntryInternal {
    PutValue(Bytes),
    Deletion,
}

impl WriteBatchEntryInternal {
    fn encode(&self, key: &[u8], seq: u64) -> (InternalBytes, InternalBytes) {
        match self {
            WriteBatchEntryInternal::PutValue(value) => (
                encode_key(key, seq, ValueType::Value),
                InternalBytes::from_bytes(value.clone()),
            ),
            WriteBatchEntryInternal::Deletion => (
                encode_key(key, seq, ValueType::Deletion),
                InternalBytes::from_bytes(Bytes::new()),
            ),
        }
    }
    fn data_size(&self) -> usize {
        match self {
            WriteBatchEntryInternal::PutValue(value) => value.len(),
            WriteBatchEntryInternal::Deletion => 0,
        }
    }
}

#[derive(Clone, Debug)]
pub(crate) struct RangeCacheWriteBatchEntry {
    cf: usize,
    key: Bytes,
    inner: WriteBatchEntryInternal,
}

impl RangeCacheWriteBatchEntry {
    pub fn put_value(cf: &str, key: &[u8], value: &[u8]) -> Self {
        Self {
            cf: cf_to_id(cf),
            key: Bytes::copy_from_slice(key),
            inner: WriteBatchEntryInternal::PutValue(Bytes::copy_from_slice(value)),
        }
    }

    pub fn deletion(cf: &str, key: &[u8]) -> Self {
        Self {
            cf: cf_to_id(cf),
            key: Bytes::copy_from_slice(key),
            inner: WriteBatchEntryInternal::Deletion,
        }
    }

    #[inline]
    pub fn encode(&self, seq: u64) -> (InternalBytes, InternalBytes) {
        self.inner.encode(&self.key, seq)
    }

    pub fn calc_put_entry_size(key: &[u8], value: &[u8]) -> usize {
        key.len() + value.len() + ENC_KEY_SEQ_LENGTH + 2 * MEM_CONTROLLER_OVERHEAD /* one for key and one for value */
    }

    pub fn cal_delete_entry_size(key: &[u8]) -> usize {
        key.len() + ENC_KEY_SEQ_LENGTH
    }

    pub fn data_size(&self) -> usize {
        self.key.len() + ENC_KEY_SEQ_LENGTH + self.inner.data_size()
    }

    #[inline]
    pub fn write_to_memory(
        &self,
        seq: u64,
        skiplist_engine: &SkiplistEngine,
        memory_controller: Arc<MemoryController>,
        guard: &epoch::Guard,
    ) -> Result<()> {
        let handle = skiplist_engine.cf_handle(id_to_cf(self.cf));

        let (mut key, mut value) = self.encode(seq);
        key.set_memory_controller(memory_controller.clone());
        value.set_memory_controller(memory_controller);
        handle.insert(key, value, guard);

        Ok(())
    }

    // For lock cf, we delete directly rather than writing tombstone for performance
    // purpose.
    // todo(SpadeA): we need to verify the corretness of it before GA range cache
    // engine.
    fn delete_in_lock_cf(&self, seq: u64, handle: &SkiplistHandle, guard: &epoch::Guard) {
        let seek_key = encode_seek_key(&self.key, seq);
        let Some(mut entry) = handle.get_with_user_key(&seek_key, guard) else {
            debug!(
                "write to memory failed for lock cf, not get";
                "key" => log_wrappers::Value::key(self.key.as_slice()),
                "encoded_key" => log_wrappers::Value::key(seek_key.as_bytes()),
            );
            return;
        };

        let last_to_remove = InternalBytes::from_bytes(entry.key().as_bytes().clone());
        while let Some(e) = entry.next() {
            if e.key().same_user_key_with(&last_to_remove) {
                handle.remove(e.key(), guard);
                entry.move_next();
            } else {
                break;
            }
        }
        handle.remove(&last_to_remove, guard);
    }
}

// group_write_batch_entries classifies the entries to two categories according
// to the infomation in range manager:
// 1. entreis that can be written to memory engine directly
// 2. entreis that need to be cached
// For 2, we group the entries according to the range. The method uses the
// property that entries in the same range are neighbors. Though that the method
// still handles corretly even they are randomly positioned.
//
// Note: Some entries may not found a range in both
// `pending_ranges_loading_data` and `ranges`, it means the range has been
// evicted.
pub fn group_write_batch_entries(
    mut entries: Vec<RangeCacheWriteBatchEntry>,
    range_manager: &RangeManager,
) -> (
    Vec<(CacheRange, Vec<RangeCacheWriteBatchEntry>)>,
    Vec<RangeCacheWriteBatchEntry>,
) {
    let mut group_entries_to_cache: Vec<(CacheRange, Vec<RangeCacheWriteBatchEntry>)> = vec![];
    let mut entries_to_write: Vec<RangeCacheWriteBatchEntry> = vec![];
    let mut drain = entries.drain(..).peekable();
    while let Some(mut e) = drain.next() {
        if let Some((range_loading, ..)) = range_manager
            .pending_ranges_loading_data
            .iter()
            .find(|r| r.0.contains_key(&e.key))
        {
            // The range of this write batch entry is still in loading status
            let mut current_group = vec![];
            loop {
                current_group.push(e);
                if let Some(next_e) = drain.peek()
                    && range_loading.contains_key(&next_e.key)
                {
                    e = drain.next().unwrap();
                } else {
                    break;
                }
            }
            group_entries_to_cache.push((range_loading.clone(), current_group));
        } else if let Some(range) = range_manager
            .ranges()
            .keys()
            .find(|r| r.contains_key(&e.key))
        {
            // The range has finished loading and became a normal cache range
            loop {
                entries_to_write.push(e);
                if let Some(next_e) = drain.peek()
                    && range.contains_key(&next_e.key)
                {
                    e = drain.next().unwrap();
                } else {
                    break;
                }
            }
        } else {
            // The range of the entry is not found, it means the ranges has been
            // evicted
        }
    }
    (group_entries_to_cache, entries_to_write)
}

impl WriteBatchExt for RangeCacheMemoryEngine {
    type WriteBatch = RangeCacheWriteBatch;
    // todo: adjust it
    const WRITE_BATCH_MAX_KEYS: usize = 256;

    fn write_batch(&self) -> Self::WriteBatch {
        RangeCacheWriteBatch::from(self)
    }

    fn write_batch_with_cap(&self, cap: usize) -> Self::WriteBatch {
        RangeCacheWriteBatch::with_capacity(self, cap)
    }
}

impl WriteBatch for RangeCacheWriteBatch {
    fn write_opt(&mut self, _: &WriteOptions) -> Result<u64> {
        self.sequence_number
            .map(|seq| self.write_impl(seq).map(|()| seq))
            .transpose()
            .map(|o| o.ok_or_else(|| box_err!("sequence_number must be set!")))?
    }

    fn data_size(&self) -> usize {
        self.buffer
            .iter()
            .map(RangeCacheWriteBatchEntry::data_size)
            .sum()
    }

    fn count(&self) -> usize {
        self.buffer.len()
    }

    fn is_empty(&self) -> bool {
        self.buffer.is_empty()
    }

    fn should_write_to_engine(&self) -> bool {
        unimplemented!()
    }

    fn clear(&mut self) {
        self.buffer.clear();
        self.save_points.clear();
        _ = self.sequence_number.take();
    }

    fn set_save_point(&mut self) {
        self.save_points.push(self.buffer.len())
    }

    fn pop_save_point(&mut self) -> Result<()> {
        self.save_points
            .pop()
            .map(|_| ())
            .ok_or_else(|| box_err!("no save points available"))
    }

    fn rollback_to_save_point(&mut self) -> Result<()> {
        self.save_points
            .pop()
            .map(|sp| {
                self.buffer.truncate(sp);
            })
            .ok_or_else(|| box_err!("no save point available!"))
    }

    fn merge(&mut self, mut other: Self) -> Result<()> {
        self.buffer.append(&mut other.buffer);
        Ok(())
    }

    fn prepare_for_range(&mut self, range: CacheRange) {
        self.set_range_cache_status(self.engine.prepare_for_apply(&range));
        self.memory_usage_reach_hard_limit = false;
        self.current_range = Some(range);
    }
}

impl Mutable for RangeCacheWriteBatch {
    fn put(&mut self, key: &[u8], val: &[u8]) -> Result<()> {
        self.put_cf(CF_DEFAULT, key, val)
    }

    fn put_cf(&mut self, cf: &str, key: &[u8], val: &[u8]) -> Result<()> {
        self.process_cf_operation(
            || RangeCacheWriteBatchEntry::calc_put_entry_size(key, val),
            || RangeCacheWriteBatchEntry::put_value(cf, key, val),
        );
        Ok(())
    }

    fn delete(&mut self, key: &[u8]) -> Result<()> {
        self.delete_cf(CF_DEFAULT, key)
    }

    fn delete_cf(&mut self, cf: &str, key: &[u8]) -> Result<()> {
        self.process_cf_operation(
            || RangeCacheWriteBatchEntry::cal_delete_entry_size(key),
            || RangeCacheWriteBatchEntry::deletion(cf, key),
        );
        Ok(())
    }

    fn delete_range(&mut self, _: &[u8], _: &[u8]) -> Result<()> {
        unimplemented!()
    }

    fn delete_range_cf(&mut self, _: &str, _: &[u8], _: &[u8]) -> Result<()> {
        unimplemented!()
    }
}

#[cfg(test)]
mod tests {
    use std::{sync::Arc, time::Duration};

    use engine_rocks::util::new_engine;
    use engine_traits::{
        CacheRange, FailedReason, KvEngine, Peekable, RangeCacheEngine, WriteBatch, CF_LOCK,
        CF_WRITE, DATA_CFS,
    };
    use online_config::{ConfigChange, ConfigManager, ConfigValue};
    use skiplist_rs::SkipList;
    use tempfile::Builder;
    use tikv_util::config::VersionTrack;

    use super::*;
    use crate::{
        background::flush_epoch, config::RangeCacheConfigManager, RangeCacheEngineConfig,
        RangeCacheEngineContext,
    };

    // We should not use skiplist.get directly as we only cares keys without
    // sequence number suffix
    fn get_value(
        sl: &Arc<SkipList<InternalBytes, InternalBytes>>,
        key: &InternalBytes,
        guard: &epoch::Guard,
    ) -> Option<Vec<u8>> {
        let mut iter = sl.owned_iter();
        iter.seek(key, guard);
        if iter.valid() && iter.key().same_user_key_with(key) {
            return Some(iter.value().as_slice().to_vec());
        }
        None
    }

    #[test]
    fn test_write_to_skiplist() {
        let engine = RangeCacheMemoryEngine::new(RangeCacheEngineContext::new(Arc::new(
            VersionTrack::new(RangeCacheEngineConfig::config_for_test()),
        )));
        let r = CacheRange::new(b"".to_vec(), b"z".to_vec());
        engine.new_range(r.clone());
        {
            let mut core = engine.core.write();
            core.mut_range_manager().set_safe_point(&r, 10);
        }
        let mut wb = RangeCacheWriteBatch::from(&engine);
        wb.range_cache_status = RangeCacheStatus::Cached;
        wb.put(b"aaa", b"bbb").unwrap();
        wb.set_sequence_number(1).unwrap();
        assert_eq!(wb.write().unwrap(), 1);
        let sl = engine.core.read().engine().data[cf_to_id(CF_DEFAULT)].clone();
        let guard = &crossbeam::epoch::pin();
        let val = get_value(&sl, &encode_key(b"aaa", 2, ValueType::Value), guard).unwrap();
        assert_eq!(&b"bbb"[..], val.as_slice());
    }

    #[test]
    fn test_savepoints() {
        let engine = RangeCacheMemoryEngine::new(RangeCacheEngineContext::new(Arc::new(
            VersionTrack::new(RangeCacheEngineConfig::config_for_test()),
        )));
        let r = CacheRange::new(b"".to_vec(), b"z".to_vec());
        engine.new_range(r.clone());
        {
            let mut core = engine.core.write();
            core.mut_range_manager().set_safe_point(&r, 10);
        }
        let mut wb = RangeCacheWriteBatch::from(&engine);
        wb.range_cache_status = RangeCacheStatus::Cached;
        wb.put(b"aaa", b"bbb").unwrap();
        wb.set_save_point();
        wb.put(b"aaa", b"ccc").unwrap();
        wb.put(b"ccc", b"ddd").unwrap();
        wb.rollback_to_save_point().unwrap();
        wb.set_sequence_number(1).unwrap();
        assert_eq!(wb.write().unwrap(), 1);
        let sl = engine.core.read().engine().data[cf_to_id(CF_DEFAULT)].clone();
        let guard = &crossbeam::epoch::pin();
        let val = get_value(&sl, &encode_key(b"aaa", 1, ValueType::Value), guard).unwrap();
        assert_eq!(&b"bbb"[..], val.as_slice());
        assert!(get_value(&sl, &encode_key(b"ccc", 1, ValueType::Value), guard).is_none())
    }

    #[test]
    fn test_put_write_clear_delete_put_write() {
        let engine = RangeCacheMemoryEngine::new(RangeCacheEngineContext::new(Arc::new(
            VersionTrack::new(RangeCacheEngineConfig::config_for_test()),
        )));
        let r = CacheRange::new(b"".to_vec(), b"z".to_vec());
        engine.new_range(r.clone());
        {
            let mut core = engine.core.write();
            core.mut_range_manager().set_safe_point(&r, 10);
        }
        let mut wb = RangeCacheWriteBatch::from(&engine);
        wb.range_cache_status = RangeCacheStatus::Cached;
        wb.put(b"aaa", b"bbb").unwrap();
        wb.set_sequence_number(1).unwrap();
        _ = wb.write();
        wb.clear();
        wb.put(b"bbb", b"ccc").unwrap();
        wb.delete(b"aaa").unwrap();
        wb.set_sequence_number(2).unwrap();
        _ = wb.write();
        let snapshot = engine.snapshot(r, u64::MAX, 3).unwrap();
        assert_eq!(
            snapshot.get_value(&b"bbb"[..]).unwrap().unwrap(),
            &b"ccc"[..]
        );
        assert!(snapshot.get_value(&b"aaa"[..]).unwrap().is_none())
    }

    #[test]
    fn test_prepare_for_apply() {
        let path = Builder::new()
            .prefix("test_prepare_for_apply")
            .tempdir()
            .unwrap();
        let path_str = path.path().to_str().unwrap();
        let rocks_engine = new_engine(path_str, DATA_CFS).unwrap();

        let engine = RangeCacheMemoryEngine::new(RangeCacheEngineContext::new(Arc::new(
            VersionTrack::new(RangeCacheEngineConfig::config_for_test()),
        )));
        let r1 = CacheRange::new(b"k01".to_vec(), b"k05".to_vec());
        let r2 = CacheRange::new(b"k05".to_vec(), b"k10".to_vec());
        let r3 = CacheRange::new(b"k10".to_vec(), b"k15".to_vec());
        {
            engine.new_range(r1.clone());
            let mut core = engine.core.write();
            core.mut_range_manager().set_safe_point(&r1, 10);

            let snap = Arc::new(rocks_engine.snapshot(None));
            core.mut_range_manager()
                .pending_ranges_loading_data
                .push_back((r2.clone(), snap, false));
        }
        let mut wb = RangeCacheWriteBatch::from(&engine);
        wb.prepare_for_range(r1.clone());
        wb.put(b"k01", b"val1").unwrap();
        wb.prepare_for_range(r2.clone());
        wb.put(b"k05", b"val5").unwrap();
        wb.prepare_for_range(r3);
        wb.put(b"k10", b"val10").unwrap();
        wb.set_sequence_number(2).unwrap();
        let _ = wb.write();
        let snapshot = engine.snapshot(r1.clone(), u64::MAX, 5).unwrap();
        assert_eq!(
            snapshot.get_value(&b"k01"[..]).unwrap().unwrap(),
            &b"val1"[..]
        );
        {
            let core = engine.core.read();
            assert_eq!(core.cached_write_batch.get(&r2).unwrap().len(), 1);
        }

        let mut wb = RangeCacheWriteBatch::from(&engine);
        wb.prepare_for_range(r1.clone());
        wb.delete(b"k01").unwrap();
        wb.set_sequence_number(5).unwrap();
        let _ = wb.write();
        let snapshot = engine.snapshot(r1, u64::MAX, 6).unwrap();
        assert!(snapshot.get_value(&b"k01"[..]).unwrap().is_none(),);
    }

    #[test]
    fn test_group_entries() {
        let path = Builder::new().prefix("test_group").tempdir().unwrap();
        let path_str = path.path().to_str().unwrap();
        let rocks_engine = new_engine(path_str, DATA_CFS).unwrap();
        let snap = rocks_engine.snapshot(None);

        let mut range_manager = RangeManager::default();
        let r1 = CacheRange::new(b"k00".to_vec(), b"k10".to_vec());
        let r2 = CacheRange::new(b"k10".to_vec(), b"k20".to_vec());
        let r3 = CacheRange::new(b"k20".to_vec(), b"k30".to_vec());
        range_manager.new_range(r1.clone());
        let snap = Arc::new(snap);
        range_manager
            .pending_ranges_loading_data
            .push_back((r2.clone(), snap.clone(), false));
        range_manager
            .pending_ranges_loading_data
            .push_back((r3.clone(), snap, false));

        let entries = vec![
            RangeCacheWriteBatchEntry::put_value(CF_DEFAULT, b"k22", b"val"),
            RangeCacheWriteBatchEntry::put_value(CF_DEFAULT, b"k21", b"val"),
            RangeCacheWriteBatchEntry::deletion(CF_DEFAULT, b"k25"),
            RangeCacheWriteBatchEntry::put_value(CF_DEFAULT, b"k28", b"val"),
            RangeCacheWriteBatchEntry::put_value(CF_WRITE, b"k03", b"val"),
            RangeCacheWriteBatchEntry::put_value(CF_WRITE, b"k05", b"val"),
            RangeCacheWriteBatchEntry::put_value(CF_WRITE, b"k09", b"val"),
            RangeCacheWriteBatchEntry::put_value(CF_WRITE, b"k10", b"val"),
            RangeCacheWriteBatchEntry::put_value(CF_WRITE, b"k19", b"val"),
            // Mock the range is evicted
            RangeCacheWriteBatchEntry::put_value(CF_WRITE, b"k32", b"val"),
            RangeCacheWriteBatchEntry::put_value(CF_WRITE, b"k45", b"val"),
        ];

        let (group_entries_to_cache, entries_to_write) =
            group_write_batch_entries(entries, &range_manager);
        assert_eq!(group_entries_to_cache.len(), 2);
        assert_eq!(entries_to_write.len(), 3);
        entries_to_write
            .iter()
            .for_each(|e| assert!(r1.contains_key(&e.key)));
        group_entries_to_cache.iter().for_each(|(range, entries)| {
            if *range == r2 {
                assert_eq!(entries.len(), 2);
            } else if *range == r3 {
                assert_eq!(entries.len(), 4);
            } else {
                unreachable!();
            }
            entries
                .iter()
                .for_each(|e| assert!(range.contains_key(&e.key)))
        });
    }

    fn wait_evict_done(engine: &RangeCacheMemoryEngine) {
        let mut wait = 0;
        while wait < 10 {
            wait += 1;
            if !engine
                .core
                .read()
                .range_manager()
                .ranges_being_deleted
                .is_empty()
            {
                std::thread::sleep(Duration::from_millis(200));
            } else {
                break;
            }
        }
    }

    #[test]
    fn test_write_batch_with_memory_controller() {
        let mut config = RangeCacheEngineConfig::default();
        config.soft_limit_threshold = Some(ReadableSize(500));
        config.hard_limit_threshold = Some(ReadableSize(1000));
        config.enabled = true;
        let engine = RangeCacheMemoryEngine::new(RangeCacheEngineContext::new(Arc::new(
            VersionTrack::new(config),
        )));
        let r1 = CacheRange::new(b"kk00".to_vec(), b"kk10".to_vec());
        let r2 = CacheRange::new(b"kk10".to_vec(), b"kk20".to_vec());
        let r3 = CacheRange::new(b"kk20".to_vec(), b"kk30".to_vec());
        let r4 = CacheRange::new(b"kk30".to_vec(), b"kk40".to_vec());
        let r5 = CacheRange::new(b"kk40".to_vec(), b"kk50".to_vec());
        for r in [&r1, &r2, &r3, &r4, &r5] {
            engine.new_range(r.clone());
            {
                let mut core = engine.core.write();
                core.mut_range_manager().set_safe_point(r, 10);
            }
            let _ = engine.snapshot(r.clone(), 1000, 1000).unwrap();
        }

        let val1: Vec<u8> = (0..150).map(|_| 0).collect();
        let mut wb = RangeCacheWriteBatch::from(&engine);
        wb.prepare_for_range(r1.clone());
        // memory required:
        // 4(key) + 8(sequencen number) + 150(value) + 16(2 Arc<MemoryController) = 178
        wb.put(b"kk01", &val1).unwrap();
        wb.prepare_for_range(r2.clone());
        // Now, 356
        wb.put(b"kk11", &val1).unwrap();
        wb.prepare_for_range(r3.clone());
        // Now, 534
        wb.put(b"kk21", &val1).unwrap();
        let val2: Vec<u8> = (0..500).map(|_| 2).collect();
        // The memory will fail to acquire
        wb.put(b"kk22", &val2).unwrap();

        // The memory capacity is enough the the following two inserts
        let val3: Vec<u8> = (0..150).map(|_| 3).collect();
        wb.prepare_for_range(r4.clone());
        // Now, 712
        wb.put(b"kk32", &val3).unwrap();

        let val4: Vec<u8> = (0..300).map(|_| 3).collect();
        wb.prepare_for_range(r5.clone());
        wb.put(b"kk41", &val4).unwrap();

        let memory_controller = engine.memory_controller();
        // We should have allocated 896 as calculated above
        assert_eq!(712, memory_controller.mem_usage());
        wb.write_impl(1000).unwrap();
        // We dont count the node overhead in write batch, so after they are written
        // into the engine, the mem usage can even exceed the hard limit. But this
        // should be fine as this amount should be at most MB level.
        assert_eq!(1096, memory_controller.mem_usage());

        let snap1 = engine.snapshot(r1.clone(), 1000, 1010).unwrap();
        assert_eq!(snap1.get_value(b"kk01").unwrap().unwrap(), &val1);
        let snap2 = engine.snapshot(r2.clone(), 1000, 1010).unwrap();
        assert_eq!(snap2.get_value(b"kk11").unwrap().unwrap(), &val1);

        assert_eq!(
            engine.snapshot(r3.clone(), 1000, 1000).unwrap_err(),
            FailedReason::NotCached
        );

        let snap4 = engine.snapshot(r4.clone(), 1000, 1010).unwrap();
        assert_eq!(snap4.get_value(b"kk32").unwrap().unwrap(), &val3);

        assert_eq!(
            engine.snapshot(r5.clone(), 1000, 1010).unwrap_err(),
            FailedReason::NotCached
        );

        // For range 3, one write is buffered but the other is rejected, so the range 3
        // is evicted and the keys of it are deleted. After flush the epoch, we should
        // get 1096-178(kv)-96(node overhead) = 822 memory usage.
        flush_epoch();
        wait_evict_done(&engine);
        assert_eq!(822, memory_controller.mem_usage());

        drop(snap1);
        engine.evict_range(&r1);
        flush_epoch();
        wait_evict_done(&engine);
        assert_eq!(548, memory_controller.mem_usage());
    }

    #[test]
    fn test_delete_lock_cf() {
        let engine = RangeCacheMemoryEngine::new(RangeCacheEngineContext::new(Arc::new(
            VersionTrack::new(RangeCacheEngineConfig::config_for_test()),
        )));
        let r = CacheRange::new(b"".to_vec(), b"z".to_vec());
        engine.new_range(r.clone());
        {
            let mut core = engine.core.write();
            core.mut_range_manager().set_safe_point(&r, 10);
        }
        let mut wb = RangeCacheWriteBatch::from(&engine);
        wb.prepare_for_range(r.clone());
        wb.put_cf(CF_LOCK, b"aaa", b"bbb").unwrap();
        wb.set_sequence_number(1).unwrap();
        assert_eq!(wb.write().unwrap(), 1);
        let lock_handle = engine.core.read().engine().cf_handle(CF_LOCK);

        let guard = &epoch::pin();
        let entry = lock_handle
            .get_with_user_key(&encode_key(b"aaa", 1, ValueType::Value), guard)
            .unwrap();
        assert_eq!(&b"bbb"[..], entry.value().as_bytes());

        let mut wb = RangeCacheWriteBatch::from(&engine);
        wb.prepare_for_range(r.clone());
        wb.put_cf(CF_LOCK, b"aaa", b"ccc").unwrap();
        wb.set_sequence_number(2).unwrap();
        assert_eq!(wb.write().unwrap(), 2);

        {
            let mut iter = engine.core.read().engine.cf_handle(CF_LOCK).iterator();
            let seek_key = encode_seek_key(b"aaa", 2);
            iter.seek(&seek_key, guard);
            assert_eq!(iter.value().as_bytes().as_slice(), b"ccc");
            iter.next(guard);
            assert_eq!(iter.value().as_bytes().as_slice(), b"bbb");
        }

        let mut wb = RangeCacheWriteBatch::from(&engine);
        wb.prepare_for_range(r.clone());
        wb.delete_cf(CF_LOCK, b"aaa").unwrap();
        wb.set_sequence_number(10).unwrap();
        assert_eq!(wb.write().unwrap(), 10);

        {
            let mut iter = engine.core.read().engine.cf_handle(CF_LOCK).iterator();
            let seek_key = encode_seek_key(b"aaa", 2);
            iter.seek(&seek_key, guard);
            // We cannot get any sequence version of it
            assert!(!iter.valid());
        }
    }

    #[test]
    fn test_write_batch_with_config_change() {
        let mut config = RangeCacheEngineConfig::default();
        config.soft_limit_threshold = Some(ReadableSize(u64::MAX));
        config.hard_limit_threshold = Some(ReadableSize(u64::MAX));
        config.enabled = true;
        let config = Arc::new(VersionTrack::new(config));
        let engine = RangeCacheMemoryEngine::new(RangeCacheEngineContext::new(config.clone()));
        let r1 = CacheRange::new(b"kk00".to_vec(), b"kk10".to_vec());
        let r2 = CacheRange::new(b"kk10".to_vec(), b"kk20".to_vec());
        for r in [&r1, &r2] {
            engine.new_range(r.clone());
            {
                let mut core = engine.core.write();
                core.mut_range_manager().set_safe_point(r, 10);
            }
            let _ = engine.snapshot(r.clone(), 1000, 1000).unwrap();
        }

        let val1: Vec<u8> = (0..150).map(|_| 0).collect();
        let mut wb = RangeCacheWriteBatch::from(&engine);
        wb.prepare_for_range(r2.clone());
        wb.put(b"kk11", &val1).unwrap();
        let snap1 = engine.snapshot(r1.clone(), 1000, 1000).unwrap();

        // disable the range cache
        let mut config_manager = RangeCacheConfigManager(config.clone());
        let mut config_change = ConfigChange::new();
        config_change.insert(String::from("enabled"), ConfigValue::Bool(false));
        config_manager.dispatch(config_change).unwrap();

        wb.write_impl(1000).unwrap();
        // existing snapshot can still work after the range cache is disabled, but new
        // snapshot will fail to create
        assert!(snap1.get_value(b"kk00").unwrap().is_none());

        let mut wb = RangeCacheWriteBatch::from(&engine);
        wb.prepare_for_range(r1.clone());
        // put should trigger the evict and it won't write into range cache
        wb.put(b"kk01", &val1).unwrap();
        wb.write_impl(1000).unwrap();

        // new snapshot will fail to create as it's evicted already
        let snap1 = engine.snapshot(r1.clone(), 1000, 1000);
        assert_eq!(snap1.unwrap_err(), FailedReason::NotCached);
        let snap2 = engine.snapshot(r2.clone(), 1000, 1000).unwrap();
        // if no new write, the range cache can still be used.
        assert_eq!(snap2.get_value(b"kk11").unwrap().unwrap(), &val1);

        // enable the range cache again
        let mut config_manager = RangeCacheConfigManager(config.clone());
        let mut config_change = ConfigChange::new();
        config_change.insert(String::from("enabled"), ConfigValue::Bool(true));
        config_manager.dispatch(config_change).unwrap();

        let snap1 = engine.snapshot(r1.clone(), 1000, 1000);
        assert_eq!(snap1.unwrap_err(), FailedReason::NotCached);
        let snap2 = engine.snapshot(r2.clone(), 1000, 1000).unwrap();
        assert_eq!(snap2.get_value(b"kk11").unwrap().unwrap(), &val1);
    }
}<|MERGE_RESOLUTION|>--- conflicted
+++ resolved
@@ -10,11 +10,11 @@
     CacheRange, MiscExt, Mutable, RangeCacheEngine, Result, WriteBatch, WriteBatchExt,
     WriteOptions, CF_DEFAULT,
 };
-use tikv_util::{box_err, config::ReadableSize, debug, error, info, time::Instant, warn};
+use tikv_util::{box_err, config::ReadableSize, error, info, time::Instant, warn};
 
 use crate::{
     background::BackgroundTask,
-    engine::{cf_to_id, id_to_cf, is_lock_cf, SkiplistEngine, SkiplistHandle},
+    engine::{cf_to_id, id_to_cf, is_lock_cf, SkiplistEngine},
     keys::{encode_key, encode_seek_key, InternalBytes, ValueType, ENC_KEY_SEQ_LENGTH},
     memory_controller::{MemoryController, MemoryUsage},
     metrics::WRITE_DURATION_HISTOGRAM,
@@ -166,15 +166,11 @@
             .into_iter()
             .chain(std::mem::take(&mut self.buffer))
             .try_for_each(|e| {
-<<<<<<< HEAD
                 if is_lock_cf(e.cf) {
                     lock_modification += e.data_size() as u64;
                 }
-                e.write_to_memory(seq, &engine, self.memory_controller.clone(), guard)
-=======
                 seq += 1;
                 e.write_to_memory(seq - 1, &engine, self.memory_controller.clone(), guard)
->>>>>>> 54a3679f
             });
         let duration = start.saturating_elapsed_secs();
         WRITE_DURATION_HISTOGRAM.observe(duration);
@@ -401,33 +397,6 @@
         handle.insert(key, value, guard);
 
         Ok(())
-    }
-
-    // For lock cf, we delete directly rather than writing tombstone for performance
-    // purpose.
-    // todo(SpadeA): we need to verify the corretness of it before GA range cache
-    // engine.
-    fn delete_in_lock_cf(&self, seq: u64, handle: &SkiplistHandle, guard: &epoch::Guard) {
-        let seek_key = encode_seek_key(&self.key, seq);
-        let Some(mut entry) = handle.get_with_user_key(&seek_key, guard) else {
-            debug!(
-                "write to memory failed for lock cf, not get";
-                "key" => log_wrappers::Value::key(self.key.as_slice()),
-                "encoded_key" => log_wrappers::Value::key(seek_key.as_bytes()),
-            );
-            return;
-        };
-
-        let last_to_remove = InternalBytes::from_bytes(entry.key().as_bytes().clone());
-        while let Some(e) = entry.next() {
-            if e.key().same_user_key_with(&last_to_remove) {
-                handle.remove(e.key(), guard);
-                entry.move_next();
-            } else {
-                break;
-            }
-        }
-        handle.remove(&last_to_remove, guard);
     }
 }
 
