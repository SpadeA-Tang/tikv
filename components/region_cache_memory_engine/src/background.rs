--- conflicted
+++ resolved
@@ -20,29 +20,18 @@
     epoch, select,
     sync::ShardedLock,
 };
-<<<<<<< HEAD
 use engine_rocks::{RocksEngine, RocksEngineIterator, RocksSnapshot};
 use engine_traits::{
-    iter_option, CacheRange, IterOptions, Iterable, Iterator, RangeHintService, SnapshotMiscExt,
-    CF_DEFAULT, CF_LOCK, CF_WRITE, DATA_CFS,
+    iter_option, CacheRange, IterOptions, Iterable, Iterator, MiscExt, RangeHintService,
+    SnapshotMiscExt, CF_DEFAULT, CF_LOCK, CF_WRITE, DATA_CFS,
 };
 use kvproto::metapb::Region;
 use parking_lot::{Mutex, RwLock};
-use pd_client::RpcClient;
+use pd_client::{PdClient, RpcClient};
 use raftstore::{
     coprocessor::RegionInfoProvider,
     store::fsm::apply::{PRINTF_LOCK, PRINTF_LOG},
 };
-=======
-use engine_rocks::{RocksEngine, RocksSnapshot};
-use engine_traits::{
-    CacheRange, IterOptions, Iterable, Iterator, MiscExt, RangeHintService, SnapshotMiscExt,
-    CF_DEFAULT, CF_WRITE, DATA_CFS,
-};
-use parking_lot::RwLock;
-use pd_client::{PdClient, RpcClient};
-use raftstore::coprocessor::RegionInfoProvider;
->>>>>>> 8903f2a5
 use slog_global::{error, info, warn};
 use tikv_util::{
     config::ReadableSize,
@@ -57,13 +46,9 @@
 use crate::{
     engine::{RangeCacheMemoryEngineCore, SkiplistHandle},
     keys::{
-<<<<<<< HEAD
-        decode_key, encode_key, encode_key_for_eviction, encode_key_for_eviction_for_lock_cf,
-        encoding_for_filter, InternalBytes, InternalKey, ValueType,
-=======
-        decode_key, encode_key, encode_key_for_boundary_with_mvcc, encoding_for_filter,
-        InternalBytes, InternalKey, ValueType,
->>>>>>> 8903f2a5
+        decode_key, encode_key, encode_key_for_boundary_with_mvcc,
+        encode_key_for_boundary_without_mvcc, encoding_for_filter, InternalBytes, InternalKey,
+        ValueType,
     },
     memory_controller::{MemoryController, MemoryUsage},
     metrics::{
@@ -71,11 +56,8 @@
         RANGE_LOAD_TIME_HISTOGRAM,
     },
     range_manager::LoadFailedReason,
-<<<<<<< HEAD
+    range_stats::{RangeStatsManager, DEFAULT_EVICT_MIN_DURATION},
     read::{RangeCacheIterator, RangeCacheSnapshot},
-=======
-    range_stats::{RangeStatsManager, DEFAULT_EVICT_MIN_DURATION},
->>>>>>> 8903f2a5
     region_label::{
         LabelRule, RegionLabelAddedCb, RegionLabelRulesManager, RegionLabelServiceBuilder,
     },
@@ -111,16 +93,10 @@
     LoadRange,
     MemoryCheckAndEvict,
     DeleteRange(Vec<CacheRange>),
-<<<<<<< HEAD
     CleanLockTombstone(u64),
     TopRegionsLoadEvict,
     SetRocksEngine(RocksEngine),
     Audit((Vec<(RangeCacheSnapshot, u64)>, RocksSnapshot)),
-=======
-    TopRegionsLoadEvict,
-    CleanLockTombstone(u64),
-    SetRocksEngine(RocksEngine),
->>>>>>> 8903f2a5
 }
 
 impl Display for BackgroundTask {
@@ -132,19 +108,13 @@
             BackgroundTask::DeleteRange(ref r) => {
                 f.debug_struct("DeleteRange").field("range", r).finish()
             }
-<<<<<<< HEAD
-=======
             BackgroundTask::TopRegionsLoadEvict => f.debug_struct("CheckTopRegions").finish(),
->>>>>>> 8903f2a5
             BackgroundTask::CleanLockTombstone(ref r) => f
                 .debug_struct("CleanLockTombstone")
                 .field("seqno", r)
                 .finish(),
-<<<<<<< HEAD
             BackgroundTask::TopRegionsLoadEvict => f.debug_struct("CheckTopRegions").finish(),
             BackgroundTask::Audit(_) => f.debug_struct("audit").finish(),
-=======
->>>>>>> 8903f2a5
             BackgroundTask::SetRocksEngine(_) => f.debug_struct("SetDiskEngine").finish(),
         }
     }
@@ -260,31 +230,20 @@
         pd_client: Arc<dyn PdClient>,
         gc_interval: Duration,
         load_evict_interval: Duration,
-<<<<<<< HEAD
-=======
         expected_region_size: usize,
->>>>>>> 8903f2a5
         memory_controller: Arc<MemoryController>,
         region_info_provider: Option<Arc<dyn RegionInfoProvider>>,
     ) -> Self {
         let worker = Worker::new("range-cache-background-worker");
-<<<<<<< HEAD
-        let (runner, delete_range_scheduler) =
-            BackgroundRunner::new(core.clone(), memory_controller, region_info_provider);
-        let scheduler = worker.start_with_timer("range-cache-engine-background", runner);
-
-        let scheduler_clone = scheduler.clone();
-
-        let (handle, tx) =
-            BgWorkManager::start_tick(scheduler_clone, gc_interval, load_evict_interval);
-=======
-        let runner = BackgroundRunner::new(
+        let (runner, delete_range_scheduler) = BackgroundRunner::new(
             core.clone(),
             memory_controller,
             region_info_provider,
             expected_region_size,
         );
         let scheduler = worker.start_with_timer("range-cache-engine-background", runner);
+
+        let scheduler_clone = scheduler.clone();
 
         let (h, tx) = BgWorkManager::start_tick(
             scheduler.clone(),
@@ -292,17 +251,12 @@
             gc_interval,
             load_evict_interval,
         );
->>>>>>> 8903f2a5
 
         Self {
             worker,
             scheduler,
-<<<<<<< HEAD
             delete_range_scheduler,
-            tick_stopper: Some((handle, tx)),
-=======
             tick_stopper: Some((h, tx)),
->>>>>>> 8903f2a5
             core,
         }
     }
@@ -344,12 +298,6 @@
         let h = std::thread::spawn(move || {
             let gc_ticker = tick(gc_interval);
             let load_evict_ticker = tick(load_evict_interval); // TODO (afeinberg): Use a real value.
-<<<<<<< HEAD
-            loop {
-                select! {
-                    recv(gc_ticker) -> _ => {
-                        let safe_point = TimeStamp::physical_now() - gc_interval.as_millis() as u64;
-=======
             // 5 seconds should be long enough for getting a TSO from PD.
             let tso_timeout = std::cmp::min(gc_interval, Duration::from_secs(5));
             'LOOP: loop {
@@ -367,7 +315,6 @@
                             }
                         };
                         let safe_point = now.physical() - gc_interval.as_millis() as u64;
->>>>>>> 8903f2a5
                         let safe_point = TimeStamp::compose(safe_point, 0).into_inner();
                         if let Err(e) = scheduler.schedule(BackgroundTask::Gc(GcTask {safe_point})) {
                             error!(
@@ -405,238 +352,6 @@
     engine: Arc<RwLock<RangeCacheMemoryEngineCore>>,
     memory_controller: Arc<MemoryController>,
     range_stats_manager: Option<RangeStatsManager>,
-<<<<<<< HEAD
-}
-
-#[derive(Clone)]
-struct RangeStatsManager {
-    num_regions: Arc<AtomicUsize>,
-    info_provider: Arc<dyn RegionInfoProvider>,
-    prev_top_regions: Arc<Mutex<BTreeMap<u64, Region>>>,
-    checking_top_regions: Arc<AtomicBool>,
-    region_loaded_at: Arc<ShardedLock<BTreeMap<u64, Instant>>>,
-}
-
-/// Do not evict a region if has been cached for less than this duration.
-pub const EVICT_MIN_DURATION: Duration = Duration::from_secs(60 * 3);
-
-impl RangeStatsManager {
-    /// Initial number of top regions to track and cache. This may change, see
-    /// `adjust_max_num_regions` below.
-    pub fn new(num_regions: usize, info_provider: Arc<dyn RegionInfoProvider>) -> Self {
-        RangeStatsManager {
-            num_regions: Arc::new(AtomicUsize::new(num_regions)),
-            info_provider,
-            prev_top_regions: Arc::new(Mutex::new(BTreeMap::new())),
-            checking_top_regions: Arc::new(AtomicBool::new(false)),
-            region_loaded_at: Arc::new(ShardedLock::new(BTreeMap::new())),
-        }
-    }
-
-    /// Prevents two instances of this from running concurrently.
-    pub fn set_checking_top_regions(&self, v: bool) {
-        self.checking_top_regions.store(v, Ordering::Relaxed);
-    }
-
-    /// Returns true if another thread is checking top regions.
-    pub fn checking_top_regions(&self) -> bool {
-        self.checking_top_regions.load(Ordering::Relaxed)
-    }
-
-    fn set_max_num_regions(&self, v: usize) {
-        self.num_regions.store(v, Ordering::Relaxed);
-    }
-
-    /// Returns the maximum number of regions that can be cached.
-    ///
-    /// See also `adjust_max_num_regions` below.
-    pub fn max_num_regions(&self) -> usize {
-        self.num_regions.load(Ordering::Relaxed)
-    }
-
-    /// Collect candidates for eviction sorted by activity in creasing order:
-    ///
-    /// 1. Get all the regions sorted (decreasing) by region activity using
-    ///    [raftstore::coprocessor::RegionCollector::handle_get_top_regions].
-    /// 2. Remove all regions where `is_cached_pred` returns false when passed
-    ///    the region's range or those that have been loaded for less than
-    ///    [`EVICT_MIN_DURATION`].
-    /// 3. Reverse the list so that it is now sorted in the order of increasing
-    ///    activity.
-    /// 4. Store the results in `ranges_out` using [Vec::extend].
-    pub fn collect_candidates_for_eviction<F>(
-        &self,
-        ranges_out: &mut Vec<(CacheRange, u64)>,
-        is_cached_pred: F,
-    ) where
-        F: Fn(&CacheRange) -> bool,
-    {
-        // Gets all of the regions, sorted by activity.
-        let all_regions = self.info_provider.get_top_regions(None).unwrap();
-        let regions_loaded = self.region_loaded_at.read().unwrap();
-        ranges_out.extend(
-            all_regions
-                .iter()
-                .filter_map(|(region, approx_size)| {
-                    let r = CacheRange::from_region(region);
-                    is_cached_pred(&r)
-                        .then(|| {
-                            match regions_loaded.get(&region.get_id()) {
-                                // Do not evict ranges that were loaded less than
-                                // `EVICT_MIN_DURATION` ago.
-                                Some(&time_loaded)
-                                    if Instant::now() - time_loaded < EVICT_MIN_DURATION =>
-                                {
-                                    None
-                                }
-                                Some(_) | None =>
-                                // None indicates range loaded from a hint, not by this manager.
-                                {
-                                    Some((r, *approx_size))
-                                }
-                            }
-                        })
-                        .flatten()
-                })
-                .rev(),
-        );
-    }
-
-    /// This method should be called when `evicted_range` is succesfully evicted
-    /// to remove any internal `RegionStatsManager` that corresponds to the
-    /// range.
-    ///
-    /// Calls [raftstore::coprocessor::region_info_accessor::RegionInfoProvider::find_region_by_key] to
-    /// find the region corresponding to the range.
-    ///
-    /// TODO (afeinberg): This is inefficient, either make this method bulk, or
-    /// find another way to avoid calling `find_region_by_key` in a loop.
-    pub fn handle_range_evicted(&self, evicted_range: &CacheRange) {
-        // TODO (afeinberg): This is inefficient.
-        let _ = self
-            .info_provider
-            .find_region_by_key(&evicted_range.start)
-            .map(|region| {
-                let id = region.get_id();
-                let _ = self.prev_top_regions.lock().remove(&id);
-                let _ = {
-                    let mut regions_loaded = self.region_loaded_at.write().unwrap();
-                    regions_loaded.remove(&id)
-                };
-            });
-    }
-
-    /// Attempt to adjust the maximum number of cached regions based on memory
-    /// usage:
-    ///
-    /// If `curr_memory_usage` is LESS THAN `threshold` by 3 *
-    /// [`EXPECTED_AVERAGE_REGION_SIZE`] bytes, *increase* the maximum
-    /// by `threshold - curr_memory_usage / 3 * EXPECTED_AVERAGE_REGION_SIZE`.
-    ///
-    /// If `curr_memory_usage` is GREATER THAN `threshold`, *decrease* the
-    /// maximum by `(curr_memory_usage - threshold) /
-    /// EXPECTED_AVERAGE_REGION_SIZE`.
-    pub fn adjust_max_num_regions(&self, curr_memory_usage: usize, threshold: usize) {
-        match curr_memory_usage.cmp(&threshold) {
-            cmp::Ordering::Less => {
-                let room_to_grow = threshold - curr_memory_usage;
-                if room_to_grow > EXPECTED_AVERAGE_REGION_SIZE * 3 {
-                    let curr_num_regions = self.max_num_regions();
-                    let next_num_regions =
-                        curr_num_regions + room_to_grow / (EXPECTED_AVERAGE_REGION_SIZE * 3);
-                    info!("increasing number of top regions to cache";
-                        "from" => curr_num_regions,
-                        "to" => next_num_regions,
-                    );
-                    self.set_max_num_regions(next_num_regions);
-                }
-            }
-            cmp::Ordering::Greater => {
-                let to_shrink_by = curr_memory_usage - threshold;
-                let curr_num_regions = self.max_num_regions();
-                let next_num_regions = curr_num_regions
-                    .checked_sub(1.max(to_shrink_by / EXPECTED_AVERAGE_REGION_SIZE))
-                    .unwrap_or(1)
-                    .max(1);
-                info!("decreasing number of top regions to cache";
-                    "from" => curr_num_regions,
-                    "to" => next_num_regions,
-                );
-                self.set_max_num_regions(next_num_regions);
-            }
-            _ => (),
-        };
-    }
-
-    /// Collects changes to top regions since the previous time this method was
-    /// called. This method should be called by background tasks responsing
-    /// for algorithmic loading and eviction.
-    ///
-    /// 1. Calls [raftstore::coprocessor::RegionCollector::handle_get_top_regions] to
-    ///    request the top `self.max_num_regions()` regions.
-    ///
-    /// 2. If this is the first time this method has been called on this
-    ///    instance, stores the results of previous step in `ranges_added_out`
-    ///    and returns.
-    ///
-    /// 3. If this method has been called before, compare results of step 1 with
-    ///    previous results:
-    ///   - Newly added ranges (regions missing from previous results) are
-    ///     stored in `ranges_added_out`. This can happen when
-    ///     `max_num_regions()` increases, or when `max_num_regions()` is
-    ///     unchanged but the activity order changed.
-    ///   - Removed regions - regions included in previous results - but not the
-    ///     current ones are stored in `ranges_removed_out`.
-    pub fn collect_changed_ranges(
-        &self,
-        ranges_added_out: &mut Vec<CacheRange>,
-        ranges_removed_out: &mut Vec<CacheRange>,
-    ) {
-        info!("collect_changed_ranges"; "num_regions" => self.max_num_regions());
-        let curr_top_regions = self
-            .info_provider
-            .get_top_regions(Some(NonZeroUsize::try_from(self.max_num_regions()).unwrap()))
-            .unwrap() // TODO (afeinberg): Potentially custom error handling here.
-            .iter()
-            .map(|(r, _)| (r.id, r.clone()))
-            .collect::<BTreeMap<_, _>>();
-        {
-            let mut region_loaded_map = self.region_loaded_at.write().unwrap();
-            for &region_id in curr_top_regions.keys() {
-                let _ = region_loaded_map.insert(region_id, Instant::now());
-            }
-        }
-        let prev_top_regions = {
-            let mut mut_prev_top_regions = self.prev_top_regions.lock();
-            let ret = mut_prev_top_regions.clone();
-            *mut_prev_top_regions = curr_top_regions.clone();
-            ret
-        };
-        if prev_top_regions.is_empty() {
-            ranges_added_out.extend(curr_top_regions.values().map(CacheRange::from_region));
-            return;
-        }
-        let added_ranges = curr_top_regions
-            .iter()
-            .filter(|(id, _)| !prev_top_regions.contains_key(id))
-            .map(|(_, region)| CacheRange::from_region(region));
-        let regions_loaded = self.region_loaded_at.read().unwrap();
-        let removed_ranges = prev_top_regions.iter().filter_map(|(id, region)| {
-            if !curr_top_regions.contains_key(id) {
-                match regions_loaded.get(id) {
-                    // Do not evict ranges that were loaded less than `EVICT_MIN_DURATION` ago.
-                    Some(&time_loaded) if Instant::now() - time_loaded < EVICT_MIN_DURATION => None,
-                    _ => Some(CacheRange::from_region(region)),
-                }
-            } else {
-                None
-            }
-        });
-        ranges_added_out.extend(added_ranges);
-        ranges_removed_out.extend(removed_ranges);
-    }
-=======
->>>>>>> 8903f2a5
 }
 
 impl BackgroundRunnerCore {
@@ -707,11 +422,7 @@
 
         let mut iter = write_cf_handle.iterator();
         let guard = &epoch::pin();
-<<<<<<< HEAD
-        let (start_key, end_key) = encode_key_for_eviction(range);
-=======
         let (start_key, end_key) = encode_key_for_boundary_with_mvcc(range);
->>>>>>> 8903f2a5
         iter.seek(&start_key, guard);
         while iter.valid() && iter.key() < &end_key {
             let k = iter.key();
@@ -862,105 +573,7 @@
     /// keep evicting until either all candidates are evicted, or the total
     /// approximated size of evicted regions is equal to or greater than the
     /// excess memory usage.
-    fn evict_on_soft_limit_reached(&mut self, delete_range_scheduler: &Scheduler<BackgroundTask>) {
-        if self.range_stats_manager.is_none() {
-            warn!("range stats manager is not initialized, cannot evict on soft limit reached");
-            return;
-        }
-        let range_stats_manager = self.range_stats_manager.as_ref().unwrap();
-        let to_shrink_by = self
-            .memory_controller
-            .mem_usage()
-            .checked_sub(self.memory_controller.soft_limit_threshold());
-        if to_shrink_by.is_none() {
-            return;
-        }
-        let mut remaining = to_shrink_by.unwrap();
-        let mut ranges_to_evict = Vec::<(CacheRange, u64)>::with_capacity(256);
-
-        // TODO (low-pri): consider returning just an iterator and using scan below for
-        // cleaner code.
-        range_stats_manager.collect_candidates_for_eviction(&mut ranges_to_evict, |range| {
-            self.engine.read().range_manager().contains_range(range)
-        });
-        let mut ranges_to_delete = vec![];
-        // TODO (afeinberg): approximate size may differ from size in in-memory cache,
-        // consider taking the actual size into account.
-        for (range, approx_size) in &ranges_to_evict {
-            if remaining == 0 {
-                break;
-            }
-            info!("evict on soft limit reached"; "range" => ?&range, "approx_size" => approx_size, "remaining" => remaining);
-            let mut core = self.engine.write();
-            ranges_to_delete.append(&mut core.mut_range_manager().evict_range(range));
-            info!("evict on soft limit reached done";);
-            remaining = remaining
-                .checked_sub(*approx_size as usize)
-                .unwrap_or_default();
-            range_stats_manager.handle_range_evicted(range);
-        }
-
-        if !ranges_to_delete.is_empty() {
-            delete_range_scheduler
-                .schedule_force(BackgroundTask::DeleteRange(ranges_to_delete))
-                .unwrap();
-        }
-    }
-
-    /// Periodically load top regions.
-    ///
-    /// If the soft limit is exceeded, evict (some) regions no longer considered
-    /// top.
-    ///
-    /// See: [`RangeStatsManager::collect_changes_ranges`] for
-    /// algorithm details.
-    fn top_regions_load_evict(&self, delete_range_scheduler: &Scheduler<BackgroundTask>) {
-        if self.range_stats_manager.is_none() {
-            return;
-        }
-        let range_stats_manager: &RangeStatsManager = self.range_stats_manager.as_ref().unwrap();
-        if range_stats_manager.checking_top_regions() {
-            return;
-        }
-        range_stats_manager.set_checking_top_regions(true);
-
-        let curr_memory_usage = self.memory_controller.mem_usage();
-        let threshold = self.memory_controller.soft_limit_threshold();
-        range_stats_manager.adjust_max_num_regions(curr_memory_usage, threshold);
-
-        let mut ranges_to_add = Vec::<CacheRange>::with_capacity(256);
-        let mut ranges_to_remove = Vec::<CacheRange>::with_capacity(256);
-        range_stats_manager.collect_changed_ranges(&mut ranges_to_add, &mut ranges_to_remove);
-        let mut ranges_to_delete = vec![];
-        for evict_range in ranges_to_remove {
-            if self.memory_controller.reached_soft_limit() {
-                info!("load_evict: soft limit reached"; "evict_range" => ?&evict_range);
-                let mut core = self.engine.write();
-                ranges_to_delete.append(&mut core.mut_range_manager().evict_range(&evict_range));
-            }
-        }
-        if !ranges_to_delete.is_empty() {
-            delete_range_scheduler
-                .schedule_force(BackgroundTask::DeleteRange(ranges_to_delete))
-                .unwrap();
-        }
-        for cache_range in ranges_to_add {
-            let mut core = self.engine.write();
-            if let Err(e) = core.mut_range_manager().load_range(cache_range.clone()) {
-                error!("error loading range"; "cache_range" => ?&cache_range, "err" => ?e);
-            }
-        }
-        range_stats_manager.set_checking_top_regions(false);
-        info!("load_evict complete");
-    }
-
-    /// Eviction on soft limit reached:
-    ///
-    /// When soft limit is reached, collect the candidates for eviction, and
-    /// keep evicting until either all candidates are evicted, or the total
-    /// approximated size of evicted regions is equal to or greater than the
-    /// excess memory usage.
-    fn evict_on_soft_limit_reached(&self) {
+    fn evict_on_soft_limit_reached(&self, delete_range_scheduler: &Scheduler<BackgroundTask>) {
         if self.range_stats_manager.is_none() {
             warn!("range stats manager is not initialized, cannot evict on soft limit reached");
             return;
@@ -1020,7 +633,7 @@
     ///
     /// See: [`RangeStatsManager::collect_changes_ranges`] for
     /// algorithm details.
-    fn top_regions_load_evict(&self) {
+    fn top_regions_load_evict(&self, delete_range_scheduler: &Scheduler<BackgroundTask>) {
         if self.range_stats_manager.is_none() {
             return;
         }
@@ -1091,16 +704,6 @@
     gc_range_remote: Remote<yatp::task::future::TaskCell>,
     gc_range_worker: Worker,
 
-<<<<<<< HEAD
-    lock_cleanup_remote: Remote<yatp::task::future::TaskCell>,
-    lock_cleanup_worker: Worker,
-
-    audit_remote: Remote<yatp::task::future::TaskCell>,
-    audit_worker: Worker,
-
-    last_seqno: u64,
-    // RocksEngine is used to get the oldest snapshot no.
-=======
     // Region load and eviction worker.
     // TODO: this can be consolidated, possibly with the GC worker.
     load_evict_remote: Remote<yatp::task::future::TaskCell>,
@@ -1109,10 +712,11 @@
     lock_cleanup_remote: Remote<yatp::task::future::TaskCell>,
     lock_cleanup_worker: Worker,
 
-    // The last sequence number for the lock cf tombstone cleanup
+    audit_remote: Remote<yatp::task::future::TaskCell>,
+    audit_worker: Worker,
+
     last_seqno: u64,
     // RocksEngine is used to get the oldest snapshot sequence number.
->>>>>>> 8903f2a5
     rocks_engine: Option<RocksEngine>,
 }
 
@@ -1121,10 +725,7 @@
         self.range_load_worker.stop();
         self.delete_range_worker.stop();
         self.gc_range_worker.stop();
-<<<<<<< HEAD
-=======
         self.load_evict_worker.stop();
->>>>>>> 8903f2a5
         self.lock_cleanup_worker.stop();
     }
 }
@@ -1139,12 +740,8 @@
         engine: Arc<RwLock<RangeCacheMemoryEngineCore>>,
         memory_controller: Arc<MemoryController>,
         region_info_provider: Option<Arc<dyn RegionInfoProvider>>,
-<<<<<<< HEAD
+        expected_region_size: usize,
     ) -> (Self, Scheduler<BackgroundTask>) {
-=======
-        expected_region_size: usize,
-    ) -> Self {
->>>>>>> 8903f2a5
         let range_load_worker = Builder::new("background-range-load-worker")
             // Range load now is implemented sequentially, so we must use exactly one thread to handle it.
             // todo(SpadeA): if the load speed is a bottleneck, we may consider to use multiple threads to load ranges.
@@ -1171,11 +768,18 @@
             .thread_count(1)
             .create();
         let gc_range_remote = gc_range_worker.remote();
-<<<<<<< HEAD
-        let num_regions_to_cache =
-            memory_controller.soft_limit_threshold() / EXPECTED_AVERAGE_REGION_SIZE;
-        let range_stats_manager =
-            region_info_provider.map(|r_i_p| RangeStatsManager::new(num_regions_to_cache, r_i_p));
+        let load_evict_worker = Worker::new("background-region-load-evict-worker");
+        let load_evict_remote = load_evict_worker.remote();
+        let num_regions_to_cache = memory_controller.soft_limit_threshold() / expected_region_size;
+        let range_stats_manager = region_info_provider.map(|region_info_provider| {
+            RangeStatsManager::new(
+                num_regions_to_cache,
+                DEFAULT_EVICT_MIN_DURATION,
+                expected_region_size,
+                region_info_provider,
+            )
+        });
+
         (
             Self {
                 core: BackgroundRunnerCore {
@@ -1191,6 +795,8 @@
                 gc_range_remote,
                 lock_cleanup_remote,
                 lock_cleanup_worker,
+                load_evict_worker,
+                load_evict_remote,
                 audit_remote,
                 audit_worker,
                 last_seqno: 0,
@@ -1224,39 +830,6 @@
                 "cf" => ?cf,
             );
             unreachable!()
-=======
-
-        let load_evict_worker = Worker::new("background-region-load-evict-worker");
-        let load_evict_remote = load_evict_worker.remote();
-
-        let num_regions_to_cache = memory_controller.soft_limit_threshold() / expected_region_size;
-        let range_stats_manager = region_info_provider.map(|region_info_provider| {
-            RangeStatsManager::new(
-                num_regions_to_cache,
-                DEFAULT_EVICT_MIN_DURATION,
-                expected_region_size,
-                region_info_provider,
-            )
-        });
-        Self {
-            core: BackgroundRunnerCore {
-                engine,
-                memory_controller,
-                range_stats_manager,
-            },
-            range_load_worker,
-            range_load_remote,
-            delete_range_worker,
-            delete_range_remote,
-            gc_range_worker,
-            gc_range_remote,
-            load_evict_worker,
-            load_evict_remote,
-            lock_cleanup_remote,
-            lock_cleanup_worker,
-            last_seqno: 0,
-            rocks_engine: None,
->>>>>>> 8903f2a5
         }
     }
     let (user_key, ts) = if cf != "lock" {
@@ -1354,7 +927,6 @@
             BackgroundTask::SetRocksEngine(rocks_engine) => {
                 self.rocks_engine = Some(rocks_engine);
             }
-<<<<<<< HEAD
             BackgroundTask::Audit((ranges_snap, rocksdb_snap)) => {
                 let core = self.core.engine.clone();
                 let f = async move {
@@ -1428,8 +1000,6 @@
 
                 self.audit_remote.spawn(f);
             }
-=======
->>>>>>> 8903f2a5
             BackgroundTask::Gc(t) => {
                 let seqno = (|| {
                     fail::fail_point!("in_memory_engine_gc_oldest_seqno", |t| {
@@ -1507,9 +1077,9 @@
                                 let mut iter = handle.iterator();
 
                                 let (start, end) = if cf == CF_LOCK {
-                                    encode_key_for_eviction_for_lock_cf(&range)
+                                    encode_key_for_boundary_without_mvcc(&range)
                                 } else {
-                                    encode_key_for_eviction(&range)
+                                    encode_key_for_boundary_with_mvcc(&range)
                                 };
                                 let guard = &epoch::pin();
                                 iter.seek(&start, guard);
@@ -1621,19 +1191,15 @@
                 //     "mem_usage(MB)" => ReadableSize(mem_usage as u64).as_mb()
                 // );
                 if mem_usage > self.core.memory_controller.soft_limit_threshold() {
-<<<<<<< HEAD
-                    self.core
-                        .evict_on_soft_limit_reached(&self.delete_range_scheduler);
-=======
+                    let delete_range_scheduler = self.delete_range_scheduler.clone();
                     let core = self.core.clone();
                     let task = async move {
-                        core.evict_on_soft_limit_reached();
+                        core.evict_on_soft_limit_reached(&delete_range_scheduler);
                         core.memory_controller.set_memory_checking(false);
                     };
                     self.load_evict_remote.spawn(task);
                 } else {
                     self.core.memory_controller.set_memory_checking(false);
->>>>>>> 8903f2a5
                 }
             }
             BackgroundTask::DeleteRange(_) => unreachable!(),
@@ -1741,15 +1307,16 @@
                         "total" => total,
                         "removed" => removed,
                         "duration" => ?now.saturating_elapsed(),
-                        "current_count" => lock_handle.count(),
+                        "current_count" => lock_handle.len(),
                     );
                 };
 
                 self.lock_cleanup_remote.spawn(f);
             }
             BackgroundTask::TopRegionsLoadEvict => {
+                let delete_range_scheduler = self.delete_range_scheduler.clone();
                 let core = self.core.clone();
-                let task = async move { core.top_regions_load_evict() };
+                let task = async move { core.top_regions_load_evict(&delete_range_scheduler) };
                 self.load_evict_remote.spawn(task);
             }
             BackgroundTask::CleanLockTombstone(snapshot_seqno) => {
@@ -2125,11 +1692,8 @@
         }
 
         let guard = &epoch::pin();
-<<<<<<< HEAD
-=======
         // Also, we only handle the same user_key once (user_key here refers to the key
         // with MVCC version but without sequence number).
->>>>>>> 8903f2a5
         if user_key != self.last_user_key {
             self.last_user_key = user_key.to_vec();
         } else {
@@ -2264,11 +1828,7 @@
     };
     use txn_types::{Key, TimeStamp, Write, WriteType};
 
-<<<<<<< HEAD
-    use super::{BackgroundTask, Filter, PdRangeHintService};
-=======
-    use super::*;
->>>>>>> 8903f2a5
+    use super::{BackgroundTask, Filter, PdRangeHintService, *};
     use crate::{
         background::BackgroundRunner,
         config::RangeCacheConfigManager,
@@ -2590,18 +2150,13 @@
         iter_opts.set_lower_bound(&range.start, 0);
         iter_opts.set_upper_bound(&range.end, 0);
 
-<<<<<<< HEAD
-        let worker = BackgroundRunner::new(engine.core.clone(), memory_controller.clone(), None);
-        worker.core.gc_range(&range, 40);
-=======
-        let worker = BackgroundRunner::new(
+        let (worker, _) = BackgroundRunner::new(
             engine.core.clone(),
             memory_controller.clone(),
             None,
             engine.expected_region_size(),
         );
         worker.core.gc_range(&range, 40, 100);
->>>>>>> 8903f2a5
 
         let mut iter = snap.iterator_opt("write", iter_opts).unwrap();
         iter.seek_to_first().unwrap();
@@ -2669,9 +2224,6 @@
         assert_eq!(3, element_count(&default));
         assert_eq!(3, element_count(&write));
 
-<<<<<<< HEAD
-        let worker = BackgroundRunner::new(engine.core.clone(), memory_controller.clone(), None);
-=======
         let worker = BackgroundRunner::new(
             engine.core.clone(),
             memory_controller.clone(),
@@ -2683,7 +2235,6 @@
         worker.core.gc_range(&range, 13, 10);
         assert_eq!(3, element_count(&default));
         assert_eq!(3, element_count(&write));
->>>>>>> 8903f2a5
 
         // gc will not remove the latest mvcc put below safe point
         worker.core.gc_range(&range, 14, 100);
@@ -2993,16 +2544,12 @@
         assert_eq!(6, element_count(&default));
         assert_eq!(6, element_count(&write));
 
-<<<<<<< HEAD
-        let worker = BackgroundRunner::new(engine.core.clone(), memory_controller, None);
-=======
         let worker = BackgroundRunner::new(
             engine.core.clone(),
             memory_controller,
             None,
             engine.expected_region_size(),
         );
->>>>>>> 8903f2a5
         let s1 = engine.snapshot(range.clone(), 10, u64::MAX);
         let s2 = engine.snapshot(range.clone(), 11, u64::MAX);
         let s3 = engine.snapshot(range.clone(), 20, u64::MAX);
@@ -3120,16 +2667,12 @@
         engine.new_range(r1);
         engine.new_range(r2);
 
-<<<<<<< HEAD
-        let mut runner = BackgroundRunner::new(engine.core.clone(), memory_controller, None);
-=======
         let mut runner = BackgroundRunner::new(
             engine.core.clone(),
             memory_controller,
             None,
             engine.expected_region_size(),
         );
->>>>>>> 8903f2a5
         let ranges = runner.core.ranges_for_gc().unwrap();
         assert_eq!(2, ranges.len());
 
@@ -3438,7 +2981,6 @@
     }
 
     #[test]
-<<<<<<< HEAD
     fn test_clean_up_tombstone() {
         let mut config = RangeCacheEngineConfig::config_for_test();
         config.soft_limit_threshold = Some(ReadableSize(1000));
@@ -3475,7 +3017,9 @@
             .schedule_task(BackgroundTask::CleanLockTombstone(110));
 
         std::thread::sleep(Duration::from_secs(1000));
-=======
+    }
+
+    #[test]
     fn test_gc_use_pd_tso() {
         struct MockPdClient {
             tx: Mutex<Sender<()>>,
@@ -3511,6 +3055,5 @@
 
         stop.send(true).unwrap();
         handle.join().unwrap();
->>>>>>> 8903f2a5
     }
 }