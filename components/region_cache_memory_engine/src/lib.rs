--- conflicted
+++ resolved
@@ -14,12 +14,8 @@
 mod keys;
 mod memory_controller;
 mod metrics;
-<<<<<<< HEAD
+mod perf_context;
 mod range_manager;
-=======
-pub mod perf_context;
-pub mod range_manager;
->>>>>>> f1c16b8e
 mod read;
 mod region_label;
 mod write_batch;
