// Copyright 2023 TiKV Project Authors. Licensed under Apache-2.0.

#![feature(let_chains)]
#![feature(slice_pattern)]

use std::time::Duration;

use tikv_util::config::ReadableSize;

mod background;
mod engine;
pub mod keys;
mod memory_controller;
mod metrics;
pub mod range_manager;
mod read;
pub mod region_label;
mod write_batch;

pub use background::{BackgroundRunner, GcTask};
<<<<<<< HEAD
mod metrics;
pub mod perf_context;
=======
pub use engine::RangeCacheMemoryEngine;
pub use write_batch::RangeCacheWriteBatch;
>>>>>>> 856ae255

pub struct EngineConfig {
    gc_interval: Duration,
    soft_limit_threshold: usize,
    hard_limit_threshold: usize,
}

impl Default for EngineConfig {
    fn default() -> Self {
        Self {
            gc_interval: Duration::from_secs(180),
            soft_limit_threshold: ReadableSize::gb(10).0 as usize,
            hard_limit_threshold: ReadableSize::gb(15).0 as usize,
        }
    }
}

impl EngineConfig {
    pub fn new(
        gc_interval: Duration,
        soft_limit_threshold: usize,
        hard_limit_threshold: usize,
    ) -> Self {
        Self {
            gc_interval,
            soft_limit_threshold,
            hard_limit_threshold,
        }
    }

    pub fn config_for_test() -> EngineConfig {
        EngineConfig::new(
            Duration::from_secs(600),
            ReadableSize::gb(1).0 as usize,
            ReadableSize::gb(2).0 as usize,
        )
    }
}<|MERGE_RESOLUTION|>--- conflicted
+++ resolved
@@ -12,19 +12,15 @@
 pub mod keys;
 mod memory_controller;
 mod metrics;
+pub mod perf_context;
 pub mod range_manager;
 mod read;
 pub mod region_label;
 mod write_batch;
 
 pub use background::{BackgroundRunner, GcTask};
-<<<<<<< HEAD
-mod metrics;
-pub mod perf_context;
-=======
 pub use engine::RangeCacheMemoryEngine;
 pub use write_batch::RangeCacheWriteBatch;
->>>>>>> 856ae255
 
 pub struct EngineConfig {
     gc_interval: Duration,
