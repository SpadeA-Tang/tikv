// Copyright 2024 TiKV Project Authors. Licensed under Apache-2.0.

use std::sync::Arc;

use lazy_static::lazy_static;
use prometheus::*;
use prometheus_static_metric::*;

use crate::{
    statistics::{Tickers, ENGINE_TICKER_TYPES},
    RangeCacheMemoryEngineStatistics,
};

make_auto_flush_static_metric! {
    pub label_enum KeyCountType {
        total,
        filtered,
        below_safe_point_total,
        below_safe_point_unique,
    }

    pub label_enum TickerEnum {
        bytes_read,
        iter_bytes_read,
    }

    pub struct GcFilteredCountVec: LocalIntCounter {
        "type" => KeyCountType,
    }

    pub struct InMemoryEngineTickerMetrics: LocalIntCounter {
        "type" => TickerEnum,
    }
}

lazy_static! {
    pub static ref GC_FILTERED: IntCounterVec = register_int_counter_vec!(
        "tikv_range_cache_memory_engine_gc_filtered",
        "Filtered version by GC",
        &["type"]
    )
    .unwrap();
    pub static ref RANGE_CACHE_MEMORY_USAGE: IntGauge = register_int_gauge!(
        "tikv_range_cache_memory_usage_bytes",
        "The memory usage of the range cache engine",
    )
    .unwrap();
    pub static ref RANGE_LOAD_TIME_HISTOGRAM: Histogram = register_histogram!(
        "tikv_range_load_duration_secs",
        "Bucketed histogram of range load time duration.",
        exponential_buckets(0.001, 2.0, 20).unwrap()
    )
    .unwrap();
    pub static ref RANGE_GC_TIME_HISTOGRAM: Histogram = register_histogram!(
        "tikv_range_gc_duration_secs",
        "Bucketed histogram of range gc time duration.",
        exponential_buckets(0.001, 2.0, 20).unwrap()
    )
    .unwrap();
    pub static ref WRITE_DURATION_HISTOGRAM: Histogram = register_histogram!(
        "tikv_range_cache_engine_write_duration_seconds",
        "Bucketed histogram of write duration in range cache engine.",
        exponential_buckets(0.00001, 2.0, 20).unwrap()
    )
    .unwrap();
<<<<<<< HEAD
    pub static ref RANGE_CACHE_COUNT: IntGaugeVec = register_int_gauge_vec!(
        "tikv_range_cache_count",
        "The range counts of each type.",
=======
    pub static ref IN_MEMORY_ENGINE_FLOW: IntCounterVec = register_int_counter_vec!(
        "tikv_range_cache_memory_engine_flow",
        "Bytes and keys of read/written of range cache memory engine",
>>>>>>> 7c81b15a
        &["type"]
    )
    .unwrap();
}

lazy_static! {
    pub static ref GC_FILTERED_STATIC: GcFilteredCountVec =
        auto_flush_from!(GC_FILTERED, GcFilteredCountVec);
    pub static ref IN_MEMORY_ENGINE_FLOW_STATIC: InMemoryEngineTickerMetrics =
        auto_flush_from!(IN_MEMORY_ENGINE_FLOW, InMemoryEngineTickerMetrics);
}

pub fn flush_range_cache_engine_statistics(statistics: &Arc<RangeCacheMemoryEngineStatistics>) {
    for t in ENGINE_TICKER_TYPES {
        let v = statistics.get_and_reset_ticker_count(*t);
        flush_engine_ticker_metrics(*t, v);
    }
}

fn flush_engine_ticker_metrics(t: Tickers, value: u64) {
    match t {
        Tickers::BytesRead => {
            IN_MEMORY_ENGINE_FLOW_STATIC.bytes_read.inc_by(value);
        }
        Tickers::IterBytesRead => {
            IN_MEMORY_ENGINE_FLOW_STATIC.iter_bytes_read.inc_by(value);
        }
        _ => {
            unreachable!()
        }
    }
}<|MERGE_RESOLUTION|>--- conflicted
+++ resolved
@@ -63,15 +63,15 @@
         exponential_buckets(0.00001, 2.0, 20).unwrap()
     )
     .unwrap();
-<<<<<<< HEAD
     pub static ref RANGE_CACHE_COUNT: IntGaugeVec = register_int_gauge_vec!(
         "tikv_range_cache_count",
         "The range counts of each type.",
-=======
+        &["type"]
+    )
+    .unwrap();
     pub static ref IN_MEMORY_ENGINE_FLOW: IntCounterVec = register_int_counter_vec!(
         "tikv_range_cache_memory_engine_flow",
         "Bytes and keys of read/written of range cache memory engine",
->>>>>>> 7c81b15a
         &["type"]
     )
     .unwrap();
