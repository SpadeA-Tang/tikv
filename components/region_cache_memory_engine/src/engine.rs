// Copyright 2023 TiKV Project Authors. Licensed under Apache-2.0.

use core::slice::SlicePattern;
use std::{
    collections::BTreeMap,
    fmt::{self, Debug},
    ops::Deref,
    result,
    sync::Arc,
};

use bytes::Bytes;
use crossbeam::epoch::{self, default_collector, Guard};
use engine_rocks::{raw::SliceTransform, util::FixedSuffixSliceTransform, RocksEngine};
use engine_traits::{
<<<<<<< HEAD
    CacheRange, CfNamesExt, DbVector, Error, IterOptions, Iterable, Iterator, KvEngine, Peekable,
    RangeCacheEngine, ReadOptions, Result, Snapshot, SnapshotMiscExt, CF_DEFAULT, CF_LOCK,
    CF_WRITE, DATA_CFS,
=======
    CacheRange, CfNamesExt, DbVector, Error, FailedReason, IterOptions, Iterable, Iterator,
    KvEngine, Peekable, RangeCacheEngine, ReadOptions, Result, Snapshot, SnapshotMiscExt,
    CF_DEFAULT, CF_LOCK, CF_WRITE,
>>>>>>> a237148d
};
use parking_lot::{lock_api::RwLockUpgradableReadGuard, RwLock, RwLockWriteGuard};
use skiplist_rs::{base::OwnedIter, SkipList};
use slog_global::error;
use tikv_util::box_err;

use crate::{
    background::{BackgroundTask, BgWorkManager},
    keys::{
        decode_key, encode_key_for_eviction, encode_seek_for_prev_key, encode_seek_key,
        InternalBytes, InternalKey, ValueType,
    },
<<<<<<< HEAD
    memory_controller::MemoryController,
    range_manager::RangeManager,
=======
    range_manager::{LoadFailedReason, RangeCacheStatus, RangeManager},
>>>>>>> a237148d
    write_batch::{group_write_batch_entries, RangeCacheWriteBatchEntry},
    EngineConfig,
};

pub(crate) fn cf_to_id(cf: &str) -> usize {
    match cf {
        CF_DEFAULT => 0,
        CF_LOCK => 1,
        CF_WRITE => 2,
        _ => panic!("unrecognized cf {}", cf),
    }
}

// A wrapper for skiplist to provide some check and clean up worker
#[derive(Clone)]
pub struct SkiplistHandle(Arc<SkipList<InternalBytes, InternalBytes>>);

impl SkiplistHandle {
    pub fn insert(&self, key: InternalBytes, value: InternalBytes, guard: &Guard) {
        assert!(key.memory_controller_set() && value.memory_controller_set());
        self.0.insert(key, value, guard).release(guard);
    }

    pub fn remove(&self, key: &InternalBytes, guard: &Guard) {
        if let Some(entry) = self.0.remove(key, guard) {
            entry.release(guard);
        }
    }

    pub fn iterator(
        &self,
    ) -> OwnedIter<Arc<SkipList<InternalBytes, InternalBytes>>, InternalBytes, InternalBytes> {
        self.0.owned_iter()
    }
}

/// A single global set of skiplists shared by all cached ranges
#[derive(Clone)]
pub struct SkiplistEngine {
    pub(crate) data: [Arc<SkipList<InternalBytes, InternalBytes>>; 3],
}

impl Default for SkiplistEngine {
    fn default() -> Self {
        Self::new()
    }
}

impl SkiplistEngine {
    pub fn new() -> Self {
        let collector = default_collector().clone();
        SkiplistEngine {
            data: [
                Arc::new(SkipList::new(collector.clone())),
                Arc::new(SkipList::new(collector.clone())),
                Arc::new(SkipList::new(collector)),
            ],
        }
    }

    pub fn cf_handle(&self, cf: &str) -> SkiplistHandle {
        SkiplistHandle(self.data[cf_to_id(cf)].clone())
    }

    pub fn node_count(&self) -> usize {
        let mut count = 0;
        self.data.iter().for_each(|s| count += s.len());
        count
    }

    pub(crate) fn delete_range(&self, range: &CacheRange) {
        DATA_CFS.iter().for_each(|&cf| {
            let (start, end) = encode_key_for_eviction(range);
            let handle = self.cf_handle(cf);
            let mut iter = handle.iterator();
            let guard = &epoch::pin();
            iter.seek(&start, guard);
            while iter.valid() && iter.key() < &end {
                handle.remove(iter.key(), guard);
                iter.next(guard);
            }
            // guard will buffer 8 drop methods, flush here to clear the buffer.
            guard.flush();
        });
    }
}

impl Debug for SkiplistEngine {
    fn fmt(&self, f: &mut fmt::Formatter<'_>) -> fmt::Result {
        write!(f, "Range Memory Engine")
    }
}

// read_ts -> ref_count
#[derive(Default, Debug)]
pub(crate) struct SnapshotList(BTreeMap<u64, u64>);

impl SnapshotList {
    pub(crate) fn new_snapshot(&mut self, read_ts: u64) {
        // snapshot with this ts may be granted before
        let count = self.0.get(&read_ts).unwrap_or(&0) + 1;
        self.0.insert(read_ts, count);
    }

    pub(crate) fn remove_snapshot(&mut self, read_ts: u64) {
        let count = self.0.get_mut(&read_ts).unwrap();
        assert!(*count >= 1);
        if *count == 1 {
            self.0.remove(&read_ts).unwrap();
        } else {
            *count -= 1;
        }
    }

    // returns the min snapshot_ts (read_ts) if there's any
    pub fn min_snapshot_ts(&self) -> Option<u64> {
        self.0.first_key_value().map(|(ts, _)| *ts)
    }

    pub(crate) fn is_empty(&self) -> bool {
        self.0.is_empty()
    }
}

pub struct RangeCacheMemoryEngineCore {
    engine: SkiplistEngine,
    range_manager: RangeManager,
    pub(crate) cached_write_batch: BTreeMap<CacheRange, Vec<(u64, RangeCacheWriteBatchEntry)>>,
}

impl Default for RangeCacheMemoryEngineCore {
    fn default() -> Self {
        Self::new()
    }
}

impl RangeCacheMemoryEngineCore {
    pub fn new() -> RangeCacheMemoryEngineCore {
        RangeCacheMemoryEngineCore {
            engine: SkiplistEngine::new(),
            range_manager: RangeManager::default(),
            cached_write_batch: BTreeMap::default(),
        }
    }

    pub fn engine(&self) -> SkiplistEngine {
        self.engine.clone()
    }

    pub fn range_manager(&self) -> &RangeManager {
        &self.range_manager
    }

    pub fn mut_range_manager(&mut self) -> &mut RangeManager {
        &mut self.range_manager
    }

    pub(crate) fn has_cached_write_batch(&self, cache_range: &CacheRange) -> bool {
        self.cached_write_batch.contains_key(cache_range)
    }

    pub(crate) fn take_cache_write_batch(
        &mut self,
        cache_range: &CacheRange,
    ) -> Option<Vec<(u64, RangeCacheWriteBatchEntry)>> {
        self.cached_write_batch.remove(cache_range)
    }

    // ensure that the transfer from `pending_ranges_loading_data` to
    // `range` is atomic with cached_write_batch empty
    pub(crate) fn pending_range_completes_loading(
        core: &mut RwLockWriteGuard<'_, Self>,
        range: &CacheRange,
    ) {
        fail::fail_point!("on_pending_range_completes_loading");
        assert!(!core.has_cached_write_batch(range));
        let range_manager = core.mut_range_manager();
        let (r, _, canceled) = range_manager
            .pending_ranges_loading_data
            .pop_front()
            .unwrap();
        assert_eq!(&r, range);
        assert!(!canceled);
        range_manager.new_range(r);
        range_manager.set_range_readable(range, true);
    }
}

/// The RangeCacheMemoryEngine serves as a range cache, storing hot ranges in
/// the leaders' store. Incoming writes that are written to disk engine (now,
/// RocksDB) are also written to the RangeCacheMemoryEngine, leading to a
/// mirrored data set in the cached ranges with the disk engine.
///
/// A load/evict unit manages the memory, deciding which ranges should be
/// evicted when the memory used by the RangeCacheMemoryEngine reaches a
/// certain limit, and determining which ranges should be loaded when there is
/// spare memory capacity.
///
/// The safe point lifetime differs between RangeCacheMemoryEngine and the disk
/// engine, often being much shorter in RangeCacheMemoryEngine. This means that
/// RangeCacheMemoryEngine may filter out some keys that still exist in the
/// disk engine, thereby improving read performance as fewer duplicated keys
/// will be read. If there's a need to read keys that may have been filtered by
/// RangeCacheMemoryEngine (as indicated by read_ts and safe_point of the
/// cached region), we resort to using a the disk engine's snapshot instead.
#[derive(Clone)]
pub struct RangeCacheMemoryEngine {
    pub(crate) core: Arc<RwLock<RangeCacheMemoryEngineCore>>,
    pub(crate) rocks_engine: Option<RocksEngine>,
    bg_work_manager: Arc<BgWorkManager>,
    memory_controller: Arc<MemoryController>,
}

impl RangeCacheMemoryEngine {
    pub fn new(config: EngineConfig) -> Self {
        let core = Arc::new(RwLock::new(RangeCacheMemoryEngineCore::new()));
        let skiplist_engine = { core.read().engine().clone() };

        let memory_controller = Arc::new(MemoryController::new(
            config.soft_limit_threshold,
            config.hard_limit_threshold,
            skiplist_engine,
        ));

        let bg_work_manager = Arc::new(BgWorkManager::new(
            core.clone(),
            config.gc_interval,
            memory_controller.clone(),
        ));

        Self {
            core,
            rocks_engine: None,
            bg_work_manager,
            memory_controller,
        }
    }

    pub fn new_range(&self, range: CacheRange) {
        let mut core = self.core.write();
        core.range_manager.new_range(range);
    }

<<<<<<< HEAD
=======
    /// Load the range in the in-memory engine.
    // This method only push the range in the `pending_range` where sometime
    // later in `prepare_for_apply`, the range will be scheduled to load snapshot
    // data into engine.
    pub fn load_range(&self, range: CacheRange) -> result::Result<(), LoadFailedReason> {
        let mut core = self.core.write();
        core.mut_range_manager().load_range(range)
    }

    /// Evict a range from the in-memory engine. After this call, the range will
    /// not be readable, but the data of the range may not be deleted
    /// immediately due to some ongoing snapshots.
>>>>>>> a237148d
    pub fn evict_range(&self, range: &CacheRange) {
        let mut core = self.core.write();
        if core.range_manager.evict_range(range) {
            drop(core);
            // The range can be deleted directly.
            if let Err(e) = self
                .bg_worker_manager()
                .schedule_task(BackgroundTask::DeleteRange(vec![range.clone()]))
            {
                error!(
                    "schedule delete range failed";
                    "err" => ?e,
                );
                assert!(tikv_util::thread_group::is_shutdown(!cfg!(test)));
            }
        }
    }

    // It handles the pending range and check whether to buffer write for this
    // range.
    pub(crate) fn prepare_for_apply(&self, range: &CacheRange) -> RangeCacheStatus {
        let core = self.core.upgradable_read();
        let range_manager = core.range_manager();
        if range_manager.pending_ranges_in_loading_contains(range) {
            return RangeCacheStatus::Loading;
        }
        if range_manager.contains_range(range) {
            return RangeCacheStatus::Cached;
        }

        // check whether the range is in pending_range and we can schedule load task if
        // it is
        if let Some((idx, pending_range)) = range_manager
            .pending_ranges
            .iter()
            .enumerate()
            .find_map(|(idx, r)| {
                if r.contains_range(range) {
                    Some((idx, r.clone()))
                } else if range.contains_range(r) {
                    // todo(SpadeA): merge occurs
                    unimplemented!()
                } else {
                    None
                }
            })
        {
            let mut core = RwLockUpgradableReadGuard::upgrade(core);
            let range_manager = core.mut_range_manager();
            range_manager.pending_ranges.swap_remove(idx);
            let rocks_snap = Arc::new(self.rocks_engine.as_ref().unwrap().snapshot(None));
            // Here, we use the range in `pending_ranges` rather than the parameter range as
            // the region may be splitted.
            range_manager
                .pending_ranges_loading_data
                .push_back((pending_range, rocks_snap));
            if let Err(e) = self
                .bg_worker_manager()
                .schedule_task(BackgroundTask::LoadRange)
            {
                error!(
                    "schedule range load failed";
                    "err" => ?e,
                );
                assert!(tikv_util::thread_group::is_shutdown(!cfg!(test)));
            }
            // We have scheduled the range to loading data, so the writes of the range
            // should be buffered
            return RangeCacheStatus::Loading;
        }

<<<<<<< HEAD
        let mut core = RwLockUpgradableReadGuard::upgrade(core);
        let range_manager = core.mut_range_manager();
        range_manager.pending_ranges.swap_remove(index.unwrap());
        if let Some(left) = left_splitted_range {
            range_manager.pending_ranges.push(left);
        }
        if let Some(right) = right_splitted_range {
            range_manager.pending_ranges.push(right);
        }

        let rocks_snap = Arc::new(self.rocks_engine.as_ref().unwrap().snapshot(None));
        range_manager
            .pending_ranges_loading_data
            .push_back((range.clone(), rocks_snap, false));

        if let Err(e) = self
            .bg_worker_manager()
            .schedule_task(BackgroundTask::LoadRange)
        {
            error!(
                "schedule range load failed";
                "err" => ?e,
            );
            assert!(tikv_util::thread_group::is_shutdown(!cfg!(test)));
        }
        pending_range_in_loading = true;
        (range_in_cache, pending_range_in_loading)
=======
        RangeCacheStatus::NotInCache
>>>>>>> a237148d
    }

    // The writes in `handle_pending_range_in_loading_buffer` indicating the ranges
    // of the writes are pending_ranges that are still loading data at the time of
    // `prepare_for_apply`. But some of them may have been finished the load and
    // become a normal range so that the writes should be written to the engine
    // directly rather than cached. This method decides which writes should be
    // cached and which writes should be written directly.
    pub(crate) fn handle_pending_range_in_loading_buffer(
        &self,
        seq: u64,
        pending_range_in_loading_buffer: Vec<RangeCacheWriteBatchEntry>,
    ) -> (Vec<RangeCacheWriteBatchEntry>, SkiplistEngine) {
        if !pending_range_in_loading_buffer.is_empty() {
            let core = self.core.upgradable_read();
            let (group_entries_to_cache, entries_to_write) =
                group_write_batch_entries(pending_range_in_loading_buffer, core.range_manager());
            let engine = core.engine().clone();
            if !group_entries_to_cache.is_empty() {
                let mut core = RwLockUpgradableReadGuard::upgrade(core);
                for (range, write_batches) in group_entries_to_cache {
                    core.cached_write_batch
                        .entry(range)
                        .or_default()
                        .extend(write_batches.into_iter().map(|e| (seq, e)));
                }
            }
            (entries_to_write, engine)
        } else {
            let core = self.core.read();
            (vec![], core.engine().clone())
        }
    }

    pub fn bg_worker_manager(&self) -> &BgWorkManager {
        &self.bg_work_manager
    }

    pub(crate) fn memory_controller(&self) -> Arc<MemoryController> {
        self.memory_controller.clone()
    }
}

impl RangeCacheMemoryEngine {
    pub fn core(&self) -> &Arc<RwLock<RangeCacheMemoryEngineCore>> {
        &self.core
    }
}

impl Debug for RangeCacheMemoryEngine {
    fn fmt(&self, f: &mut fmt::Formatter<'_>) -> fmt::Result {
        write!(f, "Range Cache Memory Engine")
    }
}

impl RangeCacheEngine for RangeCacheMemoryEngine {
    type Snapshot = RangeCacheSnapshot;

    fn snapshot(
        &self,
        range: CacheRange,
        read_ts: u64,
        seq_num: u64,
    ) -> result::Result<Self::Snapshot, FailedReason> {
        RangeCacheSnapshot::new(self.clone(), range, read_ts, seq_num)
    }

    type DiskEngine = RocksEngine;
    fn set_disk_engine(&mut self, disk_engine: Self::DiskEngine) {
        self.rocks_engine = Some(disk_engine);
    }

    fn get_range_for_key(&self, key: &[u8]) -> Option<CacheRange> {
        let core = self.core.read();
        core.range_manager().get_range_for_key(key)
    }
}

#[derive(PartialEq)]
enum Direction {
    Uninit,
    Forward,
    Backward,
}

pub struct RangeCacheIterator {
    valid: bool,
    iter: OwnedIter<Arc<SkipList<InternalBytes, InternalBytes>>, InternalBytes, InternalBytes>,
    // The lower bound is inclusive while the upper bound is exclusive if set
    // Note: bounds (region boundaries) have no mvcc versions
    lower_bound: Vec<u8>,
    upper_bound: Vec<u8>,
    // A snapshot sequence number passed from RocksEngine Snapshot to guarantee suitable
    // visibility.
    sequence_number: u64,

    saved_user_key: Vec<u8>,
    // This is only used by backwawrd iteration where the value we want may not be pointed by the
    // `iter`
    saved_value: Option<Bytes>,

    // Not None means we are performing prefix seek
    // Note: prefix_seek doesn't support seek_to_first and seek_to_last.
    prefix_extractor: Option<FixedSuffixSliceTransform>,
    prefix: Option<Vec<u8>>,

    direction: Direction,
}

impl Iterable for RangeCacheMemoryEngine {
    type Iterator = RangeCacheIterator;

    fn iterator_opt(&self, _: &str, _: IterOptions) -> Result<Self::Iterator> {
        // This engine does not support creating iterators directly by the engine.
        unimplemented!()
    }
}

impl RangeCacheIterator {
    // If `skipping_saved_key` is true, the function will keep iterating until it
    // finds a user key that is larger than `saved_user_key`.
    // If `prefix` is not None, the iterator needs to stop when all keys for the
    // prefix are exhausted and the iterator is set to invalid.
    fn find_next_visible_key(&mut self, mut skip_saved_key: bool, guard: &epoch::Guard) {
        while self.iter.valid() {
            let InternalKey {
                user_key,
                sequence,
                v_type,
            } = decode_key(self.iter.key().as_slice());

            if user_key >= self.upper_bound.as_slice() {
                break;
            }

            if let Some(ref prefix) = self.prefix {
                if prefix != self.prefix_extractor.as_mut().unwrap().transform(user_key) {
                    // stop iterating due to unmatched prefix
                    break;
                }
            }

            if self.is_visible(sequence) {
                if skip_saved_key && user_key == self.saved_user_key.as_slice() {
                    // the user key has been met before, skip it.
                    // todo(SpadeA): add metrics if neede
                } else {
                    self.saved_user_key.clear();
                    self.saved_user_key.extend_from_slice(user_key);
                    // self.saved_user_key =
                    // Key::from_encoded(user_key.to_vec()).into_raw().unwrap();

                    match v_type {
                        ValueType::Deletion => {
                            skip_saved_key = true;
                        }
                        ValueType::Value => {
                            self.valid = true;
                            return;
                        }
                    }
                }
            } else if skip_saved_key && user_key > self.saved_user_key.as_slice() {
                // user key changed, so no need to skip it
                skip_saved_key = false;
            }

            self.iter.next(guard);
        }

        self.valid = false;
    }

    fn is_visible(&self, seq: u64) -> bool {
        seq <= self.sequence_number
    }

    fn seek_internal(&mut self, key: &InternalBytes) -> Result<bool> {
        let guard = &epoch::pin();
        self.iter.seek(key, guard);
        if self.iter.valid() {
            self.find_next_visible_key(false, guard);
        }
        Ok(self.valid)
    }

    fn seek_for_prev_internal(&mut self, key: &InternalBytes) -> Result<bool> {
        let guard = &epoch::pin();
        self.iter.seek_for_prev(key, guard);
        self.prev_internal(guard);

        Ok(self.valid)
    }

    fn prev_internal(&mut self, guard: &epoch::Guard) {
        while self.iter.valid() {
            let InternalKey { user_key, .. } = decode_key(self.iter.key().as_slice());
            self.saved_user_key.clear();
            self.saved_user_key.extend_from_slice(user_key);

            if user_key < self.lower_bound.as_slice() {
                break;
            }

            if let Some(ref prefix) = self.prefix {
                if prefix != self.prefix_extractor.as_mut().unwrap().transform(user_key) {
                    // stop iterating due to unmatched prefix
                    break;
                }
            }

            if !self.find_value_for_current_key(guard) {
                return;
            }

            self.find_user_key_before_saved(guard);

            if self.valid {
                return;
            }
        }

        // We have not found any key
        self.valid = false;
    }

    // Used for backwards iteration.
    // Looks at the entries with user key `saved_user_key` and finds the most
    // up-to-date value for it. Sets `valid`` to true if the value is found and is
    // ready to be presented to the user through value().
    fn find_value_for_current_key(&mut self, guard: &epoch::Guard) -> bool {
        assert!(self.iter.valid());
        let mut last_key_entry_type = ValueType::Deletion;
        while self.iter.valid() {
            let InternalKey {
                user_key,
                sequence,
                v_type,
            } = decode_key(self.iter.key().as_slice());

            if !self.is_visible(sequence) || self.saved_user_key != user_key {
                // no further version is visible or the user key changed
                break;
            }

            last_key_entry_type = v_type;
            match v_type {
                ValueType::Value => {
                    self.saved_value = Some(self.iter.value().clone_bytes());
                }
                ValueType::Deletion => {
                    self.saved_value.take();
                }
            }

            self.iter.prev(guard);
        }

        self.valid = last_key_entry_type == ValueType::Value;
        self.iter.valid()
    }

    // Move backwards until the key smaller than `saved_user_key`.
    // Changes valid only if return value is false.
    fn find_user_key_before_saved(&mut self, guard: &epoch::Guard) {
        while self.iter.valid() {
            let InternalKey { user_key, .. } = decode_key(self.iter.key().as_slice());

            if user_key < self.saved_user_key.as_slice() {
                return;
            }

            self.iter.prev(guard);
        }
    }
}

impl Iterator for RangeCacheIterator {
    fn key(&self) -> &[u8] {
        assert!(self.valid);
        &self.saved_user_key
    }

    fn value(&self) -> &[u8] {
        assert!(self.valid);
        if let Some(saved_value) = self.saved_value.as_ref() {
            saved_value.as_slice()
        } else {
            self.iter.value().as_slice()
        }
    }

    fn next(&mut self) -> Result<bool> {
        assert!(self.valid);
        assert!(self.direction == Direction::Forward);
        let guard = &epoch::pin();
        self.iter.next(guard);
        self.valid = self.iter.valid();
        if self.valid {
            self.find_next_visible_key(true, guard);
        }
        Ok(self.valid)
    }

    fn prev(&mut self) -> Result<bool> {
        assert!(self.valid);
        assert!(self.direction == Direction::Backward);
        let guard = &epoch::pin();
        self.prev_internal(guard);
        Ok(self.valid)
    }

    fn seek(&mut self, key: &[u8]) -> Result<bool> {
        self.direction = Direction::Forward;
        if let Some(ref mut extractor) = self.prefix_extractor {
            assert!(key.len() >= 8);
            self.prefix = Some(extractor.transform(key).to_vec())
        }

        let seek_key = if key < self.lower_bound.as_slice() {
            self.lower_bound.as_slice()
        } else {
            key
        };

        let seek_key = encode_seek_key(seek_key, self.sequence_number);
        self.seek_internal(&seek_key)
    }

    fn seek_for_prev(&mut self, key: &[u8]) -> Result<bool> {
        self.direction = Direction::Backward;
        if let Some(ref mut extractor) = self.prefix_extractor {
            assert!(key.len() >= 8);
            self.prefix = Some(extractor.transform(key).to_vec())
        }

        let seek_key = if key > self.upper_bound.as_slice() {
            encode_seek_for_prev_key(self.upper_bound.as_slice(), u64::MAX)
        } else {
            encode_seek_for_prev_key(key, 0)
        };

        self.seek_for_prev_internal(&seek_key)
    }

    fn seek_to_first(&mut self) -> Result<bool> {
        assert!(self.prefix_extractor.is_none());
        self.direction = Direction::Forward;
        let seek_key = encode_seek_key(&self.lower_bound, self.sequence_number);
        self.seek_internal(&seek_key)
    }

    fn seek_to_last(&mut self) -> Result<bool> {
        assert!(self.prefix_extractor.is_none());
        self.direction = Direction::Backward;
        let seek_key = encode_seek_for_prev_key(&self.upper_bound, u64::MAX);
        self.seek_for_prev_internal(&seek_key)
    }

    fn valid(&self) -> Result<bool> {
        Ok(self.valid)
    }
}

#[derive(Clone, Debug)]
pub struct RagneCacheSnapshotMeta {
    pub(crate) range_id: u64,
    pub(crate) range: CacheRange,
    pub(crate) snapshot_ts: u64,
    // Sequence number is shared between RangeCacheEngine and disk KvEnigne to
    // provide atomic write
    pub(crate) sequence_number: u64,
}

impl RagneCacheSnapshotMeta {
    fn new(range_id: u64, range: CacheRange, snapshot_ts: u64, sequence_number: u64) -> Self {
        Self {
            range_id,
            range,
            snapshot_ts,
            sequence_number,
        }
    }
}

#[derive(Clone, Debug)]
pub struct RangeCacheSnapshot {
    snapshot_meta: RagneCacheSnapshotMeta,
    skiplist_engine: SkiplistEngine,
    engine: RangeCacheMemoryEngine,
}

impl RangeCacheSnapshot {
    pub fn new(
        engine: RangeCacheMemoryEngine,
        range: CacheRange,
        read_ts: u64,
        seq_num: u64,
    ) -> result::Result<Self, FailedReason> {
        let mut core = engine.core.write();
        let range_id = core.range_manager.range_snapshot(&range, read_ts)?;
        Ok(RangeCacheSnapshot {
            snapshot_meta: RagneCacheSnapshotMeta::new(range_id, range, read_ts, seq_num),
            skiplist_engine: core.engine.clone(),
            engine: engine.clone(),
        })
    }
}

impl Drop for RangeCacheSnapshot {
    fn drop(&mut self) {
        let mut core = self.engine.core.write();
        let ranges_removable = core
            .range_manager
            .remove_range_snapshot(&self.snapshot_meta);
        if !ranges_removable.is_empty() {
            drop(core);
            if let Err(e) = self
                .engine
                .bg_worker_manager()
                .schedule_task(BackgroundTask::DeleteRange(ranges_removable))
            {
                error!(
                    "schedule delete range failed";
                    "err" => ?e,
                );
                assert!(tikv_util::thread_group::is_shutdown(!cfg!(test)));
            }
        }
    }
}

impl Snapshot for RangeCacheSnapshot {}

impl Iterable for RangeCacheSnapshot {
    type Iterator = RangeCacheIterator;

    fn iterator_opt(&self, cf: &str, opts: IterOptions) -> Result<Self::Iterator> {
        let iter = self.skiplist_engine.data[cf_to_id(cf)].owned_iter();
        let prefix_extractor = if opts.prefix_same_as_start() {
            Some(FixedSuffixSliceTransform::new(8))
        } else {
            None
        };

        let (lower_bound, upper_bound) = opts.build_bounds();
        // only support with lower/upper bound set
        if lower_bound.is_none() || upper_bound.is_none() {
            return Err(Error::BoundaryNotSet);
        }

        let (lower_bound, upper_bound) = (lower_bound.unwrap(), upper_bound.unwrap());
        if lower_bound < self.snapshot_meta.range.start
            || upper_bound > self.snapshot_meta.range.end
        {
            return Err(Error::Other(box_err!(
                "the bounderies required [{}, {}] exceeds the range of the snapshot [{}, {}]",
                log_wrappers::Value(&lower_bound),
                log_wrappers::Value(&upper_bound),
                log_wrappers::Value(&self.snapshot_meta.range.start),
                log_wrappers::Value(&self.snapshot_meta.range.end)
            )));
        }

        Ok(RangeCacheIterator {
            valid: false,
            prefix: None,
            lower_bound,
            upper_bound,
            iter,
            sequence_number: self.sequence_number(),
            saved_user_key: vec![],
            saved_value: None,
            direction: Direction::Uninit,
            prefix_extractor,
        })
    }
}

impl Peekable for RangeCacheSnapshot {
    type DbVector = RangeCacheDbVector;

    fn get_value_opt(&self, opts: &ReadOptions, key: &[u8]) -> Result<Option<Self::DbVector>> {
        self.get_value_cf_opt(opts, CF_DEFAULT, key)
    }

    fn get_value_cf_opt(
        &self,
        _: &ReadOptions,
        cf: &str,
        key: &[u8],
    ) -> Result<Option<Self::DbVector>> {
        fail::fail_point!("on_range_cache_get_value");
        if !self.snapshot_meta.range.contains_key(key) {
            return Err(Error::Other(box_err!(
                "key {} not in range[{}, {}]",
                log_wrappers::Value(key),
                log_wrappers::Value(&self.snapshot_meta.range.start),
                log_wrappers::Value(&self.snapshot_meta.range.end)
            )));
        }
        let mut iter = self.skiplist_engine.data[cf_to_id(cf)].owned_iter();
        let seek_key = encode_seek_key(key, self.sequence_number());

        let guard = &epoch::pin();
        iter.seek(&seek_key, guard);
        if !iter.valid() {
            return Ok(None);
        }

        match decode_key(iter.key().as_slice()) {
            InternalKey {
                user_key,
                v_type: ValueType::Value,
                ..
            } if user_key == key => Ok(Some(RangeCacheDbVector(iter.value().clone_bytes()))),
            _ => Ok(None),
        }
    }
}

impl CfNamesExt for RangeCacheSnapshot {
    fn cf_names(&self) -> Vec<&str> {
        unimplemented!()
    }
}

impl SnapshotMiscExt for RangeCacheSnapshot {
    fn sequence_number(&self) -> u64 {
        self.snapshot_meta.sequence_number
    }
}

#[derive(Debug)]
pub struct RangeCacheDbVector(Bytes);

impl Deref for RangeCacheDbVector {
    type Target = [u8];

    fn deref(&self) -> &[u8] {
        self.0.as_slice()
    }
}

impl DbVector for RangeCacheDbVector {}

impl<'a> PartialEq<&'a [u8]> for RangeCacheDbVector {
    fn eq(&self, rhs: &&[u8]) -> bool {
        self.0.as_slice() == *rhs
    }
}

#[cfg(test)]
mod tests {
    use core::ops::Range;
    use std::{
        iter::{self, StepBy},
        ops::Deref,
        sync::Arc,
        time::Duration,
    };

    use bytes::{BufMut, Bytes};
    use crossbeam::epoch;
    use engine_traits::{
        CacheRange, FailedReason, IterOptions, Iterable, Iterator, Peekable, RangeCacheEngine,
        ReadOptions,
    };
    use skiplist_rs::SkipList;

    use super::{cf_to_id, RangeCacheIterator, SkiplistEngine};
    use crate::{
        keys::{
            construct_key, construct_user_key, construct_value, decode_key, encode_key,
            encode_seek_key, InternalBytes, ValueType,
        },
        EngineConfig, RangeCacheMemoryEngine,
    };

    #[test]
    fn test_snapshot() {
        let engine = RangeCacheMemoryEngine::new(EngineConfig::config_for_test());
        let range = CacheRange::new(b"k00".to_vec(), b"k10".to_vec());
        engine.new_range(range.clone());

        let verify_snapshot_count = |snapshot_ts, count| {
            let core = engine.core.read();
            if count > 0 {
                assert_eq!(
                    *core
                        .range_manager
                        .ranges()
                        .get(&range)
                        .unwrap()
                        .range_snapshot_list()
                        .0
                        .get(&snapshot_ts)
                        .unwrap(),
                    count
                );
            } else {
                assert!(
                    core.range_manager
                        .ranges()
                        .get(&range)
                        .unwrap()
                        .range_snapshot_list()
                        .0
                        .get(&snapshot_ts)
                        .is_none()
                )
            }
        };

        {
            let mut core = engine.core.write();
            core.range_manager.set_range_readable(&range, true);
        }
        let s1 = engine.snapshot(range.clone(), 5, u64::MAX).unwrap();

        {
            let mut core = engine.core.write();
            let t_range = CacheRange::new(b"k00".to_vec(), b"k02".to_vec());
            assert!(!core.range_manager.set_safe_point(&t_range, 5));
            assert!(core.range_manager.set_safe_point(&range, 5));
        }
        assert_eq!(
            engine.snapshot(range.clone(), 5, u64::MAX).unwrap_err(),
            FailedReason::TooOldRead
        );
        let s2 = engine.snapshot(range.clone(), 10, u64::MAX).unwrap();

        verify_snapshot_count(5, 1);
        verify_snapshot_count(10, 1);
        let s3 = engine.snapshot(range.clone(), 10, u64::MAX).unwrap();
        verify_snapshot_count(10, 2);

        drop(s1);
        verify_snapshot_count(5, 0);
        drop(s2);
        verify_snapshot_count(10, 1);
        let s4 = engine.snapshot(range.clone(), 10, u64::MAX).unwrap();
        verify_snapshot_count(10, 2);
        drop(s4);
        verify_snapshot_count(10, 1);
        drop(s3);
        {
            let core = engine.core.write();
            assert!(
                core.range_manager
                    .ranges()
                    .get(&range)
                    .unwrap()
                    .range_snapshot_list()
                    .is_empty()
            );
        }
    }

    fn fill_data_in_skiplist(
        sl: Arc<SkipList<InternalBytes, InternalBytes>>,
        key_range: StepBy<Range<u64>>,
        mvcc_range: Range<u64>,
        mut start_seq: u64,
    ) {
        let guard = &epoch::pin();
        for mvcc in mvcc_range {
            for i in key_range.clone() {
                let key = construct_key(i, mvcc);
                let val = construct_value(i, mvcc);
                let key = encode_key(&key, start_seq, ValueType::Value);
                sl.insert(key, InternalBytes::from_vec(val.into_bytes()), guard)
                    .release(guard);
            }
            start_seq += 1;
        }
    }

    fn delete_data_in_skiplist(
        sl: Arc<SkipList<InternalBytes, InternalBytes>>,
        key_range: StepBy<Range<u64>>,
        mvcc_range: Range<u64>,
        mut seq: u64,
    ) {
        let guard = &epoch::pin();
        for i in key_range {
            for mvcc in mvcc_range.clone() {
                let key = construct_key(i, mvcc);
                let key = encode_key(&key, seq, ValueType::Deletion);
                sl.insert(key, InternalBytes::from_bytes(Bytes::default()), guard)
                    .release(guard);
            }
            seq += 1;
        }
    }

    fn construct_mvcc_key(key: &str, mvcc: u64) -> Vec<u8> {
        let mut k = vec![];
        k.extend_from_slice(key.as_bytes());
        k.put_u64(!mvcc);
        k
    }

    fn put_key_val(
        sl: &Arc<SkipList<InternalBytes, InternalBytes>>,
        key: &str,
        val: &str,
        mvcc: u64,
        seq: u64,
    ) {
        let key = construct_mvcc_key(key, mvcc);
        let key = encode_key(&key, seq, ValueType::Value);
        let guard = &epoch::pin();
        sl.insert(
            key,
            InternalBytes::from_vec(val.to_owned().into_bytes()),
            guard,
        )
        .release(guard);
    }

    fn delete_key(
        sl: &Arc<SkipList<InternalBytes, InternalBytes>>,
        key: &str,
        mvcc: u64,
        seq: u64,
    ) {
        let key = construct_mvcc_key(key, mvcc);
        let key = encode_key(&key, seq, ValueType::Deletion);
        let guard = &epoch::pin();
        sl.insert(key, InternalBytes::from_vec(b"".to_vec()), guard)
            .release(guard);
    }

    fn verify_key_value(k: &[u8], v: &[u8], i: u64, mvcc: u64) {
        let key = construct_key(i, mvcc);
        let val = construct_value(i, mvcc);
        assert_eq!(k, &key);
        assert_eq!(v, val.as_bytes());
    }

    fn verify_key_not_equal(k: &[u8], i: u64, mvcc: u64) {
        let key = construct_key(i, mvcc);
        assert_ne!(k, &key);
    }

    fn verify_key_values<I: iter::Iterator<Item = u32>, J: iter::Iterator<Item = u32> + Clone>(
        iter: &mut RangeCacheIterator,
        key_range: I,
        mvcc_range: J,
        foward: bool,
        ended: bool,
    ) {
        for i in key_range {
            for mvcc in mvcc_range.clone() {
                let k = iter.key();
                let val = iter.value();
                verify_key_value(k, val, i as u64, mvcc as u64);
                if foward {
                    iter.next().unwrap();
                } else {
                    iter.prev().unwrap();
                }
            }
        }

        if ended {
            assert!(!iter.valid().unwrap());
        }
    }

    #[test]
    fn test_get_value() {
        let engine = RangeCacheMemoryEngine::new(EngineConfig::config_for_test());
        let range = CacheRange::new(b"".to_vec(), b"z".to_vec());
        engine.new_range(range.clone());

        {
            let mut core = engine.core.write();
            core.range_manager.set_range_readable(&range, true);
            core.range_manager.set_safe_point(&range, 5);
            let sl = core.engine.data[cf_to_id("write")].clone();
            fill_data_in_skiplist(sl.clone(), (1..10).step_by(1), 1..50, 1);
            // k1 is deleted at seq_num 150 while k49 is deleted at seq num 101
            delete_data_in_skiplist(sl, (1..10).step_by(1), 1..50, 100);
        }

        let opts = ReadOptions::default();
        {
            let snapshot = engine.snapshot(range.clone(), 10, 60).unwrap();
            for i in 1..10 {
                for mvcc in 1..50 {
                    let k = construct_key(i, mvcc);
                    let v = snapshot
                        .get_value_cf_opt(&opts, "write", &k)
                        .unwrap()
                        .unwrap();
                    verify_key_value(&k, &v, i, mvcc);
                }
                let k = construct_key(i, 50);
                assert!(
                    snapshot
                        .get_value_cf_opt(&opts, "write", &k)
                        .unwrap()
                        .is_none()
                );
            }
        }

        // all deletions
        {
            let snapshot = engine.snapshot(range.clone(), 10, u64::MAX).unwrap();
            for i in 1..10 {
                for mvcc in 1..50 {
                    let k = construct_key(i, mvcc);
                    assert!(
                        snapshot
                            .get_value_cf_opt(&opts, "write", &k)
                            .unwrap()
                            .is_none()
                    );
                }
            }
        }

        // some deletions
        {
            let snapshot = engine.snapshot(range.clone(), 10, 105).unwrap();
            for mvcc in 1..50 {
                for i in 1..7 {
                    let k = construct_key(i, mvcc);
                    assert!(
                        snapshot
                            .get_value_cf_opt(&opts, "write", &k)
                            .unwrap()
                            .is_none()
                    );
                }
                for i in 7..10 {
                    let k = construct_key(i, mvcc);
                    let v = snapshot
                        .get_value_cf_opt(&opts, "write", &k)
                        .unwrap()
                        .unwrap();
                    verify_key_value(&k, &v, i, mvcc);
                }
            }
        }
    }

    #[test]
    fn test_iterator_forawrd() {
        let engine = RangeCacheMemoryEngine::new(EngineConfig::config_for_test());
        let range = CacheRange::new(b"".to_vec(), b"z".to_vec());
        engine.new_range(range.clone());
        let step: i32 = 2;

        {
            let mut core = engine.core.write();
            core.range_manager.set_range_readable(&range, true);
            core.range_manager.set_safe_point(&range, 5);
            let sl = core.engine.data[cf_to_id("write")].clone();
            fill_data_in_skiplist(sl.clone(), (1..100).step_by(step as usize), 1..10, 1);
            delete_data_in_skiplist(sl, (1..100).step_by(step as usize), 1..10, 200);
        }

        let mut iter_opt = IterOptions::default();
        let snapshot = engine.snapshot(range.clone(), 10, u64::MAX).unwrap();
        // boundaries are not set
        assert!(snapshot.iterator_opt("lock", iter_opt.clone()).is_err());

        let lower_bound = construct_user_key(1);
        let upper_bound = construct_user_key(100);
        iter_opt.set_upper_bound(&upper_bound, 0);
        iter_opt.set_lower_bound(&lower_bound, 0);

        let mut iter = snapshot.iterator_opt("lock", iter_opt.clone()).unwrap();
        assert!(!iter.seek_to_first().unwrap());

        let mut iter = snapshot.iterator_opt("default", iter_opt.clone()).unwrap();
        assert!(!iter.seek_to_first().unwrap());

        // Not restricted by bounds, no deletion (seq_num 150)
        {
            let snapshot = engine.snapshot(range.clone(), 100, 150).unwrap();
            let mut iter = snapshot.iterator_opt("write", iter_opt.clone()).unwrap();
            iter.seek_to_first().unwrap();
            verify_key_values(
                &mut iter,
                (1..100).step_by(step as usize),
                (1..10).rev(),
                true,
                true,
            );

            // seek key that is in the skiplist
            let seek_key = construct_key(11, u64::MAX);
            iter.seek(&seek_key).unwrap();
            verify_key_values(
                &mut iter,
                (11..100).step_by(step as usize),
                (1..10).rev(),
                true,
                true,
            );

            // seek key that is not in the skiplist
            let seek_key = construct_key(12, u64::MAX);
            iter.seek(&seek_key).unwrap();
            verify_key_values(
                &mut iter,
                (13..100).step_by(step as usize),
                (1..10).rev(),
                true,
                true,
            );
        }

        // Not restricted by bounds, some deletions (seq_num 230)
        {
            let snapshot = engine.snapshot(range.clone(), 10, 230).unwrap();
            let mut iter = snapshot.iterator_opt("write", iter_opt.clone()).unwrap();
            iter.seek_to_first().unwrap();
            verify_key_values(
                &mut iter,
                (63..100).step_by(step as usize),
                (1..10).rev(),
                true,
                true,
            );

            // sequence can see the deletion
            {
                // seek key that is in the skiplist
                let seek_key = construct_key(21, u64::MAX);
                assert!(iter.seek(&seek_key).unwrap());
                verify_key_not_equal(iter.key(), 21, 9);

                // seek key that is not in the skiplist
                let seek_key = construct_key(22, u64::MAX);
                assert!(iter.seek(&seek_key).unwrap());
                verify_key_not_equal(iter.key(), 23, 9);
            }

            // sequence cannot see the deletion
            {
                // seek key that is in the skiplist
                let seek_key = construct_key(65, u64::MAX);
                iter.seek(&seek_key).unwrap();
                verify_key_value(iter.key(), iter.value(), 65, 9);

                // seek key that is not in the skiplist
                let seek_key = construct_key(66, u64::MAX);
                iter.seek(&seek_key).unwrap();
                verify_key_value(iter.key(), iter.value(), 67, 9);
            }
        }

        // with bounds, no deletion (seq_num 150)
        let lower_bound = construct_user_key(20);
        let upper_bound = construct_user_key(40);
        iter_opt.set_upper_bound(&upper_bound, 0);
        iter_opt.set_lower_bound(&lower_bound, 0);
        {
            let snapshot = engine.snapshot(range.clone(), 10, 150).unwrap();
            let mut iter = snapshot.iterator_opt("write", iter_opt.clone()).unwrap();

            assert!(iter.seek_to_first().unwrap());
            verify_key_values(
                &mut iter,
                (21..40).step_by(step as usize),
                (1..10).rev(),
                true,
                true,
            );

            // seek a key that is below the lower bound is the same with seek_to_first
            let seek_key = construct_key(19, u64::MAX);
            assert!(iter.seek(&seek_key).unwrap());
            verify_key_values(
                &mut iter,
                (21..40).step_by(step as usize),
                (1..10).rev(),
                true,
                true,
            );

            // seek a key that is larger or equal to upper bound won't get any key
            let seek_key = construct_key(41, u64::MAX);
            assert!(!iter.seek(&seek_key).unwrap());
            assert!(!iter.valid().unwrap());

            let seek_key = construct_key(32, u64::MAX);
            assert!(iter.seek(&seek_key).unwrap());
            verify_key_values(
                &mut iter,
                (33..40).step_by(step as usize),
                (1..10).rev(),
                true,
                true,
            );
        }

        // with bounds, some deletions (seq_num 215)
        {
            let snapshot = engine.snapshot(range.clone(), 10, 215).unwrap();
            let mut iter = snapshot.iterator_opt("write", iter_opt).unwrap();

            // sequence can see the deletion
            {
                // seek key that is in the skiplist
                let seek_key = construct_key(21, u64::MAX);
                assert!(iter.seek(&seek_key).unwrap());
                verify_key_not_equal(iter.key(), 21, 9);

                // seek key that is not in the skiplist
                let seek_key = construct_key(20, u64::MAX);
                assert!(iter.seek(&seek_key).unwrap());
                verify_key_not_equal(iter.key(), 21, 9);
            }

            // sequence cannot see the deletion
            {
                // seek key that is in the skiplist
                let seek_key = construct_key(33, u64::MAX);
                iter.seek(&seek_key).unwrap();
                verify_key_value(iter.key(), iter.value(), 33, 9);

                // seek key that is not in the skiplist
                let seek_key = construct_key(32, u64::MAX);
                iter.seek(&seek_key).unwrap();
                verify_key_value(iter.key(), iter.value(), 33, 9);
            }
        }
    }

    #[test]
    fn test_iterator_backward() {
        let engine = RangeCacheMemoryEngine::new(EngineConfig::config_for_test());
        let range = CacheRange::new(b"".to_vec(), b"z".to_vec());
        engine.new_range(range.clone());
        let step: i32 = 2;

        {
            let mut core = engine.core.write();
            core.range_manager.set_range_readable(&range, true);
            core.range_manager.set_safe_point(&range, 5);
            let sl = core.engine.data[cf_to_id("write")].clone();
            fill_data_in_skiplist(sl.clone(), (1..100).step_by(step as usize), 1..10, 1);
            delete_data_in_skiplist(sl, (1..100).step_by(step as usize), 1..10, 200);
        }

        let mut iter_opt = IterOptions::default();
        let lower_bound = construct_user_key(1);
        let upper_bound = construct_user_key(100);
        iter_opt.set_upper_bound(&upper_bound, 0);
        iter_opt.set_lower_bound(&lower_bound, 0);

        // Not restricted by bounds, no deletion (seq_num 150)
        {
            let snapshot = engine.snapshot(range.clone(), 10, 150).unwrap();
            let mut iter = snapshot.iterator_opt("write", iter_opt.clone()).unwrap();
            assert!(iter.seek_to_last().unwrap());
            verify_key_values(
                &mut iter,
                (1..100).step_by(step as usize).rev(),
                1..10,
                false,
                true,
            );

            // seek key that is in the skiplist
            let seek_key = construct_key(81, 0);
            assert!(iter.seek_for_prev(&seek_key).unwrap());
            verify_key_values(
                &mut iter,
                (1..82).step_by(step as usize).rev(),
                1..10,
                false,
                true,
            );

            // seek key that is in the skiplist
            let seek_key = construct_key(80, 0);
            assert!(iter.seek_for_prev(&seek_key).unwrap());
            verify_key_values(
                &mut iter,
                (1..80).step_by(step as usize).rev(),
                1..10,
                false,
                true,
            );
        }

        let lower_bound = construct_user_key(21);
        let upper_bound = construct_user_key(39);
        iter_opt.set_upper_bound(&upper_bound, 0);
        iter_opt.set_lower_bound(&lower_bound, 0);
        {
            let snapshot = engine.snapshot(range.clone(), 10, 150).unwrap();
            let mut iter = snapshot.iterator_opt("write", iter_opt).unwrap();

            assert!(iter.seek_to_last().unwrap());
            verify_key_values(
                &mut iter,
                (21..38).step_by(step as usize).rev(),
                1..10,
                false,
                true,
            );

            // seek a key that is above the upper bound is the same with seek_to_last
            let seek_key = construct_key(40, 0);
            assert!(iter.seek_for_prev(&seek_key).unwrap());
            verify_key_values(
                &mut iter,
                (21..38).step_by(step as usize).rev(),
                1..10,
                false,
                true,
            );

            // seek a key that is less than the lower bound won't get any key
            let seek_key = construct_key(20, u64::MAX);
            assert!(!iter.seek_for_prev(&seek_key).unwrap());
            assert!(!iter.valid().unwrap());

            let seek_key = construct_key(26, 0);
            assert!(iter.seek_for_prev(&seek_key).unwrap());
            verify_key_values(
                &mut iter,
                (21..26).step_by(step as usize).rev(),
                1..10,
                false,
                true,
            );
        }
    }

    #[test]
    fn test_seq_visibility() {
        let engine = RangeCacheMemoryEngine::new(EngineConfig::config_for_test());
        let range = CacheRange::new(b"".to_vec(), b"z".to_vec());
        engine.new_range(range.clone());

        {
            let mut core = engine.core.write();
            core.range_manager.set_range_readable(&range, true);
            core.range_manager.set_safe_point(&range, 5);
            let sl = core.engine.data[cf_to_id("write")].clone();

            put_key_val(&sl, "aaa", "va1", 10, 1);
            put_key_val(&sl, "aaa", "va2", 10, 3);
            delete_key(&sl, "aaa", 10, 4);
            put_key_val(&sl, "aaa", "va4", 10, 6);

            put_key_val(&sl, "bbb", "vb1", 10, 2);
            put_key_val(&sl, "bbb", "vb2", 10, 4);

            put_key_val(&sl, "ccc", "vc1", 10, 2);
            put_key_val(&sl, "ccc", "vc2", 10, 4);
            put_key_val(&sl, "ccc", "vc3", 10, 5);
            delete_key(&sl, "ccc", 10, 6);
        }

        let mut iter_opt = IterOptions::default();
        iter_opt.set_upper_bound(&range.end, 0);
        iter_opt.set_lower_bound(&range.start, 0);

        // seq num 1
        {
            let snapshot = engine.snapshot(range.clone(), u64::MAX, 1).unwrap();
            let mut iter = snapshot.iterator_opt("write", iter_opt.clone()).unwrap();
            iter.seek_to_first().unwrap();
            assert_eq!(iter.value(), b"va1");
            assert!(!iter.next().unwrap());
            let key = construct_mvcc_key("aaa", 10);
            assert_eq!(
                snapshot
                    .get_value_cf("write", &key)
                    .unwrap()
                    .unwrap()
                    .deref(),
                "va1".as_bytes()
            );
            assert!(iter.seek(&key).unwrap());
            assert_eq!(iter.value(), "va1".as_bytes());

            let key = construct_mvcc_key("bbb", 10);
            assert!(snapshot.get_value_cf("write", &key).unwrap().is_none());
            assert!(!iter.seek(&key).unwrap());

            let key = construct_mvcc_key("ccc", 10);
            assert!(snapshot.get_value_cf("write", &key).unwrap().is_none());
            assert!(!iter.seek(&key).unwrap());
        }

        // seq num 2
        {
            let snapshot = engine.snapshot(range.clone(), u64::MAX, 2).unwrap();
            let mut iter = snapshot.iterator_opt("write", iter_opt.clone()).unwrap();
            iter.seek_to_first().unwrap();
            assert_eq!(iter.value(), b"va1");
            iter.next().unwrap();
            assert_eq!(iter.value(), b"vb1");
            iter.next().unwrap();
            assert_eq!(iter.value(), b"vc1");
            assert!(!iter.next().unwrap());
        }

        // seq num 5
        {
            let snapshot = engine.snapshot(range.clone(), u64::MAX, 5).unwrap();
            let mut iter = snapshot.iterator_opt("write", iter_opt.clone()).unwrap();
            iter.seek_to_first().unwrap();
            assert_eq!(iter.value(), b"vb2");
            iter.next().unwrap();
            assert_eq!(iter.value(), b"vc3");
            assert!(!iter.next().unwrap());
        }

        // seq num 6
        {
            let snapshot = engine.snapshot(range.clone(), u64::MAX, 6).unwrap();
            let mut iter = snapshot.iterator_opt("write", iter_opt.clone()).unwrap();
            iter.seek_to_first().unwrap();
            assert_eq!(iter.value(), b"va4");
            iter.next().unwrap();
            assert_eq!(iter.value(), b"vb2");
            assert!(!iter.next().unwrap());

            let key = construct_mvcc_key("aaa", 10);
            assert_eq!(
                snapshot
                    .get_value_cf("write", &key)
                    .unwrap()
                    .unwrap()
                    .deref(),
                "va4".as_bytes()
            );
            assert!(iter.seek(&key).unwrap());
            assert_eq!(iter.value(), "va4".as_bytes());

            let key = construct_mvcc_key("bbb", 10);
            assert_eq!(
                snapshot
                    .get_value_cf("write", &key)
                    .unwrap()
                    .unwrap()
                    .deref(),
                "vb2".as_bytes()
            );
            assert!(iter.seek(&key).unwrap());
            assert_eq!(iter.value(), "vb2".as_bytes());

            let key = construct_mvcc_key("ccc", 10);
            assert!(snapshot.get_value_cf("write", &key).unwrap().is_none());
            assert!(!iter.seek(&key).unwrap());
        }
    }

    #[test]
    fn test_seq_visibility_backward() {
        let engine = RangeCacheMemoryEngine::new(EngineConfig::config_for_test());
        let range = CacheRange::new(b"".to_vec(), b"z".to_vec());
        engine.new_range(range.clone());

        {
            let mut core = engine.core.write();
            core.range_manager.set_range_readable(&range, true);
            core.range_manager.set_safe_point(&range, 5);
            let sl = core.engine.data[cf_to_id("write")].clone();

            put_key_val(&sl, "aaa", "va1", 10, 2);
            put_key_val(&sl, "aaa", "va2", 10, 4);
            put_key_val(&sl, "aaa", "va3", 10, 5);
            delete_key(&sl, "aaa", 10, 6);

            put_key_val(&sl, "bbb", "vb1", 10, 2);
            put_key_val(&sl, "bbb", "vb2", 10, 4);

            put_key_val(&sl, "ccc", "vc1", 10, 1);
            put_key_val(&sl, "ccc", "vc2", 10, 3);
            delete_key(&sl, "ccc", 10, 4);
            put_key_val(&sl, "ccc", "vc4", 10, 6);
        }

        let mut iter_opt = IterOptions::default();
        iter_opt.set_upper_bound(&range.end, 0);
        iter_opt.set_lower_bound(&range.start, 0);

        // seq num 1
        {
            let snapshot = engine.snapshot(range.clone(), u64::MAX, 1).unwrap();
            let mut iter = snapshot.iterator_opt("write", iter_opt.clone()).unwrap();
            iter.seek_to_last().unwrap();
            assert_eq!(iter.value(), b"vc1");
            assert!(!iter.prev().unwrap());
            let key = construct_mvcc_key("aaa", 10);
            assert!(!iter.seek_for_prev(&key).unwrap());

            let key = construct_mvcc_key("bbb", 10);
            assert!(!iter.seek_for_prev(&key).unwrap());

            let key = construct_mvcc_key("ccc", 10);
            assert!(iter.seek_for_prev(&key).unwrap());
            assert_eq!(iter.value(), "vc1".as_bytes());
        }

        // seq num 2
        {
            let snapshot = engine.snapshot(range.clone(), u64::MAX, 2).unwrap();
            let mut iter = snapshot.iterator_opt("write", iter_opt.clone()).unwrap();
            iter.seek_to_last().unwrap();
            assert_eq!(iter.value(), b"vc1");
            iter.prev().unwrap();
            assert_eq!(iter.value(), b"vb1");
            iter.prev().unwrap();
            assert_eq!(iter.value(), b"va1");
            assert!(!iter.prev().unwrap());
        }

        // seq num 5
        {
            let snapshot = engine.snapshot(range.clone(), u64::MAX, 5).unwrap();
            let mut iter = snapshot.iterator_opt("write", iter_opt.clone()).unwrap();
            iter.seek_to_last().unwrap();
            assert_eq!(iter.value(), b"vb2");
            iter.prev().unwrap();
            assert_eq!(iter.value(), b"va3");
            assert!(!iter.prev().unwrap());
        }

        // seq num 6
        {
            let snapshot = engine.snapshot(range.clone(), u64::MAX, 6).unwrap();
            let mut iter = snapshot.iterator_opt("write", iter_opt.clone()).unwrap();
            iter.seek_to_last().unwrap();
            assert_eq!(iter.value(), b"vc4");
            iter.prev().unwrap();
            assert_eq!(iter.value(), b"vb2");
            assert!(!iter.prev().unwrap());

            let key = construct_mvcc_key("ccc", 10);
            assert!(iter.seek_for_prev(&key).unwrap());
            assert_eq!(iter.value(), "vc4".as_bytes());

            let key = construct_mvcc_key("bbb", 10);
            assert!(iter.seek_for_prev(&key).unwrap());
            assert_eq!(iter.value(), "vb2".as_bytes());

            let key = construct_mvcc_key("aaa", 10);
            assert!(!iter.seek_for_prev(&key).unwrap());
        }
    }

    #[test]
    fn test_iter_user_skip() {
        let mut iter_opt = IterOptions::default();
        let range = CacheRange::new(b"".to_vec(), b"z".to_vec());
        iter_opt.set_upper_bound(&range.end, 0);
        iter_opt.set_lower_bound(&range.start, 0);

        // backward, all put
        {
            let engine = RangeCacheMemoryEngine::new(EngineConfig::config_for_test());
            engine.new_range(range.clone());
            let sl = {
                let mut core = engine.core.write();
                core.range_manager.set_range_readable(&range, true);
                core.range_manager.set_safe_point(&range, 5);
                core.engine.data[cf_to_id("write")].clone()
            };

            let mut s = 1;
            for seq in 2..50 {
                put_key_val(&sl, "a", "val", 10, s + 1);
                for i in 2..50 {
                    let v = construct_value(i, i);
                    put_key_val(&sl, "b", v.as_str(), 10, s + i);
                }

                let snapshot = engine.snapshot(range.clone(), 10, s + seq).unwrap();
                let mut iter = snapshot.iterator_opt("write", iter_opt.clone()).unwrap();
                assert!(iter.seek_to_last().unwrap());
                let k = construct_mvcc_key("b", 10);
                let v = construct_value(seq, seq);
                assert_eq!(iter.key(), &k);
                assert_eq!(iter.value(), v.as_bytes());

                assert!(iter.prev().unwrap());
                let k = construct_mvcc_key("a", 10);
                assert_eq!(iter.key(), &k);
                assert_eq!(iter.value(), b"val");
                assert!(!iter.prev().unwrap());
                assert!(!iter.valid().unwrap());
                s += 100;
            }
        }

        // backward, all deletes
        {
            let engine = RangeCacheMemoryEngine::new(EngineConfig::config_for_test());
            engine.new_range(range.clone());
            let sl = {
                let mut core = engine.core.write();
                core.range_manager.set_range_readable(&range, true);
                core.range_manager.set_safe_point(&range, 5);
                core.engine.data[cf_to_id("write")].clone()
            };

            let mut s = 1;
            for seq in 2..50 {
                put_key_val(&sl, "a", "val", 10, s + 1);
                for i in 2..50 {
                    delete_key(&sl, "b", 10, s + i);
                }

                let snapshot = engine.snapshot(range.clone(), 10, s + seq).unwrap();
                let mut iter = snapshot.iterator_opt("write", iter_opt.clone()).unwrap();
                assert!(iter.seek_to_last().unwrap());
                let k = construct_mvcc_key("a", 10);
                assert_eq!(iter.key(), &k);
                assert_eq!(iter.value(), b"val");
                assert!(!iter.prev().unwrap());
                assert!(!iter.valid().unwrap());
                s += 100;
            }
        }

        // backward, all deletes except for last put, last put's seq
        {
            let engine = RangeCacheMemoryEngine::new(EngineConfig::config_for_test());
            engine.new_range(range.clone());
            let sl = {
                let mut core = engine.core.write();
                core.range_manager.set_range_readable(&range, true);
                core.range_manager.set_safe_point(&range, 5);
                core.engine.data[cf_to_id("write")].clone()
            };
            put_key_val(&sl, "a", "val", 10, 1);
            for i in 2..50 {
                delete_key(&sl, "b", 10, i);
            }
            let v = construct_value(50, 50);
            put_key_val(&sl, "b", v.as_str(), 10, 50);
            let snapshot = engine.snapshot(range.clone(), 10, 50).unwrap();
            let mut iter = snapshot.iterator_opt("write", iter_opt.clone()).unwrap();
            assert!(iter.seek_to_last().unwrap());
            let k = construct_mvcc_key("b", 10);
            let v = construct_value(50, 50);
            assert_eq!(iter.key(), &k);
            assert_eq!(iter.value(), v.as_bytes());

            assert!(iter.prev().unwrap());
            let k = construct_mvcc_key("a", 10);
            assert_eq!(iter.key(), &k);
            assert_eq!(iter.value(), b"val");
            assert!(!iter.prev().unwrap());
            assert!(!iter.valid().unwrap());
        }

        // all deletes except for last put, deletions' seq
        {
            let engine = RangeCacheMemoryEngine::new(EngineConfig::config_for_test());
            engine.new_range(range.clone());
            let sl = {
                let mut core = engine.core.write();
                core.range_manager.set_range_readable(&range, true);
                core.range_manager.set_safe_point(&range, 5);
                core.engine.data[cf_to_id("write")].clone()
            };
            let mut s = 1;
            for seq in 2..50 {
                for i in 2..50 {
                    delete_key(&sl, "b", 10, s + i);
                }
                let v = construct_value(50, 50);
                put_key_val(&sl, "b", v.as_str(), 10, s + 50);

                let snapshot = engine.snapshot(range.clone(), 10, s + seq).unwrap();
                let mut iter = snapshot.iterator_opt("write", iter_opt.clone()).unwrap();
                assert!(!iter.seek_to_first().unwrap());
                assert!(!iter.valid().unwrap());

                assert!(!iter.seek_to_last().unwrap());
                assert!(!iter.valid().unwrap());

                s += 100;
            }
        }
    }

    #[test]
    fn test_prefix_seek() {
        let engine = RangeCacheMemoryEngine::new(EngineConfig::config_for_test());
        let range = CacheRange::new(b"k000".to_vec(), b"k100".to_vec());
        engine.new_range(range.clone());

        {
            let mut core = engine.core.write();
            core.range_manager.set_range_readable(&range, true);
            core.range_manager.set_safe_point(&range, 5);
            let sl = core.engine.data[cf_to_id("write")].clone();

            let guard = &epoch::pin();
            for i in 1..5 {
                for mvcc in 10..20 {
                    let user_key = construct_key(i, mvcc);
                    let internal_key = encode_key(&user_key, 10, ValueType::Value);
                    let v = format!("v{:02}{:02}", i, mvcc);
                    sl.insert(internal_key, InternalBytes::from_vec(v.into_bytes()), guard)
                        .release(guard);
                }
            }
        }

        let mut iter_opt = IterOptions::default();
        let lower_bound = construct_user_key(1);
        let upper_bound = construct_user_key(5);
        iter_opt.set_upper_bound(&upper_bound, 0);
        iter_opt.set_lower_bound(&lower_bound, 0);
        iter_opt.set_prefix_same_as_start(true);
        let snapshot = engine.snapshot(range.clone(), u64::MAX, u64::MAX).unwrap();
        let mut iter = snapshot.iterator_opt("write", iter_opt.clone()).unwrap();

        // prefix seek, forward
        for i in 1..5 {
            let seek_key = construct_key(i, 100);
            assert!(iter.seek(&seek_key).unwrap());
            let mut start = 19;
            while iter.valid().unwrap() {
                let user_key = iter.key();
                let mvcc = !u64::from_be_bytes(user_key[user_key.len() - 8..].try_into().unwrap());
                assert_eq!(mvcc, start);
                let v = format!("v{:02}{:02}", i, start);
                assert_eq!(v.as_bytes(), iter.value());
                start -= 1;
                iter.next().unwrap();
            }
            assert_eq!(start, 9);
        }

        // prefix seek, backward
        for i in 1..5 {
            let seek_key = construct_key(i, 0);
            assert!(iter.seek_for_prev(&seek_key).unwrap());
            let mut start = 10;
            while iter.valid().unwrap() {
                let user_key = iter.key();
                let mvcc = !u64::from_be_bytes(user_key[user_key.len() - 8..].try_into().unwrap());
                assert_eq!(mvcc, start);
                let v = format!("v{:02}{:02}", i, start);
                assert_eq!(v.as_bytes(), iter.value());
                start += 1;
                iter.prev().unwrap();
            }
            assert_eq!(start, 20);
        }
    }

    #[test]
    fn test_skiplist_engine_evict_range() {
        let sl_engine = SkiplistEngine::new();
        sl_engine.data.iter().for_each(|sl| {
            fill_data_in_skiplist(sl.clone(), (1..60).step_by(1), 1..2, 1);
        });

        let evict_range = CacheRange::new(construct_user_key(20), construct_user_key(40));
        sl_engine.delete_range(&evict_range);
        sl_engine.data.iter().for_each(|sl| {
            let mut iter = sl.owned_iter();
            let guard = &epoch::pin();
            iter.seek_to_first(guard);
            for i in 1..20 {
                let internal_key = decode_key(iter.key().as_slice());
                let expected_key = construct_key(i, 1);
                assert_eq!(internal_key.user_key, &expected_key);
                iter.next(guard);
            }

            for i in 40..60 {
                let internal_key = decode_key(iter.key().as_slice());
                let expected_key = construct_key(i, 1);
                assert_eq!(internal_key.user_key, &expected_key);
                iter.next(guard);
            }
            assert!(!iter.valid());
        });
    }

    fn verify_evict_range_deleted(engine: &RangeCacheMemoryEngine, range: &CacheRange) {
        let mut wait = 0;
        while wait < 10 {
            wait += 1;
            if !engine
                .core
                .read()
                .range_manager()
                .ranges_being_deleted
                .is_empty()
            {
                std::thread::sleep(Duration::from_millis(200));
            } else {
                break;
            }
        }
        let write_handle = engine.core.read().engine.cf_handle("write");
        let start_key = encode_seek_key(&range.start, u64::MAX);
        let mut iter = write_handle.iterator();

        let guard = &epoch::pin();
        iter.seek(&start_key, guard);
        let end = encode_seek_key(&range.end, u64::MAX);
        assert!(iter.key() > &end || !iter.valid());
    }

    #[test]
    fn test_evict_range_without_snapshot() {
<<<<<<< HEAD
        let engine = RangeCacheMemoryEngine::new(EngineConfig::config_for_test());
=======
        let engine = RangeCacheMemoryEngine::new(Duration::from_secs(1));
>>>>>>> a237148d
        let range = CacheRange::new(construct_user_key(0), construct_user_key(30));
        let evict_range = CacheRange::new(construct_user_key(10), construct_user_key(20));
        engine.new_range(range.clone());

        let guard = &epoch::pin();
        {
            let mut core = engine.core.write();
            core.range_manager.set_range_readable(&range, true);
            core.range_manager.set_safe_point(&range, 5);
            let sl = core.engine.data[cf_to_id("write")].clone();
            for i in 0..30 {
                let user_key = construct_key(i, 10);
                let internal_key = encode_key(&user_key, 10, ValueType::Value);
                let v = construct_value(i, 10);
                sl.insert(internal_key, InternalBytes::from_vec(v.into_bytes()), guard)
                    .release(guard);
            }
        }

        engine.evict_range(&evict_range);
        assert_eq!(
            engine.snapshot(range.clone(), 10, 200).unwrap_err(),
            FailedReason::NotCached
        );
        assert_eq!(
            engine.snapshot(evict_range.clone(), 10, 200).unwrap_err(),
            FailedReason::NotCached
        );

        let r_left = CacheRange::new(construct_user_key(0), construct_user_key(10));
        let r_right = CacheRange::new(construct_user_key(20), construct_user_key(30));
        let snap_left = engine.snapshot(r_left, 10, 200).unwrap();

        let mut iter_opt = IterOptions::default();
        let lower_bound = construct_user_key(0);
        let upper_bound = construct_user_key(10);
        iter_opt.set_upper_bound(&upper_bound, 0);
        iter_opt.set_lower_bound(&lower_bound, 0);
        let mut iter = snap_left.iterator_opt("write", iter_opt.clone()).unwrap();
        iter.seek_to_first().unwrap();
        verify_key_values(&mut iter, (0..10).step_by(1), 10..11, true, true);

        let snap_right = engine.snapshot(r_right, 10, 200).unwrap();
        let lower_bound = construct_user_key(20);
        let upper_bound = construct_user_key(30);
        iter_opt.set_upper_bound(&upper_bound, 0);
        iter_opt.set_lower_bound(&lower_bound, 0);
        let mut iter = snap_right.iterator_opt("write", iter_opt).unwrap();
        iter.seek_to_first().unwrap();
        verify_key_values(&mut iter, (20..30).step_by(1), 10..11, true, true);

        // verify the key, values are delete
        verify_evict_range_deleted(&engine, &evict_range);
    }

    #[test]
    fn test_evict_range_with_snapshot() {
<<<<<<< HEAD
        let engine = RangeCacheMemoryEngine::new(EngineConfig::config_for_test());
=======
        let engine = RangeCacheMemoryEngine::new(Duration::from_secs(1));
>>>>>>> a237148d
        let range = CacheRange::new(construct_user_key(0), construct_user_key(30));
        let evict_range = CacheRange::new(construct_user_key(10), construct_user_key(20));
        engine.new_range(range.clone());

        let guard = &epoch::pin();
        {
            let mut core = engine.core.write();
            core.range_manager.set_range_readable(&range, true);
            core.range_manager.set_safe_point(&range, 5);
            let sl = core.engine.data[cf_to_id("write")].clone();
            for i in 0..30 {
                let user_key = construct_key(i, 10);
                let internal_key = encode_key(&user_key, 10, ValueType::Value);
                let v = construct_value(i, 10);
                sl.insert(
                    internal_key,
                    InternalBytes::from_vec(v.clone().into_bytes()),
                    guard,
                )
                .release(guard);
            }
        }

        let s1 = engine.snapshot(range.clone(), 10, 10);
        let s2 = engine.snapshot(range, 20, 20);
        engine.evict_range(&evict_range);
        let range_left = CacheRange::new(construct_user_key(0), construct_user_key(10));
        let s3 = engine.snapshot(range_left, 20, 20).unwrap();
        let range_right = CacheRange::new(construct_user_key(20), construct_user_key(30));
        let s4 = engine.snapshot(range_right, 20, 20).unwrap();

        drop(s3);
        let range_left_eviction = CacheRange::new(construct_user_key(0), construct_user_key(5));
        engine.evict_range(&range_left_eviction);

        // todo(SpadeA): memory limiter
        {
            // evict_range is not eligible for delete
            assert!(
                engine
                    .core
                    .read()
                    .range_manager()
                    .ranges_being_deleted
                    .contains(&evict_range)
            );
        }

        drop(s1);
        {
            // evict_range is still not eligible for delete
            assert!(
                engine
                    .core
                    .read()
                    .range_manager()
                    .ranges_being_deleted
                    .contains(&evict_range)
            );
        }
        drop(s2);
        // Now, all snapshots before evicting `evict_range` are released
        verify_evict_range_deleted(&engine, &evict_range);

        drop(s4);
        verify_evict_range_deleted(&engine, &range_left_eviction);
    }
}<|MERGE_RESOLUTION|>--- conflicted
+++ resolved
@@ -13,15 +13,9 @@
 use crossbeam::epoch::{self, default_collector, Guard};
 use engine_rocks::{raw::SliceTransform, util::FixedSuffixSliceTransform, RocksEngine};
 use engine_traits::{
-<<<<<<< HEAD
-    CacheRange, CfNamesExt, DbVector, Error, IterOptions, Iterable, Iterator, KvEngine, Peekable,
-    RangeCacheEngine, ReadOptions, Result, Snapshot, SnapshotMiscExt, CF_DEFAULT, CF_LOCK,
-    CF_WRITE, DATA_CFS,
-=======
     CacheRange, CfNamesExt, DbVector, Error, FailedReason, IterOptions, Iterable, Iterator,
     KvEngine, Peekable, RangeCacheEngine, ReadOptions, Result, Snapshot, SnapshotMiscExt,
-    CF_DEFAULT, CF_LOCK, CF_WRITE,
->>>>>>> a237148d
+    CF_DEFAULT, CF_LOCK, CF_WRITE, DATA_CFS,
 };
 use parking_lot::{lock_api::RwLockUpgradableReadGuard, RwLock, RwLockWriteGuard};
 use skiplist_rs::{base::OwnedIter, SkipList};
@@ -34,12 +28,8 @@
         decode_key, encode_key_for_eviction, encode_seek_for_prev_key, encode_seek_key,
         InternalBytes, InternalKey, ValueType,
     },
-<<<<<<< HEAD
     memory_controller::MemoryController,
-    range_manager::RangeManager,
-=======
     range_manager::{LoadFailedReason, RangeCacheStatus, RangeManager},
->>>>>>> a237148d
     write_batch::{group_write_batch_entries, RangeCacheWriteBatchEntry},
     EngineConfig,
 };
@@ -283,8 +273,6 @@
         core.range_manager.new_range(range);
     }
 
-<<<<<<< HEAD
-=======
     /// Load the range in the in-memory engine.
     // This method only push the range in the `pending_range` where sometime
     // later in `prepare_for_apply`, the range will be scheduled to load snapshot
@@ -297,7 +285,6 @@
     /// Evict a range from the in-memory engine. After this call, the range will
     /// not be readable, but the data of the range may not be deleted
     /// immediately due to some ongoing snapshots.
->>>>>>> a237148d
     pub fn evict_range(&self, range: &CacheRange) {
         let mut core = self.core.write();
         if core.range_manager.evict_range(range) {
@@ -353,7 +340,7 @@
             // the region may be splitted.
             range_manager
                 .pending_ranges_loading_data
-                .push_back((pending_range, rocks_snap));
+                .push_back((pending_range, rocks_snap, false));
             if let Err(e) = self
                 .bg_worker_manager()
                 .schedule_task(BackgroundTask::LoadRange)
@@ -369,37 +356,7 @@
             return RangeCacheStatus::Loading;
         }
 
-<<<<<<< HEAD
-        let mut core = RwLockUpgradableReadGuard::upgrade(core);
-        let range_manager = core.mut_range_manager();
-        range_manager.pending_ranges.swap_remove(index.unwrap());
-        if let Some(left) = left_splitted_range {
-            range_manager.pending_ranges.push(left);
-        }
-        if let Some(right) = right_splitted_range {
-            range_manager.pending_ranges.push(right);
-        }
-
-        let rocks_snap = Arc::new(self.rocks_engine.as_ref().unwrap().snapshot(None));
-        range_manager
-            .pending_ranges_loading_data
-            .push_back((range.clone(), rocks_snap, false));
-
-        if let Err(e) = self
-            .bg_worker_manager()
-            .schedule_task(BackgroundTask::LoadRange)
-        {
-            error!(
-                "schedule range load failed";
-                "err" => ?e,
-            );
-            assert!(tikv_util::thread_group::is_shutdown(!cfg!(test)));
-        }
-        pending_range_in_loading = true;
-        (range_in_cache, pending_range_in_loading)
-=======
         RangeCacheStatus::NotInCache
->>>>>>> a237148d
     }
 
     // The writes in `handle_pending_range_in_loading_buffer` indicating the ranges
@@ -2019,11 +1976,7 @@
 
     #[test]
     fn test_evict_range_without_snapshot() {
-<<<<<<< HEAD
         let engine = RangeCacheMemoryEngine::new(EngineConfig::config_for_test());
-=======
-        let engine = RangeCacheMemoryEngine::new(Duration::from_secs(1));
->>>>>>> a237148d
         let range = CacheRange::new(construct_user_key(0), construct_user_key(30));
         let evict_range = CacheRange::new(construct_user_key(10), construct_user_key(20));
         engine.new_range(range.clone());
@@ -2081,11 +2034,7 @@
 
     #[test]
     fn test_evict_range_with_snapshot() {
-<<<<<<< HEAD
         let engine = RangeCacheMemoryEngine::new(EngineConfig::config_for_test());
-=======
-        let engine = RangeCacheMemoryEngine::new(Duration::from_secs(1));
->>>>>>> a237148d
         let range = CacheRange::new(construct_user_key(0), construct_user_key(30));
         let evict_range = CacheRange::new(construct_user_key(10), construct_user_key(20));
         engine.new_range(range.clone());
