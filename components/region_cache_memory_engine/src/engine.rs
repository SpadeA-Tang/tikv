// Copyright 2023 TiKV Project Authors. Licensed under Apache-2.0.

use core::slice::SlicePattern;
use std::{
    collections::BTreeMap,
    fmt::{self, Debug},
    ops::Deref,
    sync::Arc,
    time::Duration,
};

use bytes::Bytes;
use crossbeam::sync::ShardedLock;
use engine_rocks::{raw::SliceTransform, util::FixedSuffixSliceTransform, RocksEngine};
use engine_traits::{
    CacheRange, CfNamesExt, DbVector, Error, IterOptions, Iterable, Iterator, KvEngine, Peekable,
    RangeCacheEngine, ReadOptions, Result, Snapshot, SnapshotMiscExt, CF_DEFAULT, CF_LOCK,
    CF_WRITE,
};
<<<<<<< HEAD
use kvproto::metapb;
use skiplist_rs::{IterRef, Skiplist, MIB};
use tikv_util::store::new_peer;

use crate::{
    background::{BackgroundTask, BackgroundWork},
=======
use slog_global::error;
use tikv_util::config::MIB;

use crate::{
    background::{BackgroundTask, BgWorkManager},
>>>>>>> 9f1479e6
    keys::{
        decode_key, encode_key_for_eviction, encode_seek_key, InternalKey, InternalKeyComparator,
        ValueType, VALUE_TYPE_FOR_SEEK, VALUE_TYPE_FOR_SEEK_FOR_PREV,
    },
    memory_limiter::GlobalMemoryLimiter,
    range_manager::RangeManager,
<<<<<<< HEAD
=======
    skiplist::{IterRef, Skiplist},
>>>>>>> 9f1479e6
    write_batch::RangeCacheWriteBatchEntry,
};

pub(crate) const EVICTION_KEY_BUFFER_LIMIT: usize = 5 * MIB as usize;

pub(crate) fn cf_to_id(cf: &str) -> usize {
    match cf {
        CF_DEFAULT => 0,
        CF_LOCK => 1,
        CF_WRITE => 2,
        _ => panic!("unrecognized cf {}", cf),
    }
}

/// A single global set of skiplists shared by all cached ranges
#[derive(Clone)]
pub struct SkiplistEngine {
    pub(crate) data: [Arc<Skiplist<InternalKeyComparator, GlobalMemoryLimiter>>; 3],
}

impl SkiplistEngine {
    pub fn new(global_limiter: Arc<GlobalMemoryLimiter>) -> Self {
        SkiplistEngine {
            data: [
                Arc::new(Skiplist::new(
                    InternalKeyComparator::default(),
                    global_limiter.clone(),
                )),
                Arc::new(Skiplist::new(
                    InternalKeyComparator::default(),
                    global_limiter.clone(),
                )),
                Arc::new(Skiplist::new(
                    InternalKeyComparator::default(),
                    global_limiter.clone(),
                )),
            ],
        }
    }

    pub fn cf_handle(&self, cf: &str) -> Arc<Skiplist<InternalKeyComparator, GlobalMemoryLimiter>> {
        self.data[cf_to_id(cf)].clone()
    }

    fn delete_range(&self, range: &CacheRange) {
        self.data.iter().for_each(|d| {
            let mut key_buffer: Vec<Bytes> = vec![];
            let mut key_buffer_size = 0;
            let (start, end) = encode_key_for_eviction(range);

            let mut iter = d.iter();
            iter.seek(&start);
            while iter.valid() && iter.key() < &end {
                if key_buffer_size + iter.key().len() >= EVICTION_KEY_BUFFER_LIMIT {
                    for key in key_buffer.drain(..) {
                        d.remove(key.as_slice());
                    }
                    iter = d.iter();
                    iter.seek(&start);
                    continue;
                }

                key_buffer_size += iter.key().len();
                key_buffer.push(iter.key().clone());
                iter.next();
            }

            for key in key_buffer {
                d.remove(key.as_slice());
            }
        });
    }
}

impl Debug for SkiplistEngine {
    fn fmt(&self, f: &mut fmt::Formatter<'_>) -> fmt::Result {
        write!(f, "Range Memory Engine")
    }
}

// read_ts -> ref_count
#[derive(Default, Debug)]
pub(crate) struct SnapshotList(BTreeMap<u64, u64>);

impl SnapshotList {
    pub(crate) fn new_snapshot(&mut self, read_ts: u64) {
        // snapshot with this ts may be granted before
        let count = self.0.get(&read_ts).unwrap_or(&0) + 1;
        self.0.insert(read_ts, count);
    }

    pub(crate) fn remove_snapshot(&mut self, read_ts: u64) {
        let count = self.0.get_mut(&read_ts).unwrap();
        assert!(*count >= 1);
        if *count == 1 {
            self.0.remove(&read_ts).unwrap();
        } else {
            *count -= 1;
        }
    }

    // returns the min snapshot_ts (read_ts) if there's any
    pub fn min_snapshot_ts(&self) -> Option<u64> {
        self.0.first_key_value().map(|(ts, _)| *ts)
    }

    pub(crate) fn is_empty(&self) -> bool {
        self.0.is_empty()
    }

    pub(crate) fn len(&self) -> usize {
        self.0.keys().len()
    }
}

pub struct RangeCacheMemoryEngineCore {
    engine: SkiplistEngine,
    range_manager: RangeManager,
    pub(crate) cached_write_batch: BTreeMap<CacheRange, Vec<(u64, RangeCacheWriteBatchEntry)>>,
}

impl RangeCacheMemoryEngineCore {
    pub fn new(limiter: Arc<GlobalMemoryLimiter>) -> RangeCacheMemoryEngineCore {
        let mut range_manager = RangeManager::default();
        let mut r = metapb::Region::default();
        let p = new_peer(1, 1);
        r.set_peers(vec![p].into());
        let range = CacheRange::from_region(&r);
        range_manager.new_range(range.clone());
        range_manager.set_range_readable(&range, true);
        RangeCacheMemoryEngineCore {
            engine: SkiplistEngine::new(limiter),
<<<<<<< HEAD
            range_manager,
=======
            range_manager: RangeManager::default(),
>>>>>>> 9f1479e6
            cached_write_batch: BTreeMap::default(),
        }
    }

    pub fn engine(&self) -> SkiplistEngine {
        self.engine.clone()
    }

    pub fn range_manager(&self) -> &RangeManager {
        &self.range_manager
    }

    pub fn mut_range_manager(&mut self) -> &mut RangeManager {
        &mut self.range_manager
    }

<<<<<<< HEAD
=======
    pub(crate) fn has_cached_write_batch(&self, cache_range: &CacheRange) -> bool {
        self.cached_write_batch.contains_key(cache_range)
    }

>>>>>>> 9f1479e6
    pub(crate) fn take_cache_write_batch(
        &mut self,
        cache_range: &CacheRange,
    ) -> Option<Vec<(u64, RangeCacheWriteBatchEntry)>> {
        self.cached_write_batch.remove(cache_range)
    }
}

/// The RangeCacheMemoryEngine serves as a range cache, storing hot ranges in
/// the leaders' store. Incoming writes that are written to disk engine (now,
/// RocksDB) are also written to the RangeCacheMemoryEngine, leading to a
/// mirrored data set in the cached ranges with the disk engine.
///
/// A load/evict unit manages the memory, deciding which ranges should be
/// evicted when the memory used by the RangeCacheMemoryEngine reaches a
/// certain limit, and determining which ranges should be loaded when there is
/// spare memory capacity.
///
/// The safe point lifetime differs between RangeCacheMemoryEngine and the disk
/// engine, often being much shorter in RangeCacheMemoryEngine. This means that
/// RangeCacheMemoryEngine may filter out some keys that still exist in the
/// disk engine, thereby improving read performance as fewer duplicated keys
/// will be read. If there's a need to read keys that may have been filtered by
/// RangeCacheMemoryEngine (as indicated by read_ts and safe_point of the
/// cached region), we resort to using a the disk engine's snapshot instead.
#[derive(Clone)]
pub struct RangeCacheMemoryEngine {
    pub(crate) core: Arc<ShardedLock<RangeCacheMemoryEngineCore>>,
    memory_limiter: Arc<GlobalMemoryLimiter>,
<<<<<<< HEAD
    background_work: Arc<BackgroundWork>,
    pub(crate) rocks_engine: Option<RocksEngine>,
=======
    pub(crate) rocks_engine: Option<RocksEngine>,
    bg_work_manager: Arc<BgWorkManager>,
>>>>>>> 9f1479e6
}

impl RangeCacheMemoryEngine {
    pub fn new(limiter: Arc<GlobalMemoryLimiter>, gc_interval: Duration) -> Self {
        let core = Arc::new(ShardedLock::new(RangeCacheMemoryEngineCore::new(
            limiter.clone(),
        )));
        Self {
            core: core.clone(),
            memory_limiter: limiter,
<<<<<<< HEAD
            background_work: Arc::new(BackgroundWork::new(core, gc_interval)),
            rocks_engine: None,
=======
            rocks_engine: None,
            bg_work_manager: Arc::new(BgWorkManager::new(core, gc_interval)),
>>>>>>> 9f1479e6
        }
    }

    pub fn new_range(&self, range: CacheRange) {
        let mut core = self.core.write().unwrap();
        core.range_manager.new_range(range);
    }

    pub fn evict_range(&mut self, range: &CacheRange) {
<<<<<<< HEAD
        let mut core = self.core.write().unwrap();
        if core.range_manager.evict_range(range) {
            // todo: schedule it to a separate thread
            core.engine.delete_range(range);
        }
    }

    pub fn on_delete_range(&self, range: &CacheRange) {
        let mut core = self.core.write().unwrap();
        core.mut_range_manager().on_delete_range(range);
    }

    pub fn background_worker(&self) -> &BackgroundWork {
        &self.background_work
    }

    pub(crate) fn handle_pending_load(&self) {
        let mut core = self.core.write().unwrap();
        let skiplist_engine = core.engine().clone();
        let range_manager = core.mut_range_manager();
        // Couple ranges that need to be loaded with snapshot
        let pending_loaded_ranges = std::mem::take(&mut range_manager.pending_loaded_ranges);
        if !pending_loaded_ranges.is_empty() {
            let rocks_snap = Arc::new(self.rocks_engine.as_ref().unwrap().snapshot(None));
            range_manager.pending_loaded_ranges_with_snapshot = pending_loaded_ranges
                .into_iter()
                .map(|r| (r, rocks_snap.clone()))
                .collect();
            if let Err(e) = self
                .background_work
                .sechedule_task(BackgroundTask::LoadTask)
            {
                // todo(SpadeA)
            }
        }

        // Some ranges have already loaded all data from snapshot, it's time to consume
        // the cached write batch and make the range visible
        let ranges_with_snap_done = std::mem::take(&mut range_manager.ranges_with_snap_done);
        for range in ranges_with_snap_done {
            if let Some(write_batches) = core.take_cache_write_batch(&range) {
                for (seq, entry) in write_batches {
                    // todo
                    if let Err(_) = entry.write_to_memory(&skiplist_engine, seq) {}
                }
            }

            let range_manager = core.mut_range_manager();
            // todo: the safe_point here should be the store's safe_ts
            range_manager.new_range(range.clone());
            range_manager.set_safe_point(&range, 10);
            range_manager.set_range_readable(&range, true);
        }
=======
        let mut skiplist_engine = None;
        {
            let mut core = self.core.write().unwrap();
            if core.range_manager.evict_range(range) {
                // The range can be delete directly.
                skiplist_engine = Some(core.engine().clone());
            }
        };
        if let Some(skiplist_engine) = skiplist_engine {
            // todo(SpadeA): do it in background
            skiplist_engine.delete_range(range);
            let mut core = self.core.write().unwrap();
            core.mut_range_manager().on_delete_range(range);
        }
    }

    pub(crate) fn handle_pending_load(&self) {
        let has_range_to_process = {
            let core = self.core.read().unwrap();
            let range_manager = core.range_manager();
            !range_manager.pending_ranges.is_empty()
                || !range_manager.ranges_loading_cached_write.is_empty()
        };

        if has_range_to_process {
            let mut core = self.core.write().unwrap();
            let skiplist_engine = core.engine().clone();
            let range_manager = core.mut_range_manager();

            // Couple ranges that need to be loaded with snapshot
            let pending_loaded_ranges = std::mem::take(&mut range_manager.pending_ranges);
            if !pending_loaded_ranges.is_empty() {
                let rocks_snap = Arc::new(self.rocks_engine.as_ref().unwrap().snapshot(None));
                range_manager.ranges_loading_snapshot.extend(
                    pending_loaded_ranges
                        .into_iter()
                        .map(|r| (r, rocks_snap.clone())),
                );
                if let Err(e) = self
                    .bg_worker_manager()
                    .schedule_task(BackgroundTask::LoadTask)
                {
                    error!(
                        "schedule range load failed";
                        "err" => ?e,
                    );
                    assert!(tikv_util::thread_group::is_shutdown(!cfg!(test)));
                }
            }

            // Some ranges have already loaded all data from snapshot, it's time to consume
            // the cached write batch and make the range visible
            let ranges_loading_cached_write =
                std::mem::take(&mut range_manager.ranges_loading_cached_write);
            for range in ranges_loading_cached_write {
                if let Some(write_batches) = core.take_cache_write_batch(&range) {
                    for (seq, entry) in write_batches {
                        entry.write_to_memory(&skiplist_engine, seq).unwrap();
                    }
                }

                let range_manager = core.mut_range_manager();
                range_manager.new_range(range.clone());
                range_manager.set_range_readable(&range, true);
            }
        }
    }

    pub fn bg_worker_manager(&self) -> &BgWorkManager {
        &self.bg_work_manager
>>>>>>> 9f1479e6
    }
}

impl RangeCacheMemoryEngine {
    pub fn core(&self) -> &Arc<ShardedLock<RangeCacheMemoryEngineCore>> {
        &self.core
    }
}

impl Debug for RangeCacheMemoryEngine {
    fn fmt(&self, f: &mut fmt::Formatter<'_>) -> fmt::Result {
        write!(f, "Range Cache Memory Engine")
    }
}

impl RangeCacheEngine for RangeCacheMemoryEngine {
    type Snapshot = RangeCacheSnapshot;

    fn snapshot(&self, range: CacheRange, read_ts: u64, seq_num: u64) -> Option<Self::Snapshot> {
        RangeCacheSnapshot::new(self.clone(), range, read_ts, seq_num)
    }

    type DiskEngine = RocksEngine;
    fn set_disk_engine(&mut self, disk_engine: Self::DiskEngine) {
        self.rocks_engine = Some(disk_engine);
    }
}

#[derive(PartialEq)]
enum Direction {
    Uninit,
    Forward,
    Backward,
}

pub struct RangeCacheIterator {
    cf: String,
    valid: bool,
    iter: IterRef<
        Skiplist<InternalKeyComparator, GlobalMemoryLimiter>,
        InternalKeyComparator,
        GlobalMemoryLimiter,
    >,
    // The lower bound is inclusive while the upper bound is exclusive if set
    // Note: bounds (region boundaries) have no mvcc versions
    lower_bound: Vec<u8>,
    upper_bound: Vec<u8>,
    // A snapshot sequence number passed from RocksEngine Snapshot to guarantee suitable
    // visibility.
    sequence_number: u64,

    saved_user_key: Vec<u8>,
    // This is only used by backwawrd iteration where the value we want may not be pointed by the
    // `iter`
    saved_value: Option<Bytes>,

    // Not None means we are performing prefix seek
    // Note: prefix_seek doesn't support seek_to_first and seek_to_last.
    prefix_extractor: Option<FixedSuffixSliceTransform>,
    prefix: Option<Vec<u8>>,

    direction: Direction,
}

impl Iterable for RangeCacheMemoryEngine {
    type Iterator = RangeCacheIterator;

    fn iterator_opt(&self, cf: &str, opts: IterOptions) -> Result<Self::Iterator> {
        unimplemented!()
    }
}

impl RangeCacheIterator {
    // If `skipping_saved_key` is true, the function will keep iterating until it
    // finds a user key that is larger than `saved_user_key`.
    // If `prefix` is not None, the iterator needs to stop when all keys for the
    // prefix are exhausted and the iterator is set to invalid.
    fn find_next_visible_key(&mut self, mut skip_saved_key: bool) {
        while self.iter.valid() {
            let InternalKey {
                user_key,
                sequence,
                v_type,
            } = decode_key(self.iter.key().as_slice());

            if user_key >= self.upper_bound.as_slice() {
                break;
            }

            if let Some(ref prefix) = self.prefix {
                if prefix != self.prefix_extractor.as_mut().unwrap().transform(user_key) {
                    // stop iterating due to unmatched prefix
                    break;
                }
            }

            if self.is_visible(sequence) {
                if skip_saved_key && user_key == self.saved_user_key.as_slice() {
                    // the user key has been met before, skip it.
                    // todo(SpadeA): add metrics if neede
                } else {
                    self.saved_user_key.clear();
                    self.saved_user_key.extend_from_slice(user_key);

                    match v_type {
                        ValueType::Deletion => {
                            skip_saved_key = true;
                        }
                        ValueType::Value => {
                            self.valid = true;
                            return;
                        }
                    }
                }
            } else if skip_saved_key && user_key > self.saved_user_key.as_slice() {
                // user key changed, so no need to skip it
                skip_saved_key = false;
            }

            self.iter.next();
        }

        self.valid = false;
    }

    fn is_visible(&self, seq: u64) -> bool {
        seq <= self.sequence_number
    }

    fn seek_internal(&mut self, key: &[u8]) -> Result<bool> {
        self.iter.seek(key);
        if self.iter.valid() {
            self.find_next_visible_key(false);
        }
        Ok(self.valid)
    }

    fn seek_for_prev_internal(&mut self, key: &[u8]) -> Result<bool> {
        self.iter.seek_for_prev(key);
        self.prev_internal();

        Ok(self.valid)
    }

    fn prev_internal(&mut self) {
        while self.iter.valid() {
            let InternalKey { user_key, .. } = decode_key(self.iter.key());
            self.saved_user_key.clear();
            self.saved_user_key.extend_from_slice(user_key);

            if user_key < self.lower_bound.as_slice() {
                break;
            }

            if let Some(ref prefix) = self.prefix {
                if prefix != self.prefix_extractor.as_mut().unwrap().transform(user_key) {
                    // stop iterating due to unmatched prefix
                    break;
                }
            }

            if !self.find_value_for_current_key() {
                return;
            }

            self.find_user_key_before_saved();

            if self.valid {
                return;
            }
        }

        // We have not found any key
        self.valid = false;
    }

    // Used for backwards iteration.
    // Looks at the entries with user key `saved_user_key` and finds the most
    // up-to-date value for it. Sets `valid`` to true if the value is found and is
    // ready to be presented to the user through value().
    fn find_value_for_current_key(&mut self) -> bool {
        assert!(self.iter.valid());
        let mut last_key_entry_type = ValueType::Deletion;
        while self.iter.valid() {
            let InternalKey {
                user_key,
                sequence,
                v_type,
            } = decode_key(self.iter.key());

            if !self.is_visible(sequence) || self.saved_user_key != user_key {
                // no further version is visible or the user key changed
                break;
            }

            last_key_entry_type = v_type;
            match v_type {
                ValueType::Value => {
                    self.saved_value = Some(self.iter.value().clone());
                }
                ValueType::Deletion => {
                    self.saved_value.take();
                }
            }

            self.iter.prev();
        }

        self.valid = last_key_entry_type == ValueType::Value;
        self.iter.valid()
    }

    // Move backwards until the key smaller than `saved_user_key`.
    // Changes valid only if return value is false.
    fn find_user_key_before_saved(&mut self) {
        while self.iter.valid() {
            let InternalKey { user_key, .. } = decode_key(self.iter.key());

            if user_key < self.saved_user_key.as_slice() {
                return;
            }

            self.iter.prev();
        }
    }
}

impl Iterator for RangeCacheIterator {
    fn key(&self) -> &[u8] {
        assert!(self.valid);
        &self.saved_user_key
    }

    fn value(&self) -> &[u8] {
        assert!(self.valid);
        if let Some(saved_value) = self.saved_value.as_ref() {
            saved_value.as_slice()
        } else {
            self.iter.value().as_slice()
        }
    }

    fn next(&mut self) -> Result<bool> {
        assert!(self.valid);
        assert!(self.direction == Direction::Forward);
        self.iter.next();
        self.valid = self.iter.valid();
        if self.valid {
            self.find_next_visible_key(true);
        }
        Ok(self.valid)
    }

    fn prev(&mut self) -> Result<bool> {
        assert!(self.valid);
        assert!(self.direction == Direction::Backward);
        self.prev_internal();
        Ok(self.valid)
    }

    fn seek(&mut self, key: &[u8]) -> Result<bool> {
        self.direction = Direction::Forward;
        if let Some(ref mut extractor) = self.prefix_extractor {
            assert!(key.len() >= 8);
            self.prefix = Some(extractor.transform(key).to_vec())
        }

        let seek_key = if key < self.lower_bound.as_slice() {
            self.lower_bound.as_slice()
        } else {
            key
        };

        let seek_key = encode_seek_key(seek_key, self.sequence_number, VALUE_TYPE_FOR_SEEK);
        self.seek_internal(&seek_key)
    }

    fn seek_for_prev(&mut self, key: &[u8]) -> Result<bool> {
        self.direction = Direction::Backward;
        if let Some(ref mut extractor) = self.prefix_extractor {
            assert!(key.len() >= 8);
            self.prefix = Some(extractor.transform(key).to_vec())
        }

        let seek_key = if key > self.upper_bound.as_slice() {
            encode_seek_key(
                self.upper_bound.as_slice(),
                u64::MAX,
                VALUE_TYPE_FOR_SEEK_FOR_PREV,
            )
        } else {
            encode_seek_key(key, 0, VALUE_TYPE_FOR_SEEK_FOR_PREV)
        };

        self.seek_for_prev_internal(&seek_key)
    }

    fn seek_to_first(&mut self) -> Result<bool> {
        assert!(self.prefix_extractor.is_none());
        self.direction = Direction::Forward;
        let seek_key =
            encode_seek_key(&self.lower_bound, self.sequence_number, VALUE_TYPE_FOR_SEEK);
        self.seek_internal(&seek_key)
    }

    fn seek_to_last(&mut self) -> Result<bool> {
        assert!(self.prefix_extractor.is_none());
        self.direction = Direction::Backward;
        let seek_key = encode_seek_key(&self.upper_bound, u64::MAX, VALUE_TYPE_FOR_SEEK_FOR_PREV);
        self.seek_for_prev_internal(&seek_key)
    }

    fn valid(&self) -> Result<bool> {
        Ok(self.valid)
    }
}

#[derive(Clone, Debug)]
pub struct RagneCacheSnapshotMeta {
    pub(crate) range_id: u64,
    pub(crate) range: CacheRange,
    pub(crate) snapshot_ts: u64,
    // Sequence number is shared between RangeCacheEngine and disk KvEnigne to
    // provide atomic write
    pub(crate) sequence_number: u64,
}

impl RagneCacheSnapshotMeta {
    fn new(range_id: u64, range: CacheRange, snapshot_ts: u64, sequence_number: u64) -> Self {
        Self {
            range_id,
            range,
            snapshot_ts,
            sequence_number,
        }
    }
}

#[derive(Clone, Debug)]
pub struct RangeCacheSnapshot {
    snapshot_meta: RagneCacheSnapshotMeta,
    skiplist_engine: SkiplistEngine,
    engine: RangeCacheMemoryEngine,
}

impl RangeCacheSnapshot {
    pub fn new(
        engine: RangeCacheMemoryEngine,
        range: CacheRange,
        read_ts: u64,
        seq_num: u64,
    ) -> Option<Self> {
        let mut core = engine.core.write().unwrap();
        if let Some(range_id) = core.range_manager.range_snapshot(&range, read_ts) {
            return Some(RangeCacheSnapshot {
                snapshot_meta: RagneCacheSnapshotMeta::new(range_id, range, read_ts, seq_num),
                skiplist_engine: core.engine.clone(),
                engine: engine.clone(),
            });
        }

        None
    }
}

impl Drop for RangeCacheSnapshot {
    fn drop(&mut self) {
        let (ranges_removable, skiplist_engine) = {
            let mut core = self.engine.core.write().unwrap();
            let ranges_removable = core
                .range_manager
                .remove_range_snapshot(&self.snapshot_meta);
            (ranges_removable, core.engine().clone())
        };
        for range_removable in &ranges_removable {
            // todo: schedule it to a separate thread
            skiplist_engine.delete_range(range_removable);
        }
        if !ranges_removable.is_empty() {
            let mut core = self.engine.core.write().unwrap();
            for range_removable in &ranges_removable {
                core.mut_range_manager().on_delete_range(range_removable);
            }
        }
    }
}

impl Snapshot for RangeCacheSnapshot {}

impl Iterable for RangeCacheSnapshot {
    type Iterator = RangeCacheIterator;

    fn iterator_opt(&self, cf: &str, opts: IterOptions) -> Result<Self::Iterator> {
        let iter = self.skiplist_engine.data[cf_to_id(cf)].iter();
        let prefix_extractor = if opts.prefix_same_as_start() {
            Some(FixedSuffixSliceTransform::new(8))
        } else {
            None
        };

        let (lower_bound, upper_bound) = opts.build_bounds();
        // only support with lower/upper bound set
        if lower_bound.is_none() || upper_bound.is_none() {
            return Err(Error::BoundaryNotSet);
        }

        Ok(RangeCacheIterator {
            cf: String::from(cf),
            valid: false,
            prefix: None,
            lower_bound: lower_bound.unwrap(),
            upper_bound: upper_bound.unwrap(),
            iter,
            sequence_number: self.sequence_number(),
            saved_user_key: vec![],
            saved_value: None,
            direction: Direction::Uninit,
            prefix_extractor,
        })
    }
}

impl Peekable for RangeCacheSnapshot {
    type DbVector = RangeCacheDbVector;

    fn get_value_opt(&self, opts: &ReadOptions, key: &[u8]) -> Result<Option<Self::DbVector>> {
        self.get_value_cf_opt(opts, CF_DEFAULT, key)
    }

    fn get_value_cf_opt(
        &self,
        _: &ReadOptions,
        cf: &str,
        key: &[u8],
    ) -> Result<Option<Self::DbVector>> {
        fail::fail_point!("on_range_cache_get_value");
        let seq = self.sequence_number();
        let mut iter = self.skiplist_engine.data[cf_to_id(cf)].iter();
        let seek_key = encode_seek_key(key, self.sequence_number(), VALUE_TYPE_FOR_SEEK);

        iter.seek(&seek_key);
        if !iter.valid() {
            return Ok(None);
        }

        match decode_key(iter.key()) {
            InternalKey {
                user_key,
                v_type: ValueType::Value,
                ..
            } if user_key == key => Ok(Some(RangeCacheDbVector(iter.value().clone()))),
            _ => Ok(None),
        }
    }
}

impl CfNamesExt for RangeCacheSnapshot {
    fn cf_names(&self) -> Vec<&str> {
        unimplemented!()
    }
}

impl SnapshotMiscExt for RangeCacheSnapshot {
    fn sequence_number(&self) -> u64 {
        self.snapshot_meta.sequence_number
    }
}

#[derive(Debug)]
pub struct RangeCacheDbVector(Bytes);

impl Deref for RangeCacheDbVector {
    type Target = [u8];

    fn deref(&self) -> &[u8] {
        self.0.as_slice()
    }
}

impl DbVector for RangeCacheDbVector {}

impl<'a> PartialEq<&'a [u8]> for RangeCacheDbVector {
    fn eq(&self, rhs: &&[u8]) -> bool {
        self.0.as_slice() == *rhs
    }
}

#[cfg(test)]
mod tests {
    use core::{ops::Range, slice::SlicePattern};
    use std::{iter, iter::StepBy, ops::Deref, sync::Arc, time::Duration};

    use bytes::{BufMut, Bytes};
    use engine_traits::{
        CacheRange, IterOptions, Iterable, Iterator, Peekable, RangeCacheEngine, ReadOptions,
    };

    use super::{cf_to_id, GlobalMemoryLimiter, RangeCacheIterator, SkiplistEngine};
    use crate::{
        keys::{
            construct_key, construct_user_key, construct_value, decode_key, encode_key,
            InternalKeyComparator, ValueType,
        },
        skiplist::Skiplist,
        RangeCacheMemoryEngine,
    };

    #[test]
    fn test_snapshot() {
        let engine = RangeCacheMemoryEngine::new(
            Arc::new(GlobalMemoryLimiter::default()),
            Duration::from_secs(1),
        );
        let range = CacheRange::new(b"k00".to_vec(), b"k10".to_vec());
        engine.new_range(range.clone());

        let verify_snapshot_count = |snapshot_ts, count| {
            let core = engine.core.read().unwrap();
            if count > 0 {
                assert_eq!(
                    *core
                        .range_manager
                        .ranges()
                        .get(&range)
                        .unwrap()
                        .range_snapshot_list()
                        .0
                        .get(&snapshot_ts)
                        .unwrap(),
                    count
                );
            } else {
                assert!(
                    core.range_manager
                        .ranges()
                        .get(&range)
                        .unwrap()
                        .range_snapshot_list()
                        .0
                        .get(&snapshot_ts)
                        .is_none()
                )
            }
        };

        assert!(engine.snapshot(range.clone(), 5, u64::MAX).is_none());

        {
            let mut core = engine.core.write().unwrap();
            core.range_manager.set_range_readable(&range, true);
        }
        let s1 = engine.snapshot(range.clone(), 5, u64::MAX).unwrap();

        {
            let mut core = engine.core.write().unwrap();
            let t_range = CacheRange::new(b"k00".to_vec(), b"k02".to_vec());
            assert!(!core.range_manager.set_safe_point(&t_range, 5));
            assert!(core.range_manager.set_safe_point(&range, 5));
        }
        assert!(engine.snapshot(range.clone(), 5, u64::MAX).is_none());
        let s2 = engine.snapshot(range.clone(), 10, u64::MAX).unwrap();

        verify_snapshot_count(5, 1);
        verify_snapshot_count(10, 1);
        let s3 = engine.snapshot(range.clone(), 10, u64::MAX).unwrap();
        verify_snapshot_count(10, 2);

        drop(s1);
        verify_snapshot_count(5, 0);
        drop(s2);
        verify_snapshot_count(10, 1);
        let s4 = engine.snapshot(range.clone(), 10, u64::MAX).unwrap();
        verify_snapshot_count(10, 2);
        drop(s4);
        verify_snapshot_count(10, 1);
        drop(s3);
        {
            let core = engine.core.write().unwrap();
            assert!(
                core.range_manager
                    .ranges()
                    .get(&range)
                    .unwrap()
                    .range_snapshot_list()
                    .is_empty()
            );
        }
    }

    fn fill_data_in_skiplist(
        sl: Arc<Skiplist<InternalKeyComparator, GlobalMemoryLimiter>>,
        key_range: StepBy<Range<u64>>,
        mvcc_range: Range<u64>,
        mut start_seq: u64,
    ) {
        for mvcc in mvcc_range {
            for i in key_range.clone() {
                let key = construct_key(i, mvcc);
                let val = construct_value(i, mvcc);
                let key = encode_key(&key, start_seq, ValueType::Value);
                sl.put(key, Bytes::from(val)).unwrap();
            }
            start_seq += 1;
        }
    }

    fn delete_data_in_skiplist(
        sl: Arc<Skiplist<InternalKeyComparator, GlobalMemoryLimiter>>,
        key_range: StepBy<Range<u64>>,
        mvcc_range: Range<u64>,
        mut seq: u64,
    ) {
        for i in key_range {
            for mvcc in mvcc_range.clone() {
                let key = construct_key(i, mvcc);
                let key = encode_key(&key, seq, ValueType::Deletion);
                sl.put(key, Bytes::default()).unwrap();
            }
            seq += 1;
        }
    }

    fn construct_mvcc_key(key: &str, mvcc: u64) -> Vec<u8> {
        let mut k = vec![];
        k.extend_from_slice(key.as_bytes());
        k.put_u64(!mvcc);
        k
    }

    fn put_key_val(
        sl: &Arc<Skiplist<InternalKeyComparator, GlobalMemoryLimiter>>,
        key: &str,
        val: &str,
        mvcc: u64,
        seq: u64,
    ) {
        let key = construct_mvcc_key(key, mvcc);
        let key = encode_key(&key, seq, ValueType::Value);
        sl.put(key, Bytes::from(val.to_owned())).unwrap();
    }

    fn delete_key(
        sl: &Arc<Skiplist<InternalKeyComparator, GlobalMemoryLimiter>>,
        key: &str,
        mvcc: u64,
        seq: u64,
    ) {
        let key = construct_mvcc_key(key, mvcc);
        let key = encode_key(&key, seq, ValueType::Deletion);
        sl.put(key, Bytes::default()).unwrap();
    }

    fn verify_key_value(k: &[u8], v: &[u8], i: u64, mvcc: u64) {
        let key = construct_key(i, mvcc);
        let val = construct_value(i, mvcc);
        assert_eq!(k, &key);
        assert_eq!(v, val.as_bytes());
    }

    fn verify_key_not_equal(k: &[u8], i: u64, mvcc: u64) {
        let key = construct_key(i, mvcc);
        assert_ne!(k, &key);
    }

    fn verify_key_values<I: iter::Iterator<Item = u32>, J: iter::Iterator<Item = u32> + Clone>(
        iter: &mut RangeCacheIterator,
        key_range: I,
        mvcc_range: J,
        foward: bool,
        ended: bool,
    ) {
        for i in key_range {
            for mvcc in mvcc_range.clone() {
                let k = iter.key();
                let val = iter.value();
                verify_key_value(k, val, i as u64, mvcc as u64);
                if foward {
                    iter.next().unwrap();
                } else {
                    iter.prev().unwrap();
                }
            }
        }

        if ended {
            assert!(!iter.valid().unwrap());
        }
    }

    #[test]
    fn test_get_value() {
        let engine = RangeCacheMemoryEngine::new(Arc::default(), Duration::from_secs(1));
        let range = CacheRange::new(b"k000".to_vec(), b"k100".to_vec());
        engine.new_range(range.clone());

        {
            let mut core = engine.core.write().unwrap();
            core.range_manager.set_range_readable(&range, true);
            core.range_manager.set_safe_point(&range, 5);
            let sl = core.engine.data[cf_to_id("write")].clone();
            fill_data_in_skiplist(sl.clone(), (1..10).step_by(1), 1..50, 1);
            // k1 is deleted at seq_num 150 while k49 is deleted at seq num 101
            delete_data_in_skiplist(sl, (1..10).step_by(1), 1..50, 100);
        }

        let opts = ReadOptions::default();
        {
            let snapshot = engine.snapshot(range.clone(), 10, 60).unwrap();
            for i in 1..10 {
                for mvcc in 1..50 {
                    let k = construct_key(i, mvcc);
                    let v = snapshot
                        .get_value_cf_opt(&opts, "write", &k)
                        .unwrap()
                        .unwrap();
                    verify_key_value(&k, &v, i, mvcc);
                }
                let k = construct_key(i, 50);
                assert!(
                    snapshot
                        .get_value_cf_opt(&opts, "write", &k)
                        .unwrap()
                        .is_none()
                );
            }
        }

        // all deletions
        {
            let snapshot = engine.snapshot(range.clone(), 10, u64::MAX).unwrap();
            for i in 1..10 {
                for mvcc in 1..50 {
                    let k = construct_key(i, mvcc);
                    assert!(
                        snapshot
                            .get_value_cf_opt(&opts, "write", &k)
                            .unwrap()
                            .is_none()
                    );
                }
            }
        }

        // some deletions
        {
            let snapshot = engine.snapshot(range.clone(), 10, 105).unwrap();
            for mvcc in 1..50 {
                for i in 1..7 {
                    let k = construct_key(i, mvcc);
                    assert!(
                        snapshot
                            .get_value_cf_opt(&opts, "write", &k)
                            .unwrap()
                            .is_none()
                    );
                }
                for i in 7..10 {
                    let k = construct_key(i, mvcc);
                    let v = snapshot
                        .get_value_cf_opt(&opts, "write", &k)
                        .unwrap()
                        .unwrap();
                    verify_key_value(&k, &v, i, mvcc);
                }
            }
        }
    }

    #[test]
    fn test_iterator_forawrd() {
        let engine = RangeCacheMemoryEngine::new(Arc::default(), Duration::from_secs(1));
        let range = CacheRange::new(b"k000".to_vec(), b"k100".to_vec());
        engine.new_range(range.clone());
        let step: i32 = 2;

        {
            let mut core = engine.core.write().unwrap();
            core.range_manager.set_range_readable(&range, true);
            core.range_manager.set_safe_point(&range, 5);
            let sl = core.engine.data[cf_to_id("write")].clone();
            fill_data_in_skiplist(sl.clone(), (1..100).step_by(step as usize), 1..10, 1);
            delete_data_in_skiplist(sl, (1..100).step_by(step as usize), 1..10, 200);
        }

        let mut iter_opt = IterOptions::default();
        let snapshot = engine.snapshot(range.clone(), 10, u64::MAX).unwrap();
        // boundaries are not set
        assert!(snapshot.iterator_opt("lock", iter_opt.clone()).is_err());

        let lower_bound = construct_user_key(1);
        let upper_bound = construct_user_key(100);
        iter_opt.set_upper_bound(&upper_bound, 0);
        iter_opt.set_lower_bound(&lower_bound, 0);

        let mut iter = snapshot.iterator_opt("lock", iter_opt.clone()).unwrap();
        assert!(!iter.seek_to_first().unwrap());

        let mut iter = snapshot.iterator_opt("default", iter_opt.clone()).unwrap();
        assert!(!iter.seek_to_first().unwrap());

        // Not restricted by bounds, no deletion (seq_num 150)
        {
            let snapshot = engine.snapshot(range.clone(), 100, 150).unwrap();
            let mut iter = snapshot.iterator_opt("write", iter_opt.clone()).unwrap();
            iter.seek_to_first().unwrap();
            verify_key_values(
                &mut iter,
                (1..100).step_by(step as usize),
                (1..10).rev(),
                true,
                true,
            );

            // seek key that is in the skiplist
            let seek_key = construct_key(11, u64::MAX);
            iter.seek(&seek_key).unwrap();
            verify_key_values(
                &mut iter,
                (11..100).step_by(step as usize),
                (1..10).rev(),
                true,
                true,
            );

            // seek key that is not in the skiplist
            let seek_key = construct_key(12, u64::MAX);
            iter.seek(&seek_key).unwrap();
            verify_key_values(
                &mut iter,
                (13..100).step_by(step as usize),
                (1..10).rev(),
                true,
                true,
            );
        }

        // Not restricted by bounds, some deletions (seq_num 230)
        {
            let snapshot = engine.snapshot(range.clone(), 10, 230).unwrap();
            let mut iter = snapshot.iterator_opt("write", iter_opt.clone()).unwrap();
            iter.seek_to_first().unwrap();
            verify_key_values(
                &mut iter,
                (63..100).step_by(step as usize),
                (1..10).rev(),
                true,
                true,
            );

            // sequence can see the deletion
            {
                // seek key that is in the skiplist
                let seek_key = construct_key(21, u64::MAX);
                assert!(iter.seek(&seek_key).unwrap());
                verify_key_not_equal(iter.key(), 21, 9);

                // seek key that is not in the skiplist
                let seek_key = construct_key(22, u64::MAX);
                assert!(iter.seek(&seek_key).unwrap());
                verify_key_not_equal(iter.key(), 23, 9);
            }

            // sequence cannot see the deletion
            {
                // seek key that is in the skiplist
                let seek_key = construct_key(65, u64::MAX);
                iter.seek(&seek_key).unwrap();
                verify_key_value(iter.key(), iter.value(), 65, 9);

                // seek key that is not in the skiplist
                let seek_key = construct_key(66, u64::MAX);
                iter.seek(&seek_key).unwrap();
                verify_key_value(iter.key(), iter.value(), 67, 9);
            }
        }

        // with bounds, no deletion (seq_num 150)
        let lower_bound = construct_user_key(20);
        let upper_bound = construct_user_key(40);
        iter_opt.set_upper_bound(&upper_bound, 0);
        iter_opt.set_lower_bound(&lower_bound, 0);
        {
            let snapshot = engine.snapshot(range.clone(), 10, 150).unwrap();
            let mut iter = snapshot.iterator_opt("write", iter_opt.clone()).unwrap();

            assert!(iter.seek_to_first().unwrap());
            verify_key_values(
                &mut iter,
                (21..40).step_by(step as usize),
                (1..10).rev(),
                true,
                true,
            );

            // seek a key that is below the lower bound is the same with seek_to_first
            let seek_key = construct_key(19, u64::MAX);
            assert!(iter.seek(&seek_key).unwrap());
            verify_key_values(
                &mut iter,
                (21..40).step_by(step as usize),
                (1..10).rev(),
                true,
                true,
            );

            // seek a key that is larger or equal to upper bound won't get any key
            let seek_key = construct_key(41, u64::MAX);
            assert!(!iter.seek(&seek_key).unwrap());
            assert!(!iter.valid().unwrap());

            let seek_key = construct_key(32, u64::MAX);
            assert!(iter.seek(&seek_key).unwrap());
            verify_key_values(
                &mut iter,
                (33..40).step_by(step as usize),
                (1..10).rev(),
                true,
                true,
            );
        }

        // with bounds, some deletions (seq_num 215)
        {
            let snapshot = engine.snapshot(range.clone(), 10, 215).unwrap();
            let mut iter = snapshot.iterator_opt("write", iter_opt).unwrap();

            // sequence can see the deletion
            {
                // seek key that is in the skiplist
                let seek_key = construct_key(21, u64::MAX);
                assert!(iter.seek(&seek_key).unwrap());
                verify_key_not_equal(iter.key(), 21, 9);

                // seek key that is not in the skiplist
                let seek_key = construct_key(20, u64::MAX);
                assert!(iter.seek(&seek_key).unwrap());
                verify_key_not_equal(iter.key(), 21, 9);
            }

            // sequence cannot see the deletion
            {
                // seek key that is in the skiplist
                let seek_key = construct_key(33, u64::MAX);
                iter.seek(&seek_key).unwrap();
                verify_key_value(iter.key(), iter.value(), 33, 9);

                // seek key that is not in the skiplist
                let seek_key = construct_key(32, u64::MAX);
                iter.seek(&seek_key).unwrap();
                verify_key_value(iter.key(), iter.value(), 33, 9);
            }
        }
    }

    #[test]
    fn test_iterator_backward() {
        let engine = RangeCacheMemoryEngine::new(Arc::default(), Duration::from_secs(1));
        let range = CacheRange::new(b"k000".to_vec(), b"k100".to_vec());
        engine.new_range(range.clone());
        let step: i32 = 2;

        {
            let mut core = engine.core.write().unwrap();
            core.range_manager.set_range_readable(&range, true);
            core.range_manager.set_safe_point(&range, 5);
            let sl = core.engine.data[cf_to_id("write")].clone();
            fill_data_in_skiplist(sl.clone(), (1..100).step_by(step as usize), 1..10, 1);
            delete_data_in_skiplist(sl, (1..100).step_by(step as usize), 1..10, 200);
        }

        let mut iter_opt = IterOptions::default();
        let lower_bound = construct_user_key(1);
        let upper_bound = construct_user_key(100);
        iter_opt.set_upper_bound(&upper_bound, 0);
        iter_opt.set_lower_bound(&lower_bound, 0);

        // Not restricted by bounds, no deletion (seq_num 150)
        {
            let snapshot = engine.snapshot(range.clone(), 10, 150).unwrap();
            let mut iter = snapshot.iterator_opt("write", iter_opt.clone()).unwrap();
            assert!(iter.seek_to_last().unwrap());
            verify_key_values(
                &mut iter,
                (1..100).step_by(step as usize).rev(),
                1..10,
                false,
                true,
            );

            // seek key that is in the skiplist
            let seek_key = construct_key(81, 0);
            assert!(iter.seek_for_prev(&seek_key).unwrap());
            verify_key_values(
                &mut iter,
                (1..82).step_by(step as usize).rev(),
                1..10,
                false,
                true,
            );

            // seek key that is in the skiplist
            let seek_key = construct_key(80, 0);
            assert!(iter.seek_for_prev(&seek_key).unwrap());
            verify_key_values(
                &mut iter,
                (1..80).step_by(step as usize).rev(),
                1..10,
                false,
                true,
            );
        }

        let lower_bound = construct_user_key(21);
        let upper_bound = construct_user_key(39);
        iter_opt.set_upper_bound(&upper_bound, 0);
        iter_opt.set_lower_bound(&lower_bound, 0);
        {
            let snapshot = engine.snapshot(range.clone(), 10, 150).unwrap();
            let mut iter = snapshot.iterator_opt("write", iter_opt).unwrap();

            assert!(iter.seek_to_last().unwrap());
            verify_key_values(
                &mut iter,
                (21..38).step_by(step as usize).rev(),
                1..10,
                false,
                true,
            );

            // seek a key that is above the upper bound is the same with seek_to_last
            let seek_key = construct_key(40, 0);
            assert!(iter.seek_for_prev(&seek_key).unwrap());
            verify_key_values(
                &mut iter,
                (21..38).step_by(step as usize).rev(),
                1..10,
                false,
                true,
            );

            // seek a key that is less than the lower bound won't get any key
            let seek_key = construct_key(20, u64::MAX);
            assert!(!iter.seek_for_prev(&seek_key).unwrap());
            assert!(!iter.valid().unwrap());

            let seek_key = construct_key(26, 0);
            assert!(iter.seek_for_prev(&seek_key).unwrap());
            verify_key_values(
                &mut iter,
                (21..26).step_by(step as usize).rev(),
                1..10,
                false,
                true,
            );
        }
    }

    #[test]
    fn test_seq_visibility() {
        let engine = RangeCacheMemoryEngine::new(Arc::default(), Duration::from_secs(1));
        let range = CacheRange::new(b"k000".to_vec(), b"k100".to_vec());
        engine.new_range(range.clone());
        let step: i32 = 2;

        {
            let mut core = engine.core.write().unwrap();
            core.range_manager.set_range_readable(&range, true);
            core.range_manager.set_safe_point(&range, 5);
            let sl = core.engine.data[cf_to_id("write")].clone();

            put_key_val(&sl, "aaa", "va1", 10, 1);
            put_key_val(&sl, "aaa", "va2", 10, 3);
            delete_key(&sl, "aaa", 10, 4);
            put_key_val(&sl, "aaa", "va4", 10, 6);

            put_key_val(&sl, "bbb", "vb1", 10, 2);
            put_key_val(&sl, "bbb", "vb2", 10, 4);

            put_key_val(&sl, "ccc", "vc1", 10, 2);
            put_key_val(&sl, "ccc", "vc2", 10, 4);
            put_key_val(&sl, "ccc", "vc3", 10, 5);
            delete_key(&sl, "ccc", 10, 6);
        }

        let mut iter_opt = IterOptions::default();
        let lower_bound = b"";
        let upper_bound = b"z";
        iter_opt.set_upper_bound(upper_bound, 0);
        iter_opt.set_lower_bound(lower_bound, 0);

        // seq num 1
        {
            let snapshot = engine.snapshot(range.clone(), u64::MAX, 1).unwrap();
            let mut iter = snapshot.iterator_opt("write", iter_opt.clone()).unwrap();
            iter.seek_to_first().unwrap();
            assert_eq!(iter.value(), b"va1");
            assert!(!iter.next().unwrap());
            let key = construct_mvcc_key("aaa", 10);
            assert_eq!(
                snapshot
                    .get_value_cf("write", &key)
                    .unwrap()
                    .unwrap()
                    .deref(),
                "va1".as_bytes()
            );
            assert!(iter.seek(&key).unwrap());
            assert_eq!(iter.value(), "va1".as_bytes());

            let key = construct_mvcc_key("bbb", 10);
            assert!(snapshot.get_value_cf("write", &key).unwrap().is_none());
            assert!(!iter.seek(&key).unwrap());

            let key = construct_mvcc_key("ccc", 10);
            assert!(snapshot.get_value_cf("write", &key).unwrap().is_none());
            assert!(!iter.seek(&key).unwrap());
        }

        // seq num 2
        {
            let snapshot = engine.snapshot(range.clone(), u64::MAX, 2).unwrap();
            let mut iter = snapshot.iterator_opt("write", iter_opt.clone()).unwrap();
            iter.seek_to_first().unwrap();
            assert_eq!(iter.value(), b"va1");
            iter.next().unwrap();
            assert_eq!(iter.value(), b"vb1");
            iter.next().unwrap();
            assert_eq!(iter.value(), b"vc1");
            assert!(!iter.next().unwrap());
        }

        // seq num 5
        {
            let snapshot = engine.snapshot(range.clone(), u64::MAX, 5).unwrap();
            let mut iter = snapshot.iterator_opt("write", iter_opt.clone()).unwrap();
            iter.seek_to_first().unwrap();
            assert_eq!(iter.value(), b"vb2");
            iter.next().unwrap();
            assert_eq!(iter.value(), b"vc3");
            assert!(!iter.next().unwrap());
        }

        // seq num 6
        {
            let snapshot = engine.snapshot(range.clone(), u64::MAX, 6).unwrap();
            let mut iter = snapshot.iterator_opt("write", iter_opt.clone()).unwrap();
            iter.seek_to_first().unwrap();
            assert_eq!(iter.value(), b"va4");
            iter.next().unwrap();
            assert_eq!(iter.value(), b"vb2");
            assert!(!iter.next().unwrap());

            let key = construct_mvcc_key("aaa", 10);
            assert_eq!(
                snapshot
                    .get_value_cf("write", &key)
                    .unwrap()
                    .unwrap()
                    .deref(),
                "va4".as_bytes()
            );
            assert!(iter.seek(&key).unwrap());
            assert_eq!(iter.value(), "va4".as_bytes());

            let key = construct_mvcc_key("bbb", 10);
            assert_eq!(
                snapshot
                    .get_value_cf("write", &key)
                    .unwrap()
                    .unwrap()
                    .deref(),
                "vb2".as_bytes()
            );
            assert!(iter.seek(&key).unwrap());
            assert_eq!(iter.value(), "vb2".as_bytes());

            let key = construct_mvcc_key("ccc", 10);
            assert!(snapshot.get_value_cf("write", &key).unwrap().is_none());
            assert!(!iter.seek(&key).unwrap());
        }
    }

    #[test]
    fn test_seq_visibility_backward() {
        let engine = RangeCacheMemoryEngine::new(Arc::default(), Duration::from_secs(1));
        let range = CacheRange::new(b"k000".to_vec(), b"k100".to_vec());
        engine.new_range(range.clone());

        {
            let mut core = engine.core.write().unwrap();
            core.range_manager.set_range_readable(&range, true);
            core.range_manager.set_safe_point(&range, 5);
            let sl = core.engine.data[cf_to_id("write")].clone();

            put_key_val(&sl, "aaa", "va1", 10, 2);
            put_key_val(&sl, "aaa", "va2", 10, 4);
            put_key_val(&sl, "aaa", "va3", 10, 5);
            delete_key(&sl, "aaa", 10, 6);

            put_key_val(&sl, "bbb", "vb1", 10, 2);
            put_key_val(&sl, "bbb", "vb2", 10, 4);

            put_key_val(&sl, "ccc", "vc1", 10, 1);
            put_key_val(&sl, "ccc", "vc2", 10, 3);
            delete_key(&sl, "ccc", 10, 4);
            put_key_val(&sl, "ccc", "vc4", 10, 6);
        }

        let mut iter_opt = IterOptions::default();
        let lower_bound = b"";
        let upper_bound = b"z";
        iter_opt.set_upper_bound(upper_bound, 0);
        iter_opt.set_lower_bound(lower_bound, 0);

        // seq num 1
        {
            let snapshot = engine.snapshot(range.clone(), u64::MAX, 1).unwrap();
            let mut iter = snapshot.iterator_opt("write", iter_opt.clone()).unwrap();
            iter.seek_to_last().unwrap();
            assert_eq!(iter.value(), b"vc1");
            assert!(!iter.prev().unwrap());
            let key = construct_mvcc_key("aaa", 10);
            assert!(!iter.seek_for_prev(&key).unwrap());

            let key = construct_mvcc_key("bbb", 10);
            assert!(!iter.seek_for_prev(&key).unwrap());

            let key = construct_mvcc_key("ccc", 10);
            assert!(iter.seek_for_prev(&key).unwrap());
            assert_eq!(iter.value(), "vc1".as_bytes());
        }

        // seq num 2
        {
            let snapshot = engine.snapshot(range.clone(), u64::MAX, 2).unwrap();
            let mut iter = snapshot.iterator_opt("write", iter_opt.clone()).unwrap();
            iter.seek_to_last().unwrap();
            assert_eq!(iter.value(), b"vc1");
            iter.prev().unwrap();
            assert_eq!(iter.value(), b"vb1");
            iter.prev().unwrap();
            assert_eq!(iter.value(), b"va1");
            assert!(!iter.prev().unwrap());
        }

        // seq num 5
        {
            let snapshot = engine.snapshot(range.clone(), u64::MAX, 5).unwrap();
            let mut iter = snapshot.iterator_opt("write", iter_opt.clone()).unwrap();
            iter.seek_to_last().unwrap();
            assert_eq!(iter.value(), b"vb2");
            iter.prev().unwrap();
            assert_eq!(iter.value(), b"va3");
            assert!(!iter.prev().unwrap());
        }

        // seq num 6
        {
            let snapshot = engine.snapshot(range.clone(), u64::MAX, 6).unwrap();
            let mut iter = snapshot.iterator_opt("write", iter_opt.clone()).unwrap();
            iter.seek_to_last().unwrap();
            assert_eq!(iter.value(), b"vc4");
            iter.prev().unwrap();
            assert_eq!(iter.value(), b"vb2");
            assert!(!iter.prev().unwrap());

            let key = construct_mvcc_key("ccc", 10);
            assert!(iter.seek_for_prev(&key).unwrap());
            assert_eq!(iter.value(), "vc4".as_bytes());

            let key = construct_mvcc_key("bbb", 10);
            assert!(iter.seek_for_prev(&key).unwrap());
            assert_eq!(iter.value(), "vb2".as_bytes());

            let key = construct_mvcc_key("aaa", 10);
            assert!(!iter.seek_for_prev(&key).unwrap());
        }
    }

    #[test]
    fn test_iter_use_skip() {
        let mut iter_opt = IterOptions::default();
        let lower_bound = b"";
        let upper_bound = b"z";
        iter_opt.set_upper_bound(upper_bound, 0);
        iter_opt.set_lower_bound(lower_bound, 0);
        let range = CacheRange::new(b"k000".to_vec(), b"k100".to_vec());

        // backward, all put
        {
            let engine = RangeCacheMemoryEngine::new(Arc::default(), Duration::from_secs(1));
            engine.new_range(range.clone());
            let sl = {
                let mut core = engine.core.write().unwrap();
                core.range_manager.set_range_readable(&range, true);
                core.range_manager.set_safe_point(&range, 5);
                core.engine.data[cf_to_id("write")].clone()
            };

            let mut s = 1;
            for seq in 2..50 {
                put_key_val(&sl, "a", "val", 10, s + 1);
                for i in 2..50 {
                    let v = construct_value(i, i);
                    put_key_val(&sl, "b", v.as_str(), 10, s + i);
                }

                let snapshot = engine.snapshot(range.clone(), 10, s + seq).unwrap();
                let mut iter = snapshot.iterator_opt("write", iter_opt.clone()).unwrap();
                assert!(iter.seek_to_last().unwrap());
                let k = construct_mvcc_key("b", 10);
                let v = construct_value(seq, seq);
                assert_eq!(iter.key(), &k);
                assert_eq!(iter.value(), v.as_bytes());

                assert!(iter.prev().unwrap());
                let k = construct_mvcc_key("a", 10);
                assert_eq!(iter.key(), &k);
                assert_eq!(iter.value(), b"val");
                assert!(!iter.prev().unwrap());
                assert!(!iter.valid().unwrap());
                s += 100;
            }
        }

        // backward, all deletes
        {
            let engine = RangeCacheMemoryEngine::new(Arc::default(), Duration::from_secs(1));
            engine.new_range(range.clone());
            let sl = {
                let mut core = engine.core.write().unwrap();
                core.range_manager.set_range_readable(&range, true);
                core.range_manager.set_safe_point(&range, 5);
                core.engine.data[cf_to_id("write")].clone()
            };

            let mut s = 1;
            for seq in 2..50 {
                put_key_val(&sl, "a", "val", 10, s + 1);
                for i in 2..50 {
                    delete_key(&sl, "b", 10, s + i);
                }

                let snapshot = engine.snapshot(range.clone(), 10, s + seq).unwrap();
                let mut iter = snapshot.iterator_opt("write", iter_opt.clone()).unwrap();
                assert!(iter.seek_to_last().unwrap());
                let k = construct_mvcc_key("a", 10);
                assert_eq!(iter.key(), &k);
                assert_eq!(iter.value(), b"val");
                assert!(!iter.prev().unwrap());
                assert!(!iter.valid().unwrap());
                s += 100;
            }
        }

        // backward, all deletes except for last put, last put's seq
        {
            let engine = RangeCacheMemoryEngine::new(Arc::default(), Duration::from_secs(1));
            engine.new_range(range.clone());
            let sl = {
                let mut core = engine.core.write().unwrap();
                core.range_manager.set_range_readable(&range, true);
                core.range_manager.set_safe_point(&range, 5);
                core.engine.data[cf_to_id("write")].clone()
            };
            put_key_val(&sl, "a", "val", 10, 1);
            for i in 2..50 {
                delete_key(&sl, "b", 10, i);
            }
            let v = construct_value(50, 50);
            put_key_val(&sl, "b", v.as_str(), 10, 50);
            let snapshot = engine.snapshot(range.clone(), 10, 50).unwrap();
            let mut iter = snapshot.iterator_opt("write", iter_opt.clone()).unwrap();
            assert!(iter.seek_to_last().unwrap());
            let k = construct_mvcc_key("b", 10);
            let v = construct_value(50, 50);
            assert_eq!(iter.key(), &k);
            assert_eq!(iter.value(), v.as_bytes());

            assert!(iter.prev().unwrap());
            let k = construct_mvcc_key("a", 10);
            assert_eq!(iter.key(), &k);
            assert_eq!(iter.value(), b"val");
            assert!(!iter.prev().unwrap());
            assert!(!iter.valid().unwrap());
        }

        // all deletes except for last put, deletions' seq
        {
            let engine = RangeCacheMemoryEngine::new(Arc::default(), Duration::from_secs(1));
            engine.new_range(range.clone());
            let sl = {
                let mut core = engine.core.write().unwrap();
                core.range_manager.set_range_readable(&range, true);
                core.range_manager.set_safe_point(&range, 5);
                core.engine.data[cf_to_id("write")].clone()
            };
            let mut s = 1;
            for seq in 2..50 {
                for i in 2..50 {
                    delete_key(&sl, "b", 10, s + i);
                }
                let v = construct_value(50, 50);
                put_key_val(&sl, "b", v.as_str(), 10, s + 50);

                let snapshot = engine.snapshot(range.clone(), 10, s + seq).unwrap();
                let mut iter = snapshot.iterator_opt("write", iter_opt.clone()).unwrap();
                assert!(!iter.seek_to_first().unwrap());
                assert!(!iter.valid().unwrap());

                assert!(!iter.seek_to_last().unwrap());
                assert!(!iter.valid().unwrap());

                s += 100;
            }
        }
    }

    #[test]
    fn test_prefix_seek() {
        let engine = RangeCacheMemoryEngine::new(Arc::default(), Duration::from_secs(1));
        let range = CacheRange::new(b"k000".to_vec(), b"k100".to_vec());
        engine.new_range(range.clone());

        {
            let mut core = engine.core.write().unwrap();
            core.range_manager.set_range_readable(&range, true);
            core.range_manager.set_safe_point(&range, 5);
            let sl = core.engine.data[cf_to_id("write")].clone();

            for i in 1..5 {
                for mvcc in 10..20 {
                    let user_key = construct_key(i, mvcc);
                    let internal_key = encode_key(&user_key, 10, ValueType::Value);
                    let v = format!("v{:02}{:02}", i, mvcc);
                    sl.put(internal_key, v).unwrap();
                }
            }
        }

        let mut iter_opt = IterOptions::default();
        let lower_bound = construct_user_key(1);
        let upper_bound = construct_user_key(5);
        iter_opt.set_upper_bound(&upper_bound, 0);
        iter_opt.set_lower_bound(&lower_bound, 0);
        iter_opt.set_prefix_same_as_start(true);
        let snapshot = engine.snapshot(range.clone(), u64::MAX, u64::MAX).unwrap();
        let mut iter = snapshot.iterator_opt("write", iter_opt.clone()).unwrap();

        // prefix seek, forward
        for i in 1..5 {
            let seek_key = construct_key(i, 100);
            assert!(iter.seek(&seek_key).unwrap());
            let mut start = 19;
            while iter.valid().unwrap() {
                let user_key = iter.key();
                let mvcc = !u64::from_be_bytes(user_key[user_key.len() - 8..].try_into().unwrap());
                assert_eq!(mvcc, start);
                let v = format!("v{:02}{:02}", i, start);
                assert_eq!(v.as_bytes(), iter.value());
                start -= 1;
                iter.next().unwrap();
            }
            assert_eq!(start, 9);
        }

        // prefix seek, backward
        for i in 1..5 {
            let seek_key = construct_key(i, 0);
            assert!(iter.seek_for_prev(&seek_key).unwrap());
            let mut start = 10;
            while iter.valid().unwrap() {
                let user_key = iter.key();
                let mvcc = !u64::from_be_bytes(user_key[user_key.len() - 8..].try_into().unwrap());
                assert_eq!(mvcc, start);
                let v = format!("v{:02}{:02}", i, start);
                assert_eq!(v.as_bytes(), iter.value());
                start += 1;
                iter.prev().unwrap();
            }
            assert_eq!(start, 20);
        }
    }

    #[test]
    fn test_skiplist_engine_evict_range() {
        let sl_engine = SkiplistEngine::new(Arc::default());
        sl_engine.data.iter().for_each(|sl| {
            fill_data_in_skiplist(sl.clone(), (1..60).step_by(1), 1..2, 1);
        });

        let evict_range = CacheRange::new(construct_user_key(20), construct_user_key(40));
        sl_engine.delete_range(&evict_range);
        sl_engine.data.iter().for_each(|sl| {
            let mut iter = sl.iter();
            iter.seek_to_first();
            for i in 1..20 {
                let internal_key = decode_key(iter.key());
                let expected_key = construct_key(i, 1);
                assert_eq!(internal_key.user_key, &expected_key);
                iter.next();
            }

            for i in 40..60 {
                let internal_key = decode_key(iter.key());
                let expected_key = construct_key(i, 1);
                assert_eq!(internal_key.user_key, &expected_key);
                iter.next();
            }
            assert!(!iter.valid());
        });
    }

    fn make_mem_free_execute() {
        // For skiplist delete, the memory free is regsitered in the crossbeam_epoch
        // and will be done lazily. Here, flush it and do some pins to make the
        // memory free execute.
        let guard = crossbeam_epoch::pin();
        guard.flush();
        drop(guard);
        {
            for i in 0..128 {
                crossbeam_epoch::pin();
            }
        }
    }

    #[test]
    fn test_evict_range_without_snapshot() {
        let mut engine = RangeCacheMemoryEngine::new(Arc::default(), Duration::from_secs(1));
        let range = CacheRange::new(construct_user_key(0), construct_user_key(30));
        let evict_range = CacheRange::new(construct_user_key(10), construct_user_key(20));
        engine.new_range(range.clone());

        {
            let mut core = engine.core.write().unwrap();
            core.range_manager.set_range_readable(&range, true);
            core.range_manager.set_safe_point(&range, 5);
            let sl = core.engine.data[cf_to_id("write")].clone();
            for i in 0..30 {
                let user_key = construct_key(i, 10);
                let internal_key = encode_key(&user_key, 10, ValueType::Value);
                let v = construct_value(i, 10);
                sl.put(internal_key.clone(), v.clone()).unwrap();
            }
        }

        engine.evict_range(&evict_range);
        assert!(engine.snapshot(range.clone(), 10, 200).is_none());
        assert!(engine.snapshot(evict_range, 10, 200).is_none());
        make_mem_free_execute();

        {
            let removed = engine.memory_limiter.removed.lock().unwrap();
            for i in 10..20 {
                let user_key = construct_key(i, 10);
                let internal_key = encode_key(&user_key, 10, ValueType::Value);
                assert!(removed.contains(internal_key.as_slice()));
            }
        }

        let r_left = CacheRange::new(construct_user_key(0), construct_user_key(10));
        let r_right = CacheRange::new(construct_user_key(20), construct_user_key(30));
        let r_evicted = CacheRange::new(construct_user_key(10), construct_user_key(20));
        let snap_left = engine.snapshot(r_left, 10, 200).unwrap();

        let mut iter_opt = IterOptions::default();
        let lower_bound = construct_user_key(0);
        let upper_bound = construct_user_key(10);
        iter_opt.set_upper_bound(&upper_bound, 0);
        iter_opt.set_lower_bound(&lower_bound, 0);
        let mut iter = snap_left.iterator_opt("write", iter_opt.clone()).unwrap();
        iter.seek_to_first().unwrap();
        verify_key_values(&mut iter, (0..10).step_by(1), 10..11, true, true);

        assert!(engine.snapshot(r_evicted, 10, 200).is_none());

        let snap_right = engine.snapshot(r_right, 10, 200).unwrap();
        let lower_bound = construct_user_key(20);
        let upper_bound = construct_user_key(30);
        iter_opt.set_upper_bound(&upper_bound, 0);
        iter_opt.set_lower_bound(&lower_bound, 0);
        let mut iter = snap_right.iterator_opt("write", iter_opt).unwrap();
        iter.seek_to_first().unwrap();
        verify_key_values(&mut iter, (20..30).step_by(1), 10..11, true, true);
    }

    #[test]
    fn test_evict_range_with_snapshot() {
        let mut engine = RangeCacheMemoryEngine::new(Arc::default(), Duration::from_secs(1));
        let range = CacheRange::new(construct_user_key(0), construct_user_key(30));
        let evict_range = CacheRange::new(construct_user_key(10), construct_user_key(20));
        engine.new_range(range.clone());
        {
            let mut core = engine.core.write().unwrap();
            core.range_manager.set_range_readable(&range, true);
            core.range_manager.set_safe_point(&range, 5);
            let sl = core.engine.data[cf_to_id("write")].clone();
            for i in 0..30 {
                let user_key = construct_key(i, 10);
                let internal_key = encode_key(&user_key, 10, ValueType::Value);
                let v = construct_value(i, 10);
                sl.put(internal_key.clone(), v.clone()).unwrap();
            }
        }

        let s1 = engine.snapshot(range.clone(), 10, 10);
        let s2 = engine.snapshot(range, 20, 20);
        engine.evict_range(&evict_range);
        let range_left = CacheRange::new(construct_user_key(0), construct_user_key(10));
        let s3 = engine.snapshot(range_left, 20, 20).unwrap();
        let range_right = CacheRange::new(construct_user_key(20), construct_user_key(30));
        let s4 = engine.snapshot(range_right, 20, 20).unwrap();

        drop(s3);
        let range_left_eviction = CacheRange::new(construct_user_key(0), construct_user_key(5));
        engine.evict_range(&range_left_eviction);
        make_mem_free_execute();

        {
            let removed = engine.memory_limiter.removed.lock().unwrap();
            assert!(removed.is_empty());
        }

        drop(s1);
        make_mem_free_execute();
        {
            let removed = engine.memory_limiter.removed.lock().unwrap();
            for i in 10..20 {
                let user_key = construct_key(i, 10);
                let internal_key = encode_key(&user_key, 10, ValueType::Value);
                assert!(!removed.contains(internal_key.as_slice()));
            }
        }

        drop(s2);
        make_mem_free_execute();
        // s2 is dropped, so the range of `evict_range` is removed. The snapshot of s3
        // and s4 does not prevent it as they are not overlapped.
        {
            let removed = engine.memory_limiter.removed.lock().unwrap();
            for i in 10..20 {
                let user_key = construct_key(i, 10);
                let internal_key = encode_key(&user_key, 10, ValueType::Value);
                assert!(removed.contains(internal_key.as_slice()));
            }
        }
    }
}<|MERGE_RESOLUTION|>--- conflicted
+++ resolved
@@ -17,30 +17,19 @@
     RangeCacheEngine, ReadOptions, Result, Snapshot, SnapshotMiscExt, CF_DEFAULT, CF_LOCK,
     CF_WRITE,
 };
-<<<<<<< HEAD
 use kvproto::metapb;
-use skiplist_rs::{IterRef, Skiplist, MIB};
-use tikv_util::store::new_peer;
-
-use crate::{
-    background::{BackgroundTask, BackgroundWork},
-=======
 use slog_global::error;
-use tikv_util::config::MIB;
+use tikv_util::{config::MIB, store::new_peer};
 
 use crate::{
     background::{BackgroundTask, BgWorkManager},
->>>>>>> 9f1479e6
     keys::{
         decode_key, encode_key_for_eviction, encode_seek_key, InternalKey, InternalKeyComparator,
         ValueType, VALUE_TYPE_FOR_SEEK, VALUE_TYPE_FOR_SEEK_FOR_PREV,
     },
     memory_limiter::GlobalMemoryLimiter,
     range_manager::RangeManager,
-<<<<<<< HEAD
-=======
     skiplist::{IterRef, Skiplist},
->>>>>>> 9f1479e6
     write_batch::RangeCacheWriteBatchEntry,
 };
 
@@ -173,11 +162,7 @@
         range_manager.set_range_readable(&range, true);
         RangeCacheMemoryEngineCore {
             engine: SkiplistEngine::new(limiter),
-<<<<<<< HEAD
-            range_manager,
-=======
             range_manager: RangeManager::default(),
->>>>>>> 9f1479e6
             cached_write_batch: BTreeMap::default(),
         }
     }
@@ -194,13 +179,10 @@
         &mut self.range_manager
     }
 
-<<<<<<< HEAD
-=======
     pub(crate) fn has_cached_write_batch(&self, cache_range: &CacheRange) -> bool {
         self.cached_write_batch.contains_key(cache_range)
     }
 
->>>>>>> 9f1479e6
     pub(crate) fn take_cache_write_batch(
         &mut self,
         cache_range: &CacheRange,
@@ -230,13 +212,8 @@
 pub struct RangeCacheMemoryEngine {
     pub(crate) core: Arc<ShardedLock<RangeCacheMemoryEngineCore>>,
     memory_limiter: Arc<GlobalMemoryLimiter>,
-<<<<<<< HEAD
-    background_work: Arc<BackgroundWork>,
-    pub(crate) rocks_engine: Option<RocksEngine>,
-=======
     pub(crate) rocks_engine: Option<RocksEngine>,
     bg_work_manager: Arc<BgWorkManager>,
->>>>>>> 9f1479e6
 }
 
 impl RangeCacheMemoryEngine {
@@ -247,13 +224,8 @@
         Self {
             core: core.clone(),
             memory_limiter: limiter,
-<<<<<<< HEAD
-            background_work: Arc::new(BackgroundWork::new(core, gc_interval)),
-            rocks_engine: None,
-=======
             rocks_engine: None,
             bg_work_manager: Arc::new(BgWorkManager::new(core, gc_interval)),
->>>>>>> 9f1479e6
         }
     }
 
@@ -263,61 +235,6 @@
     }
 
     pub fn evict_range(&mut self, range: &CacheRange) {
-<<<<<<< HEAD
-        let mut core = self.core.write().unwrap();
-        if core.range_manager.evict_range(range) {
-            // todo: schedule it to a separate thread
-            core.engine.delete_range(range);
-        }
-    }
-
-    pub fn on_delete_range(&self, range: &CacheRange) {
-        let mut core = self.core.write().unwrap();
-        core.mut_range_manager().on_delete_range(range);
-    }
-
-    pub fn background_worker(&self) -> &BackgroundWork {
-        &self.background_work
-    }
-
-    pub(crate) fn handle_pending_load(&self) {
-        let mut core = self.core.write().unwrap();
-        let skiplist_engine = core.engine().clone();
-        let range_manager = core.mut_range_manager();
-        // Couple ranges that need to be loaded with snapshot
-        let pending_loaded_ranges = std::mem::take(&mut range_manager.pending_loaded_ranges);
-        if !pending_loaded_ranges.is_empty() {
-            let rocks_snap = Arc::new(self.rocks_engine.as_ref().unwrap().snapshot(None));
-            range_manager.pending_loaded_ranges_with_snapshot = pending_loaded_ranges
-                .into_iter()
-                .map(|r| (r, rocks_snap.clone()))
-                .collect();
-            if let Err(e) = self
-                .background_work
-                .sechedule_task(BackgroundTask::LoadTask)
-            {
-                // todo(SpadeA)
-            }
-        }
-
-        // Some ranges have already loaded all data from snapshot, it's time to consume
-        // the cached write batch and make the range visible
-        let ranges_with_snap_done = std::mem::take(&mut range_manager.ranges_with_snap_done);
-        for range in ranges_with_snap_done {
-            if let Some(write_batches) = core.take_cache_write_batch(&range) {
-                for (seq, entry) in write_batches {
-                    // todo
-                    if let Err(_) = entry.write_to_memory(&skiplist_engine, seq) {}
-                }
-            }
-
-            let range_manager = core.mut_range_manager();
-            // todo: the safe_point here should be the store's safe_ts
-            range_manager.new_range(range.clone());
-            range_manager.set_safe_point(&range, 10);
-            range_manager.set_range_readable(&range, true);
-        }
-=======
         let mut skiplist_engine = None;
         {
             let mut core = self.core.write().unwrap();
@@ -388,7 +305,6 @@
 
     pub fn bg_worker_manager(&self) -> &BgWorkManager {
         &self.bg_work_manager
->>>>>>> 9f1479e6
     }
 }
 
