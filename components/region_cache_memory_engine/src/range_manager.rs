--- conflicted
+++ resolved
@@ -301,15 +301,6 @@
             .ranges
             .keys()
             .find(|&r| r.contains_range(evict_range))
-<<<<<<< HEAD
-            .unwrap_or_else(|| panic!("evict a range that does not contain: {:?}", evict_range))
-            .clone();
-        info!(
-            "evict range in cache range engine";
-            "range_start" => log_wrappers::Value(&evict_range.start),
-            "range_end" => log_wrappers::Value(&evict_range.end),
-        );
-=======
             .cloned()
         else {
             info!(
@@ -318,7 +309,12 @@
             );
             return false;
         };
->>>>>>> c1588660
+
+        info!(
+            "evict range in cache range engine";
+            "range_start" => log_wrappers::Value(&evict_range.start),
+            "range_end" => log_wrappers::Value(&evict_range.end),
+        );
 
         let meta = self.ranges.remove(&range_key).unwrap();
         let (left_range, right_range) = range_key.split_off(evict_range);
