--- conflicted
+++ resolved
@@ -176,12 +176,6 @@
 
     /// Open a tablet by id and any suffix from cache
     fn open_tablet_cache_any(&self, id: u64) -> Option<EK>;
-<<<<<<< HEAD
-
-    /// Open a tablet by id and latest available suffix from cache
-    fn open_tablet_cache_latest(&self, id: u64) -> Option<EK>;
-=======
->>>>>>> 5c866c46
 
     /// Open tablet by path and readonly flag
     fn open_tablet_raw(&self, path: &Path, readonly: bool) -> Result<EK>;
@@ -254,13 +248,6 @@
         Some(self.engine.as_ref().unwrap().clone())
     }
 
-<<<<<<< HEAD
-    fn open_tablet_cache_latest(&self, _id: u64) -> Option<EK> {
-        Some(self.engine.as_ref().unwrap().clone())
-    }
-
-=======
->>>>>>> 5c866c46
     fn create_shared_db(&self) -> Result<EK> {
         Ok(self.engine.as_ref().unwrap().clone())
     }
