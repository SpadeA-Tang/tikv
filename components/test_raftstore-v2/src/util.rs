--- conflicted
+++ resolved
@@ -26,10 +26,7 @@
 use rand::{prelude::SliceRandom, RngCore};
 use server::common::ConfiguredRaftEngine;
 use tempfile::TempDir;
-<<<<<<< HEAD
-=======
 use test_pd_client::TestPdClient;
->>>>>>> e29d3a98
 use test_raftstore::{new_get_cmd, new_put_cf_cmd, new_request, new_snap_cmd, sleep_ms, Config};
 use tikv::{
     server::KvEngineFactoryBuilder,
@@ -484,8 +481,6 @@
         }
         sleep_ms(10);
     }
-<<<<<<< HEAD
-=======
 }
 
 pub struct PeerClient {
@@ -592,5 +587,4 @@
     pub fn must_kv_pessimistic_rollback(&self, key: Vec<u8>, ts: u64) {
         test_raftstore::must_kv_pessimistic_rollback(&self.cli, self.ctx.clone(), key, ts, ts)
     }
->>>>>>> e29d3a98
 }