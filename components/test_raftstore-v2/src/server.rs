--- conflicted
+++ resolved
@@ -431,14 +431,10 @@
         let region_info_accessor = RegionInfoAccessor::new(
             &mut coprocessor_host,
             Arc::new(|| false), // Not applicable to v2
-<<<<<<< HEAD
-            cfg.in_memory_engine.mvcc_amplification_threshold,
-=======
             Box::new(|| {
                 // v2 does not support ime
                 unreachable!()
             }),
->>>>>>> 1eb2b043
         );
 
         let sim_router = SimulateTransport::new(raft_router.clone());
