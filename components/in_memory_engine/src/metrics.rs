// Copyright 2024 TiKV Project Authors. Licensed under Apache-2.0.

use std::sync::Arc;

use engine_traits::EvictReason;
use lazy_static::lazy_static;
use prometheus::*;
use prometheus_static_metric::*;

use crate::{
    statistics::{Tickers, ENGINE_TICKER_TYPES},
    InMemoryEngineStatistics,
};

make_auto_flush_static_metric! {
    pub label_enum KeyCountType {
        total,
        filtered,
        below_safe_point_total,
        below_safe_point_unique,
    }

    pub label_enum TickerEnum {
        bytes_read,
        iter_bytes_read,
        number_db_seek,
        number_db_seek_found,
        number_db_next,
        number_db_next_found,
        number_db_prev,
        number_db_prev_found,
    }

    pub label_enum EvictReasonType {
        merge,
        auto_evict,
        load_failed,
        load_failed_without_start,
        delete_range,
        become_follower,
        memory_limit_reached,
        disabled,
        apply_snapshot,
        flashback,
        manual,
    }

    pub label_enum OperationType {
        put,
        delete,
    }

    pub label_enum CF {
        default,
        lock,
        write,
    }

    pub struct GcFilteredCountVec: LocalIntCounter {
        "type" => KeyCountType,
    }

    pub struct InMemoryEngineTickerMetrics: LocalIntCounter {
        "type" => TickerEnum,
    }

    pub struct EvictionDurationVec: LocalHistogram {
        "type" => EvictReasonType,
    }

    pub struct OperationTypeForCF: LocalIntCounter {
        "type" => OperationType,
        "cf" => CF,
    }
}

lazy_static! {
    pub static ref GC_FILTERED: IntCounterVec = register_int_counter_vec!(
        "tikv_in_memory_engine_gc_filtered",
        "Filtered version by GC",
        &["type"]
    )
    .unwrap();
    pub static ref IN_MEMORY_ENGINE_MEMORY_USAGE: IntGauge = register_int_gauge!(
        "tikv_in_memory_engine_memory_usage_bytes",
        "The memory usage of the region cache engine",
    )
    .unwrap();
    pub static ref IN_MEMORY_ENGINE_LOAD_TIME_HISTOGRAM: Histogram = register_histogram!(
        "tikv_in_memory_engine_load_duration_secs",
        "Bucketed histogram of region load time duration.",
        exponential_buckets(0.001, 2.0, 20).unwrap()
    )
    .unwrap();
    pub static ref IN_MEMORY_ENGINE_GC_TIME_HISTOGRAM: Histogram = register_histogram!(
        "tikv_in_memory_engine_gc_duration_secs",
        "Bucketed histogram of region gc time duration.",
        exponential_buckets(0.001, 2.0, 20).unwrap()
    )
    .unwrap();
    pub static ref IN_MEMORY_ENGINE_EVICTION_DURATION_HISTOGRAM: HistogramVec =
        register_histogram_vec!(
            "tikv_in_memory_engine_eviction_duration_secs",
            "Bucketed histogram of region eviction time duration.",
            &["type"],
            exponential_buckets(0.001, 2.0, 20).unwrap()
        )
        .unwrap();
    pub static ref IN_MEMORY_ENGINE_WRITE_DURATION_HISTOGRAM: Histogram = register_histogram!(
        "tikv_in_memory_engine_write_duration_seconds",
        "Bucketed histogram of write duration in region cache engine.",
        exponential_buckets(0.00001, 2.0, 20).unwrap()
    )
    .unwrap();
    pub static ref IN_MEMORY_ENGINE_PREPARE_FOR_WRITE_DURATION_HISTOGRAM: Histogram =
        register_histogram!(
            "tikv_in_memory_engine_prepare_for_write_duration_seconds",
            "Bucketed histogram of prepare for write duration in region cache engine.",
            exponential_buckets(0.00001, 2.0, 20).unwrap()
        )
        .unwrap();
    pub static ref IN_MEMORY_ENGINE_CACHE_COUNT: IntGaugeVec = register_int_gauge_vec!(
        "tikv_in_memory_engine_cache_count",
        "The count of each type on region cache.",
        &["type"]
    )
    .unwrap();
    pub static ref IN_MEMORY_ENGINE_FLOW: IntCounterVec = register_int_counter_vec!(
        "tikv_in_memory_engine_flow",
        "Bytes and keys of read/written of in-memory engine",
        &["type"]
    )
    .unwrap();
    pub static ref IN_MEMORY_ENGINE_LOCATE: IntCounterVec = register_int_counter_vec!(
        "tikv_in_memory_engine_locate",
        "Number of calls to seek/next/prev",
        &["type"]
    )
    .unwrap();
    pub static ref IN_MEMORY_ENGINE_SEEK_DURATION: Histogram = register_histogram!(
        "tikv_in_memory_engine_seek_duration",
        "Histogram of seek duration",
        exponential_buckets(0.00001, 2.0, 26).unwrap()
    )
    .unwrap();
<<<<<<< HEAD
    pub static ref IN_MEMORY_ENGINE_KV_OPERATIONS: IntCounterVec = register_int_counter_vec!(
        "tikv_in_memory_engine_kv_operations",
        "Number of kv operations",
        &["type", "cf"]
=======
    pub static ref IN_MEMORY_ENGINE_OLDEST_SAFE_POINT: IntGauge = register_int_gauge!(
        "tikv_in_memory_engine_oldest_safe_point",
        "The oldest safe point in the in-memory engine",
    )
    .unwrap();
    pub static ref IN_MEMORY_ENGINE_NEWEST_SAFE_POINT: IntGauge = register_int_gauge!(
        "tikv_in_memory_engine_newest_safe_point",
        "The newest safe point in the in-memory engine",
    )
    .unwrap();
    pub static ref SAFE_POINT_GAP: IntGauge = register_int_gauge!(
        "tikv_safe_point_gap_with_in_memory_engine",
        "The gap between tikv auto gc safe point and the oldest auto gc safe point in the in-memory engine",
>>>>>>> 4ebb3001
    )
    .unwrap();
}

lazy_static! {
    pub static ref IN_MEMORY_ENGINE_GC_FILTERED_STATIC: GcFilteredCountVec =
        auto_flush_from!(GC_FILTERED, GcFilteredCountVec);
    pub static ref IN_MEMORY_ENGINE_FLOW_STATIC: InMemoryEngineTickerMetrics =
        auto_flush_from!(IN_MEMORY_ENGINE_FLOW, InMemoryEngineTickerMetrics);
    pub static ref IN_MEMORY_ENGINE_LOCATE_STATIC: InMemoryEngineTickerMetrics =
        auto_flush_from!(IN_MEMORY_ENGINE_LOCATE, InMemoryEngineTickerMetrics);
    pub static ref IN_MEMORY_ENGINE_EVICTION_DURATION_HISTOGRAM_STATIC: EvictionDurationVec = auto_flush_from!(
        IN_MEMORY_ENGINE_EVICTION_DURATION_HISTOGRAM,
        EvictionDurationVec
    );
    pub static ref IN_MEMORY_ENGINE_OPERATION_STATIC: OperationTypeForCF =
        auto_flush_from!(IN_MEMORY_ENGINE_KV_OPERATIONS, OperationTypeForCF);
}

pub fn flush_in_memory_engine_statistics(statistics: &Arc<InMemoryEngineStatistics>) {
    for t in ENGINE_TICKER_TYPES {
        let v = statistics.get_and_reset_ticker_count(*t);
        flush_engine_ticker_metrics(*t, v);
    }
}

fn flush_engine_ticker_metrics(t: Tickers, value: u64) {
    match t {
        Tickers::BytesRead => {
            IN_MEMORY_ENGINE_FLOW_STATIC.bytes_read.inc_by(value);
        }
        Tickers::IterBytesRead => {
            IN_MEMORY_ENGINE_FLOW_STATIC.iter_bytes_read.inc_by(value);
        }
        Tickers::NumberDbSeek => {
            IN_MEMORY_ENGINE_LOCATE_STATIC.number_db_seek.inc_by(value);
        }
        Tickers::NumberDbSeekFound => {
            IN_MEMORY_ENGINE_LOCATE_STATIC
                .number_db_seek_found
                .inc_by(value);
        }
        Tickers::NumberDbNext => {
            IN_MEMORY_ENGINE_LOCATE_STATIC.number_db_next.inc_by(value);
        }
        Tickers::NumberDbNextFound => {
            IN_MEMORY_ENGINE_LOCATE_STATIC
                .number_db_next_found
                .inc_by(value);
        }
        Tickers::NumberDbPrev => {
            IN_MEMORY_ENGINE_LOCATE_STATIC.number_db_prev.inc_by(value);
        }
        Tickers::NumberDbPrevFound => {
            IN_MEMORY_ENGINE_LOCATE_STATIC
                .number_db_prev_found
                .inc_by(value);
        }
        _ => {
            unreachable!()
        }
    }
}

pub(crate) fn observe_eviction_duration(secs: f64, evict_reason: EvictReason) {
    match evict_reason {
        EvictReason::AutoEvict => IN_MEMORY_ENGINE_EVICTION_DURATION_HISTOGRAM_STATIC
            .auto_evict
            .observe(secs),
        EvictReason::BecomeFollower => IN_MEMORY_ENGINE_EVICTION_DURATION_HISTOGRAM_STATIC
            .become_follower
            .observe(secs),
        EvictReason::DeleteRange => IN_MEMORY_ENGINE_EVICTION_DURATION_HISTOGRAM_STATIC
            .delete_range
            .observe(secs),
        EvictReason::LoadFailed => IN_MEMORY_ENGINE_EVICTION_DURATION_HISTOGRAM_STATIC
            .load_failed
            .observe(secs),
        EvictReason::LoadFailedWithoutStart => IN_MEMORY_ENGINE_EVICTION_DURATION_HISTOGRAM_STATIC
            .load_failed_without_start
            .observe(secs),
        EvictReason::MemoryLimitReached => IN_MEMORY_ENGINE_EVICTION_DURATION_HISTOGRAM_STATIC
            .memory_limit_reached
            .observe(secs),
        EvictReason::Merge => IN_MEMORY_ENGINE_EVICTION_DURATION_HISTOGRAM_STATIC
            .merge
            .observe(secs),
        EvictReason::Disabled => IN_MEMORY_ENGINE_EVICTION_DURATION_HISTOGRAM_STATIC
            .disabled
            .observe(secs),
        EvictReason::ApplySnapshot => IN_MEMORY_ENGINE_EVICTION_DURATION_HISTOGRAM_STATIC
            .apply_snapshot
            .observe(secs),
        EvictReason::Flashback => IN_MEMORY_ENGINE_EVICTION_DURATION_HISTOGRAM_STATIC
            .flashback
            .observe(secs),
        EvictReason::Manual => IN_MEMORY_ENGINE_EVICTION_DURATION_HISTOGRAM_STATIC
            .manual
            .observe(secs),
    }
}

pub(crate) fn count_operations_for_cfs(put_operations: &[u64], delete_operations: &[u64]) {
    // according to `cf_to_id`, we have 0 for CF_DEFAULT, 1 for CF_LOCK, and 2 for
    // CF_WRITE
    assert_eq!(put_operations.len(), 3);
    assert_eq!(delete_operations.len(), 3);
    IN_MEMORY_ENGINE_OPERATION_STATIC
        .put
        .default
        .inc_by(put_operations[0]);
    IN_MEMORY_ENGINE_OPERATION_STATIC
        .put
        .lock
        .inc_by(put_operations[1]);
    IN_MEMORY_ENGINE_OPERATION_STATIC
        .put
        .write
        .inc_by(put_operations[2]);

    IN_MEMORY_ENGINE_OPERATION_STATIC
        .delete
        .default
        .inc_by(delete_operations[0]);
    IN_MEMORY_ENGINE_OPERATION_STATIC
        .delete
        .lock
        .inc_by(delete_operations[1]);
    IN_MEMORY_ENGINE_OPERATION_STATIC
        .delete
        .write
        .inc_by(delete_operations[2]);
}<|MERGE_RESOLUTION|>--- conflicted
+++ resolved
@@ -143,12 +143,11 @@
         exponential_buckets(0.00001, 2.0, 26).unwrap()
     )
     .unwrap();
-<<<<<<< HEAD
     pub static ref IN_MEMORY_ENGINE_KV_OPERATIONS: IntCounterVec = register_int_counter_vec!(
         "tikv_in_memory_engine_kv_operations",
         "Number of kv operations",
         &["type", "cf"]
-=======
+    ).unwrap();
     pub static ref IN_MEMORY_ENGINE_OLDEST_SAFE_POINT: IntGauge = register_int_gauge!(
         "tikv_in_memory_engine_oldest_safe_point",
         "The oldest safe point in the in-memory engine",
@@ -162,7 +161,6 @@
     pub static ref SAFE_POINT_GAP: IntGauge = register_int_gauge!(
         "tikv_safe_point_gap_with_in_memory_engine",
         "The gap between tikv auto gc safe point and the oldest auto gc safe point in the in-memory engine",
->>>>>>> 4ebb3001
     )
     .unwrap();
 }
