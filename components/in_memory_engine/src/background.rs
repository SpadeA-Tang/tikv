--- conflicted
+++ resolved
@@ -1006,6 +1006,16 @@
 
                             encoded_key.set_memory_controller(core.memory_controller.clone());
                             val.set_memory_controller(core.memory_controller.clone());
+
+                            if PRINTF_LOG.load(Ordering::Relaxed) {
+                                info!(
+                                    "write to memory in load";
+                                    "key" => log_wrappers::Value(encoded_key.as_slice()),
+                                    "cf" => ?cf,
+                                    "seq" => seq,
+                                );
+                            }
+
                             handle.insert(encoded_key, val, guard);
                             iter.next().unwrap();
                         }
@@ -1142,128 +1152,6 @@
                         pd_client,
                         gc_run_interval,
                     );
-<<<<<<< HEAD
-
-                    let safe_point = 'load_snapshot: {
-                        for &cf in DATA_CFS {
-                            let handle = skiplist_engine.cf_handle(cf);
-                            let seq = snapshot.sequence_number();
-                            let guard = &epoch::pin();
-                            match snapshot.iterator_opt(cf, iter_opt.clone()) {
-                                Ok(mut iter) => {
-                                    iter.seek_to_first().unwrap();
-                                    while iter.valid().unwrap() {
-                                        // use the sequence number from RocksDB snapshot here as
-                                        // the kv is clearly visible
-                                        let mut encoded_key =
-                                            encode_key(iter.key(), seq, ValueType::Value);
-                                        let mut val =
-                                            InternalBytes::from_vec(iter.value().to_vec());
-
-                                        let mem_size =
-                                            RegionCacheWriteBatchEntry::calc_put_entry_size(
-                                                iter.key(),
-                                                val.as_bytes(),
-                                            );
-
-                                        // todo(SpadeA): we can batch acquire the memory size
-                                        // here.
-                                        if let MemoryUsage::CapacityReached(n) =
-                                            core.memory_controller.acquire(mem_size)
-                                        {
-                                            warn!(
-                                                "ime stop loading snapshot due to memory reaching capacity";
-                                                "region" => ?region,
-                                                "memory_usage(MB)" => ReadableSize(n as u64).as_mb_f64(),
-                                            );
-                                            break 'load_snapshot None;
-                                        }
-
-                                        encoded_key
-                                            .set_memory_controller(core.memory_controller.clone());
-                                        val.set_memory_controller(core.memory_controller.clone());
-
-                                        if PRINTF_LOG.load(Ordering::Relaxed) {
-                                            info!(
-                                                "write to memory in load";
-                                                "key" => log_wrappers::Value(encoded_key.as_slice()),
-                                                "cf" => ?cf,
-                                                "seq" => seq,
-                                            );
-                                        }
-
-                                        handle.insert(encoded_key, val, guard);
-                                        iter.next().unwrap();
-                                    }
-                                }
-                                Err(e) => {
-                                    error!("ime creating rocksdb iterator failed"; "cf" => cf, "err" => %e);
-                                    break 'load_snapshot None;
-                                }
-                            }
-                        }
-                        // gc the range
-                        let tso_timeout = std::cmp::min(gc_run_interval, TIMTOUT_FOR_TSO);
-                        let now = match block_on_timeout(pd_client.get_tso(), tso_timeout) {
-                            Ok(Ok(ts)) => ts,
-                            err => {
-                                error!(
-                                    "ime get timestamp failed, skip gc loaded region";
-                                    "timeout_duration" => ?tso_timeout,
-                                    "error" => ?err,
-                                );
-                                // Get timestamp fail so don't do gc.
-                                break 'load_snapshot Some(0);
-                            }
-                        };
-
-                        let safe_point = (|| {
-                            fail::fail_point!("ime_safe_point_in_loading", |t| {
-                                t.unwrap().parse::<u64>().unwrap()
-                            });
-
-                            let safe_point = now
-                                .physical()
-                                .saturating_sub(gc_run_interval.as_millis() as u64);
-                            TimeStamp::compose(safe_point, 0).into_inner()
-                        })();
-
-                        let mut filter = Filter::new(
-                            safe_point,
-                            u64::MAX,
-                            skiplist_engine.cf_handle(CF_DEFAULT),
-                            skiplist_engine.cf_handle(CF_WRITE),
-                        );
-                        filter.filter_keys_in_region(&region);
-
-                        Some(safe_point)
-                    };
-
-                    if let Some(safe_point) = safe_point {
-                        if core.on_snapshot_load_finished(
-                            &region,
-                            &delete_range_scheduler,
-                            safe_point,
-                        ) {
-                            let duration = start.saturating_elapsed();
-                            IN_MEMORY_ENGINE_LOAD_TIME_HISTOGRAM.observe(duration.as_secs_f64());
-                            info!(
-                                "ime loading region finished";
-                                "region" => ?region,
-                                "duration(sec)" => ?duration,
-                            );
-                        } else {
-                            info!("ime loading region canceled";"region" => ?region);
-                        }
-                    } else {
-                        info!(
-                            "ime snapshot load failed";
-                            "region" => ?region,
-                        );
-                        core.on_snapshot_load_failed(&region, &delete_range_scheduler, true);
-                    }
-=======
->>>>>>> 2798c832
                 };
                 self.region_load_remote.spawn(f);
             }
