// Copyright 2024 TiKV Project Authors. Licensed under Apache-2.0.

use std::{fmt, sync::Arc, time::Duration};

use bytes::Bytes;
use crossbeam::{
    channel::{bounded, tick, Sender},
    epoch, select,
};
use engine_rocks::{RocksEngine, RocksSnapshot};
use engine_traits::{
    CacheRegion, EvictReason, IterOptions, Iterable, Iterator, MiscExt, RangeHintService,
    SnapshotMiscExt, CF_DEFAULT, CF_WRITE, DATA_CFS,
};
use fail::fail_point;
use keys::{origin_end_key, origin_key};
use pd_client::{PdClient, RpcClient};
<<<<<<< HEAD
use raftstore::{coprocessor::RegionInfoProvider, store::fsm::apply::PRINTF_LOG};
=======
use raftstore::{
    coprocessor::RegionInfoProvider,
    store::{CasualMessage, CasualRouter},
};
>>>>>>> aa5fb36a
use slog_global::{error, info, warn};
use strum::EnumCount;
use tikv_util::{
    config::{ReadableSize, VersionTrack},
    future::block_on_timeout,
    keybuilder::KeyBuilder,
    time::Instant,
    worker::{Builder, Runnable, RunnableWithTimer, ScheduleError, Scheduler, Worker},
};
use tokio::sync::mpsc;
use txn_types::{Key, TimeStamp, WriteRef, WriteType, Lock};
use yatp::Remote;

use crate::{
    cross_check::CrossChecker,
    engine::{RegionCacheMemoryEngineCore, SkiplistHandle},
    keys::{
        decode_key, encode_key, encode_key_for_boundary_with_mvcc, encoding_for_filter,
        InternalBytes, InternalKey, ValueType,
    },
    memory_controller::{MemoryController, MemoryUsage},
    metrics::{
        IN_MEMORY_ENGINE_CACHE_COUNT, IN_MEMORY_ENGINE_GC_FILTERED_STATIC,
        IN_MEMORY_ENGINE_GC_TIME_HISTOGRAM, IN_MEMORY_ENGINE_LOAD_TIME_HISTOGRAM,
        IN_MEMORY_ENGINE_MEMORY_USAGE,
    },
    region_label::{
        LabelRule, RegionLabelChangedCallback, RegionLabelRulesManager, RegionLabelServiceBuilder,
    },
    region_manager::{AsyncFnOnce, CacheRegionMeta, RegionState},
    region_stats::{RegionStatsManager, DEFAULT_EVICT_MIN_DURATION},
    write_batch::RegionCacheWriteBatchEntry,
    InMemoryEngineConfig, RegionCacheMemoryEngine,
};

// 5 seconds should be long enough for getting a TSO from PD.
const TIMTOUT_FOR_TSO: Duration = Duration::from_secs(5);

/// Try to extract the key and `u64` timestamp from `encoded_key`.
///
/// See also: [`txn_types::Key::split_on_ts_for`]
pub(crate) fn split_ts(key: &[u8]) -> Result<(&[u8], u64), String> {
    match Key::split_on_ts_for(key) {
        Ok((key, ts)) => Ok((key, ts.into_inner())),
        Err(_) => Err(format!(
            "invalid write cf key: {}",
            log_wrappers::Value(key)
        )),
    }
}

pub(crate) fn parse_write(value: &[u8]) -> Result<WriteRef<'_>, String> {
    match WriteRef::parse(value) {
        Ok(write) => Ok(write),
        Err(_) => Err(format!(
            "invalid write cf value: {}",
            log_wrappers::Value(value)
        )),
    }
}

pub enum BackgroundTask {
    Gc(GcTask),
    LoadRegion(CacheRegion, Arc<RocksSnapshot>),
    MemoryCheckAndEvict,
    DeleteRegions(Vec<CacheRegion>),
    TopRegionsLoadEvict,
    CleanLockTombstone(u64),
    TurnOnCrossCheck(
        (
            RegionCacheMemoryEngine,
            RocksEngine,
            Arc<dyn PdClient>,
            Duration,
            Box<dyn Fn() -> Option<u64> + Send>,
        ),
    ),
    SetRocksEngine(RocksEngine),
    CheckLoadPendingRegions(Scheduler<BackgroundTask>),
}

impl fmt::Display for BackgroundTask {
    fn fmt(&self, f: &mut fmt::Formatter<'_>) -> fmt::Result {
        match &self {
            BackgroundTask::Gc(t) => t.fmt(f),
            BackgroundTask::LoadRegion(..) => f.debug_struct("LoadTask").finish(),
            BackgroundTask::MemoryCheckAndEvict => f.debug_struct("MemoryCheckAndEvict").finish(),
            BackgroundTask::DeleteRegions(r) => {
                f.debug_struct("DeleteRegions").field("region", r).finish()
            }
            BackgroundTask::TopRegionsLoadEvict => f.debug_struct("CheckTopRegions").finish(),
            BackgroundTask::CleanLockTombstone(r) => f
                .debug_struct("CleanLockTombstone")
                .field("seqno", r)
                .finish(),
            BackgroundTask::TurnOnCrossCheck(_) => f.debug_struct("TurnOnCrossCheck").finish(),
            BackgroundTask::SetRocksEngine(_) => f.debug_struct("SetDiskEngine").finish(),
            BackgroundTask::CheckLoadPendingRegions(_) => {
                f.debug_struct("CheckLoadPendingRegions").finish()
            }
        }
    }
}

impl fmt::Debug for BackgroundTask {
    fn fmt(&self, f: &mut fmt::Formatter<'_>) -> fmt::Result {
        write!(f, "{}", self)
    }
}

#[derive(Debug)]
pub struct GcTask {
    pub safe_point: u64,
}

impl fmt::Display for GcTask {
    fn fmt(&self, f: &mut fmt::Formatter<'_>) -> fmt::Result {
        f.debug_struct("GcTask")
            .field("safe_point", &self.safe_point)
            .finish()
    }
}

// BgWorkManager managers the worker inits, stops, and task schedules. When
// created, it starts a worker which receives tasks such as gc task, range
// delete task, region snapshot load and so on, and starts a thread for
// periodically schedule gc tasks.
pub struct BgWorkManager {
    worker: Worker,
    scheduler: Scheduler<BackgroundTask>,
    delete_region_scheduler: Scheduler<BackgroundTask>,
    tick_stopper: Option<(Worker, Sender<bool>)>,
    core: Arc<RegionCacheMemoryEngineCore>,
    region_info_provider: Option<Arc<dyn RegionInfoProvider>>,
}

impl Drop for BgWorkManager {
    fn drop(&mut self) {
        let (ticker, tx) = self.tick_stopper.take().unwrap();
        let _ = tx.send(true);
        ticker.stop();
        self.worker.stop();
    }
}

pub struct PdRangeHintService(Arc<RpcClient>);

impl RangeHintService for PdRangeHintService {}

impl From<Arc<RpcClient>> for PdRangeHintService {
    fn from(pd_client: Arc<RpcClient>) -> Self {
        PdRangeHintService(pd_client)
    }
}

const CACHE_LABEL_RULE_KEY: &str = "cache";
const CACHE_LABEL_RULE_ALWAYS: &str = "always";

/// This implementation starts a background task using to pull down region label
/// rules from PD.
impl PdRangeHintService {
    /// Spawn a background task on `remote` to continuosly watch for region
    /// label rules that contain the label `cache`; if a new added for which
    /// `cache` is set to `always`, request loading the label's keyranges using
    /// `range_manager_load_cb`.
    ///
    /// TODO (afeinberg): Add support for evicting key ranges when the `cache`
    /// label is removed or no longer set to always.
    pub fn start<F>(&self, remote: Remote<yatp::task::future::TaskCell>, range_manager_load_cb: F)
    where
        F: Fn(&CacheRegion, bool) + Send + Sync + 'static,
    {
        let pd_client = self.0.clone();
        let region_label_changed_cb: RegionLabelChangedCallback = Arc::new(
            move |label_rule: &LabelRule, is_add: bool| {
                if !label_rule
                    .labels
                    .iter()
                    .any(|e| e.key == CACHE_LABEL_RULE_KEY && e.value == CACHE_LABEL_RULE_ALWAYS)
                {
                    // not related to caching, skip.
                    return;
                }
                for key_range in &label_rule.data {
                    match CacheRegion::try_from(key_range) {
                        Ok(cache_range) => {
                            info!("ime requested to cache range"; "range" => ?&cache_range);
                            range_manager_load_cb(&cache_range, is_add);
                        }
                        Err(e) => {
                            error!("ime unable to convert key_range rule to cache range"; "error" => ?e);
                        }
                    }
                }
            },
        );
        let mut region_label_svc = RegionLabelServiceBuilder::new(
            Arc::new(RegionLabelRulesManager {
                region_label_change_cb: Some(region_label_changed_cb),
                ..RegionLabelRulesManager::default()
            }),
            pd_client,
        )
        .rule_filter_fn(|label_rule| {
            info!("dbg rule"; "rule" => ?label_rule);
            label_rule
                .labels
                .iter()
                .any(|e| e.key == CACHE_LABEL_RULE_KEY)
        })
        .build()
        .unwrap();
        remote.spawn(async move { region_label_svc.watch_region_labels().await })
    }
}

impl BgWorkManager {
    pub fn new(
        core: Arc<RegionCacheMemoryEngineCore>,
        pd_client: Arc<dyn PdClient>,
        config: Arc<VersionTrack<InMemoryEngineConfig>>,
        memory_controller: Arc<MemoryController>,
        region_info_provider: Option<Arc<dyn RegionInfoProvider>>,
        raft_casual_router: Option<Box<dyn CasualRouter<RocksEngine>>>,
    ) -> Self {
        let worker = Worker::new("ime-bg");
        let (runner, delete_range_scheduler) = BackgroundRunner::new(
            core.clone(),
            memory_controller,
            region_info_provider.clone(),
            config.clone(),
            pd_client.clone(),
            raft_casual_router,
        );
        let scheduler = worker.start_with_timer("ime-bg-runner", runner);

        let (ticker, tx) = BgWorkManager::start_tick(scheduler.clone(), pd_client, config.clone());

        Self {
            worker,
            scheduler,
            delete_region_scheduler: delete_range_scheduler,
            tick_stopper: Some((ticker, tx)),
            core,
            region_info_provider,
        }
    }

    pub fn schedule_task(&self, task: BackgroundTask) -> Result<(), ScheduleError<BackgroundTask>> {
        match task {
            task @ BackgroundTask::DeleteRegions(_) => {
                self.delete_region_scheduler.schedule_force(task)
            }
            task => self.scheduler.schedule_force(task),
        }
    }

    pub(crate) fn background_scheduler(&self) -> &Scheduler<BackgroundTask> {
        &self.scheduler
    }

    pub fn start_bg_hint_service(&self, range_hint_service: PdRangeHintService) {
        let core = self.core.clone();
        let region_info_provider = self.region_info_provider.clone();
        range_hint_service.start(
            self.worker.remote(),
            move |cache_range: &CacheRegion, is_add: bool| {
                let region_manager = core.region_manager();
                if !is_add {
                    region_manager
                        .regions_map()
                        .write()
                        .remove_manual_load_range(cache_range.clone());
                    region_manager.evict_region(cache_range, EvictReason::Manual, None);
                    return;
                }

                region_manager
                    .regions_map()
                    .write()
                    .add_manual_load_range(cache_range.clone());

                let Some(ref info_provider) = region_info_provider else {
                    warn!("ime region info provider is none, skip manual load range.");
                    return;
                };

                let start = origin_key(&cache_range.start);
                let end = origin_end_key(&cache_range.end);
                let regions = match info_provider.get_regions_in_range(start, end) {
                    Ok(r) => r,
                    Err(e) => {
                        warn!(
                            "ime get regions in range failed"; "err" => ?e,
                            "start" => ?log_wrappers::Value(start),
                            "end" => ?log_wrappers::Value(end)
                        );
                        return;
                    }
                };

                let total = regions.len();
                let mut failed = 0;
                for r in regions {
                    // TODO: Only load region leaders.
                    let cache_region = CacheRegion::from_region(&r);
                    if let Err(e) = region_manager.load_region(cache_region) {
                        failed += 1;
                        warn!("ime load region failed"; "err" => ?e, "region" => ?r);
                    }
                }
                info!(
                    "ime manual load summary";
                    "range" => ?cache_range,
                    "success" => total - failed,
                    "failed" => failed,
                );
                // TODO (afeinberg): This does not actually load the range. The
                // load happens the apply thread begins to apply
                // raft entries. To force this (for read-only
                // use-cases) we should propose a No-Op command.
            },
        );
    }

    fn start_tick(
        scheduler: Scheduler<BackgroundTask>,
        pd_client: Arc<dyn PdClient>,
        config: Arc<VersionTrack<InMemoryEngineConfig>>,
    ) -> (Worker, Sender<bool>) {
        let (tx, rx) = bounded(0);
        // TODO: Instead of spawning a new thread, we should run this task
        //       in a shared background thread.
        let ticker = Builder::new("ime-ticker").thread_count(1).create();
        // The interval here is somewhat arbitrary, as long as it is less than
        // intervals in the loop, it should be fine, because it spawns a
        // blocking task.
        // TODO: Spawn non-blocking tasks and make full use of the ticker.
        let interval = Duration::from_millis(100);
        let check_load_pending_interval = (|| {
            fail_point!("background_check_load_pending_interval", |t| {
                let t = t.unwrap().parse::<u64>().unwrap();
                Duration::from_millis(t)
            });
            Duration::from_secs(5)
        })();
        ticker.spawn_interval_task(interval, move || {
            let mut gc_interval = config.value().gc_interval.0;
            let mut gc_ticker = tick(gc_interval);
            let mut load_evict_interval = config.value().load_evict_interval.0;
            let mut load_evict_ticker = tick(load_evict_interval);
            let mut tso_timeout = std::cmp::min(gc_interval, TIMTOUT_FOR_TSO);
            let check_pending_region_ticker = tick(check_load_pending_interval);
            'LOOP: loop {
                select! {
                    recv(gc_ticker) -> _ => {
                        let now = match block_on_timeout(pd_client.get_tso(), tso_timeout) {
                            Ok(Ok(ts)) => ts,
                            err => {
                                error!(
                                    "ime schedule region cache engine gc failed ";
                                    "timeout_duration" => ?tso_timeout,
                                    "error" => ?err,
                                );
                                continue 'LOOP;
                            }
                        };
                        let safe_point = now.physical() - gc_interval.as_millis() as u64;
                        let safe_point = TimeStamp::compose(safe_point, 0).into_inner();
                        if let Err(e) = scheduler.schedule(BackgroundTask::Gc(GcTask {safe_point})) {
                            error!(
                                "ime schedule region cache engine gc failed";
                                "err" => ?e,
                            );
                        }
                        let cur_gc_interval = config.value().gc_interval.0;
                        if cur_gc_interval != gc_interval {
                            tso_timeout = std::cmp::min(gc_interval, TIMTOUT_FOR_TSO);
                            info!(
                                "ime gc-interval changed";
                                "from" => ?gc_interval,
                                "to" => ?cur_gc_interval,
                            );
                            gc_interval = cur_gc_interval;
                            gc_ticker = tick(gc_interval);
                        }
                    },
                    recv(load_evict_ticker) -> _ => {
                        if let Err(e) = scheduler.schedule(BackgroundTask::TopRegionsLoadEvict) {
                            error!(
                                "ime schedule load evict failed";
                                "err" => ?e,
                            );
                        }
                        let cur_load_evict_interval = config.value().load_evict_interval.0;
                        if cur_load_evict_interval != load_evict_interval {
                            info!(
                                "ime load-evict-interval changed";
                                "from" => ?load_evict_interval,
                                "to" => ?cur_load_evict_interval,
                            );
                            load_evict_interval = cur_load_evict_interval;
                            load_evict_ticker = tick(load_evict_interval);
                        }
                    },
                    recv(check_pending_region_ticker) -> _ => {
                        let s = scheduler.clone();
                        if let Err(e) = scheduler.schedule(BackgroundTask::CheckLoadPendingRegions(s)) {
                            error!(
                                "ime schedule check pending regions failed";
                                "err" => ?e,
                            );
                        }
                    }
                    recv(rx) -> r => {
                        if let Err(e) = r {
                            error!(
                                "ime receive error in region cache engine gc ticker";
                                "err" => ?e,
                            );
                        }
                        return;
                    },
                }
            }
        });
        (ticker, tx)
    }
}

#[derive(Clone)]
struct BackgroundRunnerCore {
    engine: Arc<RegionCacheMemoryEngineCore>,
    memory_controller: Arc<MemoryController>,
    region_stats_manager: Option<RegionStatsManager>,
}

impl BackgroundRunnerCore {
    /// Returns the regions that are eligible for garbage collection.
    ///
    /// Returns empty vector if there are no regions cached or the previous gc
    /// is not finished.
    fn regions_for_gc(&self) -> Vec<CacheRegion> {
        // another gc task is running, skipped.
        if !self.engine.region_manager().try_set_regions_in_gc(true) {
            return vec![];
        }

        let regions_map = self.engine.region_manager().regions_map.read();
        regions_map
            .regions()
            .values()
            .filter_map(|m| {
                if m.get_state() == RegionState::Active {
                    Some(m.get_region().clone())
                } else {
                    None
                }
            })
            .collect()
    }

    pub(crate) fn gc_region(
        &self,
        region: &CacheRegion,
        safe_point: u64,
        oldest_seqno: u64,
    ) -> FilterMetrics {
        let safe_point = {
            let region_manager = self.engine.region_manager();
            // We should also consider the ongoing snapshot of the historical regions
            // (regions that have been evicted).
            let historical_safe_point = region_manager
                .get_history_regions_min_ts(region)
                .unwrap_or(u64::MAX);

            let mut regions_map = region_manager.regions_map.write();
            let Some(region_meta) = regions_map.mut_region_meta(region.id) else {
                return FilterMetrics::default();
            };

            if region_meta.get_state() != RegionState::Active
                || !region.contains_range(region_meta.get_region())
            {
                return FilterMetrics::default();
            }

            let min_snapshot = region_meta
                .region_snapshot_list()
                .lock()
                .unwrap()
                .min_snapshot_ts()
                .unwrap_or(u64::MAX);
            let safe_point = safe_point.min(min_snapshot).min(historical_safe_point);
            if safe_point <= region_meta.safe_point() {
                info!(
                    "ime safe point not large enough";
                    "prev" => region_meta.safe_point(),
                    "current" => safe_point,
                );
                return FilterMetrics::default();
            }

            // todo: change it to debug!
            info!(
                "ime safe point update";
                "prev" => region_meta.safe_point(),
                "current" => safe_point,
                "region" => ?region,
            );
            region_meta.set_safe_point(safe_point);
            region_meta.set_in_gc(true);
            safe_point
        };

        let start = Instant::now();
        let skiplist_engine = self.engine.engine();
        let mut filter = Filter::new(
            safe_point,
            oldest_seqno,
            skiplist_engine.cf_handle(CF_DEFAULT),
            skiplist_engine.cf_handle(CF_WRITE),
        );
        filter.filter_keys_in_region(region);
        self.engine.region_manager().on_gc_region_finished(region);

        let duration = start.saturating_elapsed();
        IN_MEMORY_ENGINE_GC_TIME_HISTOGRAM.observe(duration.as_secs_f64());
        info!(
            "ime region gc complete";
            "region" => ?region,
            "gc_duration" => ?duration,
            "total_version" => filter.metrics.total,
            "filtered_version" => filter.metrics.filtered,
            "below_safe_point_unique_keys" => filter.metrics.unique_key,
            "below_safe_point_version" => filter.metrics.versions,
            "below_safe_point_delete_version" => filter.metrics.delete_versions,
            "current_safe_point" => safe_point,
        );

        let mut metrics = std::mem::take(&mut filter.metrics);
        if filter.cached_mvcc_delete_key.is_some() {
            metrics.filtered += 1;
        }
        if filter.cached_skiplist_delete_key.is_some() {
            metrics.filtered += 1;
        }
        metrics
    }

    fn on_gc_finished(&self) {
        let success = self.engine.region_manager().try_set_regions_in_gc(false);
        assert!(success);
    }

    // if `false` is returned, the load is canceled
    fn on_snapshot_load_finished(
        &self,
        region: &CacheRegion,
        delete_range_scheduler: &Scheduler<BackgroundTask>,
        safe_point: u64,
    ) -> bool {
        fail::fail_point!("on_snapshot_load_finished");
        fail::fail_point!("on_snapshot_load_finished2");
        // We still need to check whether the snapshot is canceled during the load
        let mut regions_map = self.engine.region_manager().regions_map.write();
        let region_meta = regions_map.mut_region_meta(region.id).unwrap();
        let mut remove_regions = vec![];
        let mut on_region_meta = |meta: &mut CacheRegionMeta| {
            assert!(
                meta.get_state() == RegionState::Loading
                    || meta.get_state() == RegionState::LoadingCanceled,
                "region meta: {:?}",
                meta,
            );
            if meta.get_state() == RegionState::Loading {
                meta.set_state(RegionState::Active);
                meta.set_safe_point(safe_point);
            } else {
                assert_eq!(meta.get_state(), RegionState::LoadingCanceled);
                meta.mark_evict(RegionState::Evicting, EvictReason::LoadFailed, None);
                remove_regions.push(meta.get_region().clone());
            }
        };

        if region_meta.get_region().epoch_version == region.epoch_version {
            on_region_meta(region_meta);
        } else {
            // epoch version changed, should use scan to find all overlapped regions
            regions_map.iter_overlapped_regions_mut(region, |meta| {
                assert!(region.contains_range(meta.get_region()));
                on_region_meta(meta);
            });
        }
        drop(regions_map);

        if !remove_regions.is_empty() {
            fail::fail_point!("in_memory_engine_snapshot_load_canceled");

            if let Err(e) =
                delete_range_scheduler.schedule_force(BackgroundTask::DeleteRegions(remove_regions))
            {
                error!(
                    "ime schedule delete range failed";
                    "err" => ?e,
                );
                assert!(tikv_util::thread_group::is_shutdown(!cfg!(test)));
            }

            return false;
        }

        fail::fail_point!("on_completes_batch_loading");
        true
    }

    fn on_snapshot_load_failed(
        &self,
        region: &CacheRegion,
        delete_range_scheduler: &Scheduler<BackgroundTask>,
        started: bool,
    ) {
        let mut regions_map = self.engine.region_manager().regions_map.write();
        let region_meta = regions_map.mut_region_meta(region.id).unwrap();
        let mut remove_regions = vec![];
        let mut mark_region_evicted = |meta: &mut CacheRegionMeta| {
            assert!(
                meta.get_state() == RegionState::Loading
                    || meta.get_state() == RegionState::LoadingCanceled
            );
            let reason = if started {
                EvictReason::LoadFailed
            } else {
                EvictReason::LoadFailedWithoutStart
            };
            meta.mark_evict(RegionState::Evicting, reason, None);
            remove_regions.push(meta.get_region().clone());
        };

        if region_meta.get_region().epoch_version == region.epoch_version {
            mark_region_evicted(region_meta);
        } else {
            // epoch version changed, should use scan to find all overlap regions
            regions_map.iter_overlapped_regions_mut(region, |meta| {
                assert!(region.contains_range(meta.get_region()));
                mark_region_evicted(meta);
            });
        }

        if let Err(e) =
            delete_range_scheduler.schedule_force(BackgroundTask::DeleteRegions(remove_regions))
        {
            error!(
                "ime schedule delete range failed";
                "err" => ?e,
            );
            assert!(tikv_util::thread_group::is_shutdown(!cfg!(test)));
        }
    }

    /// Periodically load top regions.
    ///
    /// If the soft limit is exceeded, evict (some) regions no longer considered
    /// top.
    ///
    /// See: [`RegionStatsManager::collect_changes_regions`] for
    /// algorithm details.
    async fn top_regions_load_evict(&self, delete_range_scheduler: &Scheduler<BackgroundTask>) {
        let region_stats_manager = match &self.region_stats_manager {
            Some(m) => m,
            None => {
                return;
            }
        };
        if !region_stats_manager.ready_for_auto_load_and_evict() {
            return;
        }

        let (current_region_count, cached_regions) = {
            let region_map = self.engine.region_manager().regions_map().read();
            (region_map.regions().len(), region_map.cached_regions())
        };
        let (regions_to_load, regions_to_evict) = region_stats_manager
            .collect_regions_to_load_and_evict(
                current_region_count,
                cached_regions,
                &self.memory_controller,
            );

        let evict_count = regions_to_evict.len();
        let mut regions_to_delete = Vec::with_capacity(evict_count);
        info!("ime load_evict"; "regions_to_load" => ?&regions_to_load, "regions_to_evict" => ?&regions_to_evict);
        let (tx, mut rx) = mpsc::channel(evict_count + 1);
        for evict_region in regions_to_evict {
            let cache_region = CacheRegion::from_region(&evict_region);
            let tx_clone = tx.clone();
            // Bound is set to 1 so that the sender side will not be blocked
            let deleteable_regions = self.engine.region_manager().evict_region(
                &cache_region,
                EvictReason::AutoEvict,
                Some(Box::new(move || {
                    Box::pin(async move {
                        let _ = tx_clone.send(()).await;
                    })
                })),
            );
            info!(
                "ime load_evict: auto evict";
                "region_to_evict" => ?&cache_region,
                "evicted_regions" => ?&deleteable_regions,
            );
            regions_to_delete.extend(deleteable_regions);
        }

        if !regions_to_delete.is_empty() {
            if let Err(e) = delete_range_scheduler
                .schedule_force(BackgroundTask::DeleteRegions(regions_to_delete))
            {
                error!(
                    "ime schedule deletet range failed";
                    "err" => ?e,
                );
                assert!(tikv_util::thread_group::is_shutdown(!cfg!(test)));
            }
        }
        for _ in 0..evict_count {
            if rx.recv().await.is_none() {
                break;
            }
        }
        if !self.memory_controller.reached_stop_load_limit() {
            let expected_new_count = (self
                .memory_controller
                .soft_limit_threshold()
                .saturating_sub(self.memory_controller.mem_usage()))
                / region_stats_manager.expected_region_size();
            let expected_new_count = usize::max(expected_new_count, 1);
            let mut regions_map = self.engine.region_manager().regions_map.write();
            for region in regions_to_load.into_iter().take(expected_new_count) {
                let cache_region = CacheRegion::from_region(&region);
                if let Err(e) = regions_map.load_region(cache_region) {
                    warn!("ime error loading region"; "cache_region" => ?region, "err" => ?e);
                }
            }
        }
        region_stats_manager.complete_auto_load_and_evict();
        info!("ime load_evict complete");
    }
}

// Flush epoch and pin enough times to make the delayed operations be executed
#[cfg(test)]
pub(crate) fn flush_epoch() {
    {
        let guard = &epoch::pin();
        guard.flush();
    }
    // Local epoch tries to advance the global epoch every 128 pins. When global
    // epoch advances, the operations(here, means delete) in the older epoch can be
    // executed.
    for _ in 0..128 {
        let _ = &epoch::pin();
    }
}

pub struct BackgroundRunner {
    core: BackgroundRunnerCore,

    config: Arc<VersionTrack<InMemoryEngineConfig>>,
    pd_client: Arc<dyn PdClient>,

    // We have following four separate workers so that each type of task would not block each
    // others
    region_load_remote: Remote<yatp::task::future::TaskCell>,
    region_load_worker: Worker,

    delete_range_scheduler: Scheduler<BackgroundTask>,
    delete_range_worker: Worker,

    gc_region_remote: Remote<yatp::task::future::TaskCell>,
    gc_region_worker: Worker,

    // Region load and eviction worker.
    // TODO: this can be consolidated, possibly with the GC worker.
    load_evict_remote: Remote<yatp::task::future::TaskCell>,
    load_evict_worker: Worker,

    lock_cleanup_remote: Remote<yatp::task::future::TaskCell>,
    lock_cleanup_worker: Worker,

    cross_check_worker: Option<Worker>,

    // The last sequence number for the lock cf tombstone cleanup
    last_seqno: u64,
    // RocksEngine is used to get the oldest snapshot sequence number.
    rocks_engine: Option<RocksEngine>,
    raft_casual_router: Option<Box<dyn CasualRouter<RocksEngine>>>,
}

impl Drop for BackgroundRunner {
    fn drop(&mut self) {
        self.region_load_worker.stop();
        self.delete_range_worker.stop();
        self.gc_region_worker.stop();
        self.load_evict_worker.stop();
        self.lock_cleanup_worker.stop();
        if let Some(cross_check_worker) = self.cross_check_worker.take() {
            cross_check_worker.stop()
        };
    }
}

impl BackgroundRunner {
    pub fn new(
        engine: Arc<RegionCacheMemoryEngineCore>,
        memory_controller: Arc<MemoryController>,
        region_info_provider: Option<Arc<dyn RegionInfoProvider>>,
        config: Arc<VersionTrack<InMemoryEngineConfig>>,
        pd_client: Arc<dyn PdClient>,
        raft_casual_router: Option<Box<dyn CasualRouter<RocksEngine>>>,
    ) -> (Self, Scheduler<BackgroundTask>) {
        let region_load_worker = Builder::new("ime-load")
            // Range load now is implemented sequentially, so we must use exactly one thread to handle it.
            // todo(SpadeA): if the load speed is a bottleneck, we may consider to use multiple threads to load ranges.
            .thread_count(1)
            .create();
        let region_load_remote = region_load_worker.remote();

        let delete_range_worker = Worker::new("ime-delete");
        let delete_range_runner = DeleteRangeRunner::new(engine.clone());
        let delete_range_scheduler =
            delete_range_worker.start_with_timer("ime-delete-runner", delete_range_runner);

        let lock_cleanup_worker = Worker::new("ime-lock-cleanup");
        let lock_cleanup_remote = lock_cleanup_worker.remote();

        let gc_region_worker = Builder::new("ime-gc")
            // Gc must also use exactly one thread to handle it.
            .thread_count(1)
            .create();
        let gc_region_remote = gc_region_worker.remote();

        let load_evict_worker = Worker::new("ime-evict");
        let load_evict_remote = load_evict_worker.remote();

        let region_stats_manager = region_info_provider.map(|region_info_provider| {
            RegionStatsManager::new(
                config.clone(),
                DEFAULT_EVICT_MIN_DURATION,
                region_info_provider,
            )
        });
        (
            Self {
                core: BackgroundRunnerCore {
                    engine,
                    memory_controller,
                    region_stats_manager,
                },
                pd_client,
                config,
                region_load_worker,
                region_load_remote,
                delete_range_worker,
                delete_range_scheduler: delete_range_scheduler.clone(),
                gc_region_worker,
                gc_region_remote,
                load_evict_worker,
                load_evict_remote,
                lock_cleanup_remote,
                lock_cleanup_worker,
                cross_check_worker: None,
                last_seqno: 0,
                rocks_engine: None,
                raft_casual_router,
            },
            delete_range_scheduler,
        )
    }
}

impl Runnable for BackgroundRunner {
    type Task = BackgroundTask;

    fn run(&mut self, task: Self::Task) {
        match task {
            BackgroundTask::SetRocksEngine(rocks_engine) => {
                self.rocks_engine = Some(rocks_engine);
                fail::fail_point!("in_memory_engine_set_rocks_engine");
            }
            BackgroundTask::Gc(t) => {
                let seqno = (|| {
                    fail::fail_point!("in_memory_engine_gc_oldest_seqno", |t| {
                        Some(t.unwrap().parse::<u64>().unwrap())
                    });

                    let Some(ref rocks_engine) = self.rocks_engine else {
                        return None;
                    };
                    let latest_seqno = rocks_engine.get_latest_sequence_number();
                    Some(
                        rocks_engine
                            .get_oldest_snapshot_sequence_number()
                            .unwrap_or(latest_seqno),
                    )
                })();

                let Some(seqno) = seqno else {
                    return;
                };

                info!(
                    "ime start a new round of gc for range cache engine";
                    "safe_point" => t.safe_point,
                    "oldest_sequence" => seqno,
                );
                let core = self.core.clone();
                let regions = core.regions_for_gc();
                if !regions.is_empty() {
                    let f = async move {
                        let mut metrics = FilterMetrics::default();
                        for region in &regions {
                            let m = core.gc_region(region, t.safe_point, seqno);
                            metrics.merge(&m);
                        }
                        core.on_gc_finished();
                        metrics.flush();
                        fail::fail_point!("in_memory_engine_gc_finish");
                    };
                    self.gc_region_remote.spawn(f);
                } else {
                    core.on_gc_finished();
                }
            }
            BackgroundTask::LoadRegion(region, snapshot) => {
                let core = self.core.clone();
                let delete_range_scheduler = self.delete_range_scheduler.clone();
                let pd_client = self.pd_client.clone();
                let gc_interval = self.config.value().gc_interval.0;
                let f = async move {
                    fail::fail_point!("before_start_loading_region");
                    fail::fail_point!("on_start_loading_region");
                    let mut is_canceled = false;
                    {
                        let regions_map = core.engine.region_manager().regions_map.read();
                        let region_meta = regions_map.region_meta(region.id).unwrap();
                        // if loading is canceled, we skip the batch load.
                        // NOTE: here we don't check the region epoch version change,
                        // We will handle possible region split and partial cancelation
                        // in `on_snapshot_load_canceled` and `on_snapshot_load_finished`.
                        if region_meta.get_state() != RegionState::Loading {
                            assert_eq!(region_meta.get_state(), RegionState::LoadingCanceled);
                            is_canceled = true;
                        }
                    }
                    let skiplist_engine = core.engine.engine.clone();

                    if core.memory_controller.reached_stop_load_limit() {
                        // We are running out of memory, so cancel the load.
                        is_canceled = true;
                    }

                    if is_canceled {
                        info!(
                            "ime snapshot load canceled";
                            "region" => ?region,
                        );
                        core.on_snapshot_load_failed(&region, &delete_range_scheduler, false);
                        return;
                    }

                    info!("ime Loading region"; "region" => ?&region);
                    let start = Instant::now();
                    let iter_opt = IterOptions::new(
                        Some(KeyBuilder::from_slice(&region.start, 0, 0)),
                        Some(KeyBuilder::from_slice(&region.end, 0, 0)),
                        false,
                    );

                    let safe_point = 'load_snapshot: {
                        for &cf in DATA_CFS {
                            let handle = skiplist_engine.cf_handle(cf);
                            let seq = snapshot.sequence_number();
                            let guard = &epoch::pin();
                            match snapshot.iterator_opt(cf, iter_opt.clone()) {
                                Ok(mut iter) => {
                                    iter.seek_to_first().unwrap();
                                    while iter.valid().unwrap() {
                                        // use the sequence number from RocksDB snapshot here as
                                        // the kv is clearly visible
                                        let mut encoded_key =
                                            encode_key(iter.key(), seq, ValueType::Value);
                                        let mut val =
                                            InternalBytes::from_vec(iter.value().to_vec());

                                        let mem_size =
                                            RegionCacheWriteBatchEntry::calc_put_entry_size(
                                                iter.key(),
                                                val.as_bytes(),
                                            );

                                        // todo(SpadeA): we can batch acquire the memory size
                                        // here.
                                        if let MemoryUsage::HardLimitReached(n) =
                                            core.memory_controller.acquire(mem_size)
                                        {
                                            warn!(
                                                "ime stop loading snapshot due to memory reaching hard limit";
                                                "region" => ?region,
                                                "memory_usage(MB)" => ReadableSize(n as u64).as_mb_f64(),
                                            );
                                            break 'load_snapshot None;
                                        }

                                        encoded_key
                                            .set_memory_controller(core.memory_controller.clone());
                                        val.set_memory_controller(core.memory_controller.clone());

                                        if PRINTF_LOG.load(Ordering::Relaxed) {
                                            info!(
                                                "write to memory in load";
                                                "key" => log_wrappers::Value(encoded_key.as_slice()),
                                                "cf" => ?cf,
                                            );
                                        }

                                        handle.insert(encoded_key, val, guard);
                                        iter.next().unwrap();
                                    }
                                }
                                Err(e) => {
                                    error!("ime creating rocksdb iterator failed"; "cf" => cf, "err" => %e);
                                    break 'load_snapshot None;
                                }
                            }
                        }
                        // gc the range
                        let tso_timeout = std::cmp::min(gc_interval, TIMTOUT_FOR_TSO);
                        let now = match block_on_timeout(pd_client.get_tso(), tso_timeout) {
                            Ok(Ok(ts)) => ts,
                            err => {
                                error!(
                                    "ime get timestamp failed, skip gc loaded region";
                                    "timeout_duration" => ?tso_timeout,
                                    "error" => ?err,
                                );
                                // Get timestamp fail so don't do gc.
                                break 'load_snapshot Some(0);
                            }
                        };

                        let safe_point = (|| {
                            fail::fail_point!("in_memory_engine_safe_point_in_loading", |t| {
                                t.unwrap().parse::<u64>().unwrap()
                            });

                            let safe_point = now
                                .physical()
                                .saturating_sub(gc_interval.as_millis() as u64);
                            TimeStamp::compose(safe_point, 0).into_inner()
                        })();

                        let mut filter = Filter::new(
                            safe_point,
                            u64::MAX,
                            skiplist_engine.cf_handle(CF_DEFAULT),
                            skiplist_engine.cf_handle(CF_WRITE),
                        );
                        filter.filter_keys_in_region(&region);

                        Some(safe_point)
                    };

                    if let Some(safe_point) = safe_point {
                        if core.on_snapshot_load_finished(
                            &region,
                            &delete_range_scheduler,
                            safe_point,
                        ) {
                            let duration = start.saturating_elapsed();
                            IN_MEMORY_ENGINE_LOAD_TIME_HISTOGRAM.observe(duration.as_secs_f64());
                            info!(
                                "ime Loading region finished";
                                "region" => ?region,
                                "duration(sec)" => ?duration,
                            );
                        } else {
                            info!("ime Loading region canceled";"region" => ?region);
                        }
                    } else {
                        info!(
                            "ime snapshot load failed";
                            "region" => ?region,
                        );
                        core.on_snapshot_load_failed(&region, &delete_range_scheduler, true);
                    }
                };
                self.region_load_remote.spawn(f);
            }
            BackgroundTask::MemoryCheckAndEvict => {
                let mem_usage_before_check = self.core.memory_controller.mem_usage();
                info!(
                    "ime start memory usage check and evict";
                    "mem_usage(MB)" => ReadableSize(mem_usage_before_check as u64).as_mb()
                );
                if mem_usage_before_check > self.core.memory_controller.soft_limit_threshold() {
                    let delete_range_scheduler = self.delete_range_scheduler.clone();
                    let core = self.core.clone();
                    let task = async move {
                        if let Some(region_stats_manager) = &core.region_stats_manager {
                            let cached_region_ids = core
                                .engine
                                .region_manager
                                .regions_map
                                .read()
                                .cached_regions();

                            let evict_fn = |evict_region: &CacheRegion,
                                            evict_reason: EvictReason,
                                            cb: Option<Box<dyn AsyncFnOnce + Send + Sync>>|
                             -> Vec<CacheRegion> {
                                core.engine.region_manager.evict_region(
                                    evict_region,
                                    evict_reason,
                                    cb,
                                )
                            };

                            region_stats_manager
                                .evict_on_soft_limit_reached(
                                    evict_fn,
                                    &delete_range_scheduler,
                                    cached_region_ids,
                                    &core.memory_controller,
                                )
                                .await;
                        }
                        core.memory_controller.set_memory_checking(false);
                        let mem_usage = core.memory_controller.mem_usage();
                        info!(
                            "ime memory usage check and evict completes";
                            "mem_usage(MB)" => ReadableSize(mem_usage as u64).as_mb(),
                            "mem_usage_before_check(MB)" => ReadableSize(mem_usage_before_check as u64).as_mb()
                        );
                    };
                    self.load_evict_remote.spawn(task);
                } else {
                    self.core.memory_controller.set_memory_checking(false);
                }
            }
            // DeleteRange task is executed by `DeleteRangeRunner` with a different scheduler so
            // that the task will not be scheduled to here.
            BackgroundTask::DeleteRegions(_) => unreachable!(),
            BackgroundTask::TopRegionsLoadEvict => {
                let delete_range_scheduler = self.delete_range_scheduler.clone();
                let core = self.core.clone();
                let task =
                    async move { core.top_regions_load_evict(&delete_range_scheduler).await };
                self.load_evict_remote.spawn(task);
            }
            BackgroundTask::CleanLockTombstone(snapshot_seqno) => {
                if snapshot_seqno < self.last_seqno {
                    return;
                }
                self.last_seqno = snapshot_seqno;
                let core = self.core.clone();

                let f = async move {
                    info!(
                        "ime begin to cleanup tombstones in lock cf";
                        "seqno" => snapshot_seqno,
                    );

                    let mut last_user_key = vec![];
                    let mut remove_rest = false;
                    let mut cached_to_remove: Option<Vec<u8>> = None;

                    let mut removed = 0;
                    let mut total = 0;
                    let now = Instant::now();
                    let lock_handle = core.engine.engine().cf_handle("lock");
                    let guard = &epoch::pin();
                    let mut iter = lock_handle.iterator();
                    iter.seek_to_first(guard);
                    while iter.valid() {
                        total += 1;
                        let InternalKey {
                            user_key,
                            v_type,
                            sequence,
                        } = decode_key(iter.key().as_bytes());
                        if user_key != last_user_key {
                            if let Some(remove) = cached_to_remove.take() {
                                removed += 1;
                                if PRINTF_LOG.load(Ordering::Relaxed) {
                                    info!(
                                        "clean lock";
                                        "key" => log_wrappers::Value(&remove),
                                    );
                                }
                                lock_handle.remove(&InternalBytes::from_vec(remove), guard);
                            }
                            last_user_key = user_key.to_vec();
                            if sequence >= snapshot_seqno {
                                remove_rest = false;
                            } else {
                                remove_rest = true;
                                if v_type == ValueType::Deletion {
                                    cached_to_remove = Some(iter.key().as_bytes().to_vec());
                                }
                            }
                        } else if remove_rest {
                            assert!(sequence < snapshot_seqno);
                            removed += 1;
                            if v_type != ValueType::Deletion {
                                let cached_to_remove_value =
                                    Lock::parse(iter.value().as_bytes().as_slice()).unwrap();
                                if PRINTF_LOG.load(Ordering::Relaxed) {
                                    info!(
                                        "clean lock2";
                                        "key" => log_wrappers::Value(iter.key().as_bytes()),
                                        "lock_type" => ?cached_to_remove_value.lock_type,
                                        "ts" => cached_to_remove_value.ts,
                                    );
                                }
                            } else {
                                if PRINTF_LOG.load(Ordering::Relaxed) {
                                    info!(
                                        "clean lock2";
                                        "key" => log_wrappers::Value(iter.key().as_bytes()),
                                    );
                                }
                            }
                            lock_handle.remove(iter.key(), guard);
                        } else if sequence < snapshot_seqno {
                            remove_rest = true;
                            if v_type == ValueType::Deletion {
                                assert!(cached_to_remove.is_none());
                                cached_to_remove = Some(iter.key().as_bytes().to_vec());
                            }
                        }

                        iter.next(guard);
                    }
                    if let Some(remove) = cached_to_remove.take() {
                        removed += 1;
                        if PRINTF_LOG.load(Ordering::Relaxed) {
                            info!(
                                "clean lock";
                                "key" => log_wrappers::Value(&remove),
                            );
                        }
                        lock_handle.remove(&InternalBytes::from_vec(remove), guard);
                    }

                    info!(
                        "ime cleanup tombstones in lock cf";
                        "seqno" => snapshot_seqno,
                        "total" => total,
                        "removed" => removed,
                        "duration" => ?now.saturating_elapsed(),
                        "current_count" => lock_handle.len(),
                    );

                    fail::fail_point!("clean_lock_tombstone_done");
                };

                self.lock_cleanup_remote.spawn(f);
            }
            BackgroundTask::TurnOnCrossCheck((
                engine,
                rocks_engine,
                pd_client,
                check_interval,
                get_tikv_safe_point,
            )) => {
                let cross_check_worker = Worker::new("cross-check-worker");
                let cross_check_runner = CrossChecker::new(
                    pd_client,
                    engine,
                    rocks_engine,
                    check_interval,
                    get_tikv_safe_point,
                );
                let _ =
                    cross_check_worker.start_with_timer("cross-check-runner", cross_check_runner);
                self.cross_check_worker = Some(cross_check_worker);
            }
            BackgroundTask::CheckLoadPendingRegions(s) => {
                if let Some(router) = &self.raft_casual_router
                    && let Some(e) = &self.rocks_engine
                {
                    let pending_regions: Vec<_> = self
                        .core
                        .engine
                        .region_manager()
                        .regions_map()
                        .read()
                        .regions()
                        .values()
                        .filter_map(|meta| {
                            if meta.get_state() == RegionState::Pending {
                                Some(meta.get_region().id)
                            } else {
                                None
                            }
                        })
                        .collect();

                    for region_id in pending_regions {
                        let scheduler = s.clone();
                        let rocks_engine = e.clone();
                        let ime_engine = self.core.engine.clone();
                        if let Err(e) = router.send(
                            region_id,
                            CasualMessage::InMemoryEngineLoadRegion {
                                region_id,
                                trigger_load_cb: Box::new(move |r| {
                                    let cache_region = CacheRegion::from_region(r);
                                    _ = ime_engine.prepare_for_apply(
                                        &cache_region,
                                        Some(&rocks_engine),
                                        &scheduler,
                                        false,
                                    );
                                }),
                            },
                        ) {
                            warn!("ime send load pending cache region msg failed"; "err" => ?e);
                        }
                    }
                }
            }
        }
    }
}

impl RunnableWithTimer for BackgroundRunner {
    fn on_timeout(&mut self) {
        let mem_usage = self.core.memory_controller.mem_usage();
        IN_MEMORY_ENGINE_MEMORY_USAGE.set(mem_usage as i64);

        let mut count_by_state = [0; RegionState::COUNT];
        {
            let regions_map = self.core.engine.region_manager().regions_map.read();
            for m in regions_map.regions().values() {
                count_by_state[m.get_state() as usize] += 1;
            }
        }

        for (i, count) in count_by_state.into_iter().enumerate() {
            let state = RegionState::from_usize(i);
            IN_MEMORY_ENGINE_CACHE_COUNT
                .with_label_values(&[state.as_str()])
                .set(count);
        }
    }

    fn get_interval(&self) -> Duration {
        Duration::from_secs(10)
    }
}

pub struct DeleteRangeRunner {
    engine: Arc<RegionCacheMemoryEngineCore>,
    // It is possible that when `DeleteRangeRunner` begins to delete a range, the range is being
    // written by apply threads. In that case, we have to delay the delete range task to avoid race
    // condition between them. Periodically, these delayed ranges will be checked to see if it is
    // ready to be deleted.
    delay_regions: Vec<CacheRegion>,
}

impl DeleteRangeRunner {
    fn new(engine: Arc<RegionCacheMemoryEngineCore>) -> Self {
        Self {
            engine,
            delay_regions: vec![],
        }
    }

    fn delete_regions(&mut self, regions: &[CacheRegion]) {
        let skiplist_engine = self.engine.engine();
        for r in regions {
            skiplist_engine.delete_range(r);
        }
        self.engine.region_manager().on_delete_regions(regions);

        fail::fail_point!("in_memory_engine_delete_range_done");

        #[cfg(test)]
        flush_epoch();
    }
}

impl Runnable for DeleteRangeRunner {
    type Task = BackgroundTask;
    fn run(&mut self, task: Self::Task) {
        match task {
            BackgroundTask::DeleteRegions(regions) => {
                fail::fail_point!("on_in_memory_engine_delete_range");
                let (mut regions_to_delay, regions_to_delete) = {
                    let region_manager = self.engine.region_manager();
                    let regions_map = region_manager.regions_map.read();
                    let mut regions_to_delay = vec![];
                    let mut regions_to_delete = vec![];
                    for r in regions {
                        let region_meta = regions_map.region_meta(r.id).unwrap();
                        assert_eq!(region_meta.get_region().epoch_version, r.epoch_version);
                        assert_eq!(region_meta.get_state(), RegionState::Evicting);
                        // If the region is currently written into, the region has to be delayed
                        // to delete. See comment on `delay_ranges`.
                        if region_meta.is_in_gc() || region_meta.is_written() {
                            regions_to_delay.push(r);
                        } else {
                            regions_to_delete.push(r);
                        }
                    }
                    (regions_to_delay, regions_to_delete)
                };
                self.delay_regions.append(&mut regions_to_delay);
                if !regions_to_delete.is_empty() {
                    self.delete_regions(&regions_to_delete);
                }
            }
            _ => unreachable!(),
        }
    }
}

impl RunnableWithTimer for DeleteRangeRunner {
    fn on_timeout(&mut self) {
        if self.delay_regions.is_empty() {
            return;
        }
        let regions = std::mem::take(&mut self.delay_regions);
        self.run(BackgroundTask::DeleteRegions(regions));
    }

    fn get_interval(&self) -> Duration {
        Duration::from_millis(500)
    }
}

#[derive(Default)]
struct FilterMetrics {
    total: usize,
    versions: usize,
    delete_versions: usize,
    filtered: usize,
    unique_key: usize,
    mvcc_rollback_and_locks: usize,
}

impl FilterMetrics {
    fn merge(&mut self, other: &FilterMetrics) {
        self.total += other.total;
        self.versions += other.versions;
        self.delete_versions += other.delete_versions;
        self.filtered += other.filtered;
        self.unique_key += other.unique_key;
        self.mvcc_rollback_and_locks += other.mvcc_rollback_and_locks;
    }

    fn flush(&self) {
        IN_MEMORY_ENGINE_GC_FILTERED_STATIC
            .total
            .inc_by(self.total as u64);
        IN_MEMORY_ENGINE_GC_FILTERED_STATIC
            .below_safe_point_total
            .inc_by(self.versions as u64);
        IN_MEMORY_ENGINE_GC_FILTERED_STATIC
            .filtered
            .inc_by(self.filtered as u64);
        IN_MEMORY_ENGINE_GC_FILTERED_STATIC
            .below_safe_point_unique
            .inc_by(self.unique_key as u64);
    }
}

struct Filter {
    safe_point: u64,
    oldest_seqno: u64,
    mvcc_key_prefix: Vec<u8>,
    remove_older: bool,

    default_cf_handle: SkiplistHandle,
    write_cf_handle: SkiplistHandle,

    // When deleting some keys, the latest one should be deleted at last to avoid the older
    // version appears.
    cached_mvcc_delete_key: Option<Vec<u8>>,
    cached_skiplist_delete_key: Option<Vec<u8>>,

    metrics: FilterMetrics,

    last_user_key: Vec<u8>,
}

impl Drop for Filter {
    fn drop(&mut self) {
        if let Some(cached_delete_key) = self.cached_mvcc_delete_key.take() {
            let guard = &epoch::pin();

            if PRINTF_LOG.load(Ordering::Relaxed) {
                info!(
                    "gc filter write n";
                    "key" => log_wrappers::Value(&cached_delete_key),
                    "safe_ts" => self.safe_point,
                );
            }

            self.write_cf_handle
                .remove(&InternalBytes::from_vec(cached_delete_key), guard);
        }
        if let Some(cached_delete_key) = self.cached_skiplist_delete_key.take() {
            let guard = &epoch::pin();

            if PRINTF_LOG.load(Ordering::Relaxed) {
                info!(
                    "gc filter tombstone";
                    "key" => log_wrappers::Value(&cached_delete_key),
                    "safe_ts" => self.safe_point,
                );
            }

            self.write_cf_handle
                .remove(&InternalBytes::from_vec(cached_delete_key), guard);
        }
    }
}

impl Filter {
    fn new(
        safe_point: u64,
        oldest_seqno: u64,
        default_cf_handle: SkiplistHandle,
        write_cf_handle: SkiplistHandle,
    ) -> Self {
        Self {
            safe_point,
            oldest_seqno,
            default_cf_handle,
            write_cf_handle,
            mvcc_key_prefix: vec![],
            cached_mvcc_delete_key: None,
            cached_skiplist_delete_key: None,
            remove_older: false,
            metrics: FilterMetrics::default(),
            last_user_key: vec![],
        }
    }

    fn filter_keys_in_region(&mut self, region: &CacheRegion) {
        let mut iter = self.write_cf_handle.iterator();
        let guard = &epoch::pin();
        let (start_key, end_key) = encode_key_for_boundary_with_mvcc(region);
        iter.seek(&start_key, guard);
        while iter.valid() && iter.key() < &end_key {
            let k = iter.key();
            let v = iter.value();
            if let Err(e) = self.filter_key(k.as_bytes(), v.as_bytes()) {
                warn!(
                    "ime Something Wrong in memory engine GC";
                    "error" => ?e,
                );
            }
            iter.next(guard);
        }
    }

    fn filter_key(&mut self, key: &Bytes, value: &Bytes) -> Result<(), String> {
        self.metrics.total += 1;
        let InternalKey {
            user_key,
            v_type,
            sequence,
        } = decode_key(key);

        if sequence > self.oldest_seqno {
            // skip those under read by some snapshots
            return Ok(());
        }

        let (mvcc_key_prefix, commit_ts) = split_ts(user_key)?;
        if commit_ts > self.safe_point {
            return Ok(());
        }

        // Just like what rocksdb compaction filter does, we do not handle internal
        // keys (representing different MVCC versions of the same user key) that have
        // been marked as tombstones. However, these keys need to be deleted. Since they
        // are below the safe point, we can safely delete them directly now.
        // For each user key, we cache the first ValueType::Deletion and delete all the
        // older internal keys of the same user keys. The cached ValueType::Delete is
        // deleted at last to avoid these older keys visible.
        if v_type == ValueType::Deletion {
            if let Some(cache_skiplist_delete_key) = self.cached_skiplist_delete_key.take() {
                self.metrics.filtered += 1;
                // Reaching here in two cases:
                // 1. There are two ValueType::Deletion in the same user key.
                // 2. Two consecutive ValueType::Deletion of different user keys.
                // In either cases, we can delete the previous one directly.
                let guard = &epoch::pin();
                let key = InternalBytes::from_vec(cache_skiplist_delete_key);
                self.write_cf_handle.remove(&key, guard);
                if PRINTF_LOG.load(Ordering::Relaxed) {
                    info!(
                        "delete in memory due to gc";
                        "key" => log_wrappers::Value(key.as_bytes()),
                        "cf" => "write",
                        "commit_ts" => commit_ts,
                    );
                }
                self.write_cf_handle
                    .remove(&InternalBytes::from_vec(cache_skiplist_delete_key), guard)
            }
            self.cached_skiplist_delete_key = Some(key.to_vec());
            return Ok(());
        } else if let Some(ref cache_skiplist_delete_key) = self.cached_skiplist_delete_key {
            let InternalKey {
                user_key: cache_skiplist_delete_user_key,
                ..
            } = decode_key(cache_skiplist_delete_key);
            let guard = &epoch::pin();
            if cache_skiplist_delete_user_key == user_key {
                self.metrics.filtered += 1;
                self.write_cf_handle
                    .remove(&InternalBytes::from_bytes(key.clone()), guard);
                if PRINTF_LOG.load(Ordering::Relaxed) {
                    info!(
                        "gc filter write hidden by tombstone";
                        "key" => log_wrappers::Value(key),
                        "safe_ts" => self.safe_point,
                        "commit_ts" => commit_ts,
                    );
                }
                return Ok(());
            } else {
                self.metrics.filtered += 1;
                if PRINTF_LOG.load(Ordering::Relaxed) {
                    info!(
                        "gc filter write tombstone";
                        "key" => log_wrappers::Value(&self.cached_skiplist_delete_key.as_ref().unwrap()),
                        "safe_ts" => self.safe_point,
                        "commit_ts" => commit_ts,
                    );
                }
                self.write_cf_handle.remove(
                    &InternalBytes::from_vec(self.cached_skiplist_delete_key.take().unwrap()),
                    guard,
                )
            }
        }

        let guard = &epoch::pin();
        // Also, we only handle the same user_key once (user_key here refers to the key
        // with MVCC version but without sequence number).
        if user_key != self.last_user_key {
            self.last_user_key = user_key.to_vec();
        } else {
            self.metrics.filtered += 1;
            self.write_cf_handle
                .remove(&InternalBytes::from_bytes(key.clone()), guard);
            if PRINTF_LOG.load(Ordering::Relaxed) {
                info!(
                    "gc filter write user key";
                    "key" => log_wrappers::Value(&key),
                    "safe_ts" => self.safe_point,
                    "commit_ts" => commit_ts,
                );
            }
            return Ok(());
        }

        self.metrics.versions += 1;
        if self.mvcc_key_prefix != mvcc_key_prefix {
            self.metrics.unique_key += 1;
            self.mvcc_key_prefix.clear();
            self.mvcc_key_prefix.extend_from_slice(mvcc_key_prefix);
            self.remove_older = false;
            if let Some(cached_delete_key) = self.cached_mvcc_delete_key.take() {
                self.metrics.filtered += 1;
                if PRINTF_LOG.load(Ordering::Relaxed) {
                    info!(
                        "gc filter write n";
                        "key" => log_wrappers::Value(&cached_delete_key),
                        "safe_ts" => self.safe_point,
                        "commit_ts" => commit_ts,
                    );
                }
                self.write_cf_handle
                    .remove(&InternalBytes::from_vec(cached_delete_key), guard);
            }
        }

        let mut filtered = self.remove_older;
        let write = parse_write(value)?;
        if !self.remove_older {
            match write.write_type {
                WriteType::Rollback | WriteType::Lock => {
                    self.metrics.mvcc_rollback_and_locks += 1;
                    filtered = true;
                }
                WriteType::Put => self.remove_older = true,
                WriteType::Delete => {
                    self.metrics.delete_versions += 1;
                    self.remove_older = true;

                    // The first mvcc type below safe point is the mvcc delete. We should delay to
                    // remove it until all the followings with the same user key have been deleted
                    // to avoid older version apper.
                    self.cached_mvcc_delete_key = Some(key.to_vec());
                }
            }
        }

        if !filtered {
            if PRINTF_LOG.load(Ordering::Relaxed) {
                info!(
                    "gc filter not filter";
                    "key" => log_wrappers::Value(key),
                    "seqno" => sequence,
                    "write type" => ?write.write_type,
                    "start_ts" => write.start_ts,
                    "commit_ts" => commit_ts,
                );
            }
            return Ok(());
        }
        self.metrics.filtered += 1;
        self.write_cf_handle
            .remove(&InternalBytes::from_bytes(key.clone()), guard);
        if PRINTF_LOG.load(Ordering::Relaxed) {
            info!(
                "gc filter write";
                "key" => log_wrappers::Value(key),
                "seqno" => sequence,
                "write type" => ?write.write_type,
                "start_ts" => write.start_ts,
                "safe_ts" => self.safe_point,
                "commit_ts" => commit_ts,
            );
        }
        self.handle_filtered_write(write, guard);

        Ok(())
    }

    fn handle_filtered_write(&mut self, write: WriteRef<'_>, guard: &epoch::Guard) {
        if write.short_value.is_none() && write.write_type == WriteType::Put {
            // todo(SpadeA): We don't know the sequence number of the key in the skiplist so
            // we cannot delete it directly. So we encoding a key with MAX sequence number
            // so we can find the mvcc key with sequence number in the skiplist by using
            // get_with_key and delete it with the result key. It involes more than one
            // seek(both get and remove invovle seek). Maybe we can provide the API to
            // delete the mvcc keys with all sequence numbers.
            let default_key = encoding_for_filter(&self.mvcc_key_prefix, write.start_ts);
            let mut iter = self.default_cf_handle.iterator();
            iter.seek(&default_key, guard);
            while iter.valid() && iter.key().same_user_key_with(&default_key) {
                self.default_cf_handle.remove(iter.key(), guard);
                if PRINTF_LOG.load(Ordering::Relaxed) {
                    info!(
                        "gc filter default";
                        "key" => log_wrappers::Value(iter.key().as_bytes()),
                        "safe_ts" => self.safe_point,
                    );
                }
                iter.next(guard);
            }
        }
    }
}

#[cfg(test)]
pub mod tests {
    use std::{
        sync::{
            mpsc::{channel, Sender},
            Arc, Mutex,
        },
        time::Duration,
    };

    use crossbeam::epoch;
    use engine_rocks::util::new_engine;
    use engine_traits::{
        CacheRegion, IterOptions, Iterable, Iterator, RegionCacheEngine, RegionCacheEngineExt,
        RegionEvent, SyncMutable, CF_DEFAULT, CF_LOCK, CF_WRITE, DATA_CFS,
    };
    use futures::future::ready;
    use keys::{data_key, DATA_MAX_KEY, DATA_MIN_KEY};
    use kvproto::metapb::Region;
    use online_config::{ConfigChange, ConfigManager, ConfigValue};
    use pd_client::PdClient;
    use tempfile::Builder;
    use tikv_util::{
        config::{ReadableDuration, ReadableSize, VersionTrack},
        worker::dummy_scheduler,
    };
    use txn_types::{Key, TimeStamp, Write, WriteType};

    use super::*;
    use crate::{
        background::BackgroundRunner,
        config::RegionCacheConfigManager,
        engine::{SkiplistEngine, SkiplistHandle},
        keys::{
            construct_key, construct_region_key, construct_value, encode_key, encode_seek_key,
            encoding_for_filter, InternalBytes, ValueType,
        },
        memory_controller::MemoryController,
        region_label::{
            region_label_meta_client,
            tests::{add_region_label_rule, new_region_label_rule, new_test_server_and_client},
        },
        region_manager::RegionState::*,
        test_util::{new_region, put_data, put_data_with_overwrite},
        write_batch::RegionCacheWriteBatchEntry,
        InMemoryEngineConfig, InMemoryEngineContext, RegionCacheMemoryEngine,
    };

    fn delete_data(
        key: &[u8],
        ts: u64,
        seq_num: u64,
        write_cf: &SkiplistHandle,
        mem_controller: Arc<MemoryController>,
    ) {
        let key = data_key(key);
        let raw_write_k = Key::from_raw(&key)
            .append_ts(TimeStamp::new(ts))
            .into_encoded();
        let mut write_k = encode_key(&raw_write_k, seq_num, ValueType::Value);
        write_k.set_memory_controller(mem_controller.clone());
        let write_v = Write::new(WriteType::Delete, TimeStamp::new(ts), None);
        let mut val = InternalBytes::from_vec(write_v.as_ref().to_bytes());
        val.set_memory_controller(mem_controller.clone());
        let guard = &epoch::pin();
        let _ = mem_controller.acquire(RegionCacheWriteBatchEntry::calc_put_entry_size(
            &raw_write_k,
            val.as_bytes(),
        ));
        write_cf.insert(write_k, val, guard);
    }

    fn rollback_data(
        key: &[u8],
        ts: u64,
        seq_num: u64,
        write_cf: &SkiplistHandle,
        mem_controller: Arc<MemoryController>,
    ) {
        let key = data_key(key);
        let raw_write_k = Key::from_raw(&key)
            .append_ts(TimeStamp::new(ts))
            .into_encoded();
        let mut write_k = encode_key(&raw_write_k, seq_num, ValueType::Value);
        write_k.set_memory_controller(mem_controller.clone());
        let write_v = Write::new(WriteType::Rollback, TimeStamp::new(ts), None);
        let mut val = InternalBytes::from_vec(write_v.as_ref().to_bytes());
        val.set_memory_controller(mem_controller.clone());
        let guard = &epoch::pin();
        let _ = mem_controller.acquire(RegionCacheWriteBatchEntry::calc_put_entry_size(
            &raw_write_k,
            val.as_bytes(),
        ));
        write_cf.insert(write_k, val, guard);
    }

    fn element_count(sklist: &SkiplistHandle) -> u64 {
        let guard = &epoch::pin();
        let mut count = 0;
        let mut iter = sklist.iterator();
        iter.seek_to_first(guard);
        while iter.valid() {
            count += 1;
            iter.next(guard);
        }
        count
    }

    // We should not use skiplist.get directly as we only cares keys without
    // sequence number suffix
    fn key_exist(sl: &SkiplistHandle, key: &InternalBytes, guard: &epoch::Guard) -> bool {
        let mut iter = sl.iterator();
        iter.seek(key, guard);
        if iter.valid() && iter.key().same_user_key_with(key) {
            return true;
        }
        false
    }

    // We should not use skiplist.get directly as we only cares keys without
    // sequence number suffix
    fn get_value(
        sl: &SkiplistHandle,
        key: &InternalBytes,
        guard: &epoch::Guard,
    ) -> Option<Vec<u8>> {
        let mut iter = sl.iterator();
        iter.seek(key, guard);
        if iter.valid() && iter.key().same_user_key_with(key) {
            return Some(iter.value().as_slice().to_vec());
        }
        None
    }

    fn dummy_controller(skip_engine: SkiplistEngine) -> Arc<MemoryController> {
        let mut config = InMemoryEngineConfig::config_for_test();
        config.soft_limit_threshold = Some(ReadableSize(u64::MAX));
        config.hard_limit_threshold = Some(ReadableSize(u64::MAX));
        let config = Arc::new(VersionTrack::new(config));
        Arc::new(MemoryController::new(config, skip_engine))
    }

    fn encode_raw_key_for_filter(key: &[u8], ts: TimeStamp) -> InternalBytes {
        let key = data_key(key);
        let key = Key::from_raw(&key);
        encoding_for_filter(key.as_encoded(), ts)
    }

    struct MockPdClient {}
    impl PdClient for MockPdClient {
        fn get_tso(&self) -> pd_client::PdFuture<txn_types::TimeStamp> {
            Box::pin(ready(Ok(TimeStamp::compose(TimeStamp::physical_now(), 0))))
        }
    }

    #[test]
    fn test_filter() {
        let skiplist_engine = SkiplistEngine::new();
        let write = skiplist_engine.cf_handle(CF_WRITE);
        let default = skiplist_engine.cf_handle(CF_DEFAULT);

        let memory_controller = dummy_controller(skiplist_engine.clone());

        put_data(
            b"key1",
            b"value1",
            10,
            15,
            10,
            false,
            &default,
            &write,
            memory_controller.clone(),
        );
        put_data(
            b"key2",
            b"value21",
            10,
            15,
            12,
            false,
            &default,
            &write,
            memory_controller.clone(),
        );
        put_data(
            b"key2",
            b"value22",
            20,
            25,
            14,
            false,
            &default,
            &write,
            memory_controller.clone(),
        );
        // mock repeate apply
        put_data(
            b"key2",
            b"value22",
            20,
            25,
            15,
            false,
            &default,
            &write,
            memory_controller.clone(),
        );
        put_data(
            b"key2",
            b"value23",
            30,
            35,
            16,
            false,
            &default,
            &write,
            memory_controller.clone(),
        );
        put_data(
            b"key3",
            b"value31",
            20,
            25,
            18,
            false,
            &default,
            &write,
            memory_controller.clone(),
        );
        put_data(
            b"key3",
            b"value32",
            30,
            35,
            20,
            false,
            &default,
            &write,
            memory_controller.clone(),
        );
        delete_data(b"key3", 40, 22, &write, memory_controller.clone());
        assert_eq!(7, element_count(&default));
        assert_eq!(8, element_count(&write));

        let mut filter = Filter::new(50, 100, default.clone(), write.clone());
        let mut count = 0;
        let mut iter = write.iterator();
        let guard = &epoch::pin();
        iter.seek_to_first(guard);
        while iter.valid() {
            let k = iter.key();
            let v = iter.value();
            filter.filter_key(k.as_bytes(), v.as_bytes()).unwrap();
            count += 1;
            iter.next(guard);
        }
        assert_eq!(count, 8);
        assert_eq!(5, filter.metrics.filtered);
        drop(filter);

        assert_eq!(2, element_count(&write));
        assert_eq!(2, element_count(&default));

        let key = encode_raw_key_for_filter(b"key1", TimeStamp::new(15));
        assert!(key_exist(&write, &key, guard));

        let key = encode_raw_key_for_filter(b"key2", TimeStamp::new(35));
        assert!(key_exist(&write, &key, guard));

        let key = encode_raw_key_for_filter(b"key3", TimeStamp::new(35));
        assert!(!key_exist(&write, &key, guard));

        let key = encode_raw_key_for_filter(b"key1", TimeStamp::new(10));
        assert!(key_exist(&default, &key, guard));

        let key = encode_raw_key_for_filter(b"key2", TimeStamp::new(30));
        assert!(key_exist(&default, &key, guard));

        let key = encode_raw_key_for_filter(b"key3", TimeStamp::new(30));
        assert!(!key_exist(&default, &key, guard));
    }

    #[test]
    fn test_filter_with_delete() {
        let engine = RegionCacheMemoryEngine::new(InMemoryEngineContext::new_for_tests(Arc::new(
            VersionTrack::new(InMemoryEngineConfig::config_for_test()),
        )));
        let memory_controller = engine.memory_controller();
        let region = new_region(1, b"", b"z");
        let cache_region = CacheRegion::from_region(&region);
        engine.new_region(region.clone());

        let skiplist_engine = engine.core.engine();
        let write = skiplist_engine.cf_handle(CF_WRITE);
        let default = skiplist_engine.cf_handle(CF_DEFAULT);

        put_data(
            b"key1",
            b"value11",
            10,
            15,
            10,
            false,
            &default,
            &write,
            memory_controller.clone(),
        );

        // Delete the above key
        let guard = &epoch::pin();
        let raw_write_k = Key::from_raw(&data_key(b"key1"))
            .append_ts(TimeStamp::new(15))
            .into_encoded();
        let mut write_k = encode_key(&raw_write_k, 15, ValueType::Deletion);
        write_k.set_memory_controller(memory_controller.clone());
        let mut val = InternalBytes::from_vec(b"".to_vec());
        val.set_memory_controller(memory_controller.clone());
        write.insert(write_k, val, guard);

        put_data(
            b"key2",
            b"value22",
            20,
            25,
            14,
            false,
            &default,
            &write,
            memory_controller.clone(),
        );

        // Delete the above key
        let raw_write_k = Key::from_raw(&data_key(b"key2"))
            .append_ts(TimeStamp::new(25))
            .into_encoded();
        let mut write_k = encode_key(&raw_write_k, 15, ValueType::Deletion);
        write_k.set_memory_controller(memory_controller.clone());
        let mut val = InternalBytes::from_vec(b"".to_vec());
        val.set_memory_controller(memory_controller.clone());
        write.insert(write_k, val, guard);

        put_data(
            b"key2",
            b"value23",
            30,
            35,
            16,
            false,
            &default,
            &write,
            memory_controller.clone(),
        );
        delete_data(b"key2", 40, 18, &write, memory_controller.clone());

        let snap = engine
            .snapshot(cache_region.clone(), u64::MAX, u64::MAX)
            .unwrap();
        let mut iter_opts = IterOptions::default();
        iter_opts.set_lower_bound(&cache_region.start, 0);
        iter_opts.set_upper_bound(&cache_region.end, 0);

        let config = Arc::new(VersionTrack::new(InMemoryEngineConfig::config_for_test()));
        let (worker, _) = BackgroundRunner::new(
            engine.core.clone(),
            memory_controller.clone(),
            None,
            config,
            Arc::new(MockPdClient {}),
            None,
        );
        worker.core.gc_region(&cache_region, 40, 100);

        let mut iter = snap.iterator_opt("write", iter_opts).unwrap();
        iter.seek_to_first().unwrap();
        assert!(!iter.valid().unwrap());

        let mut iter = write.iterator();
        iter.seek_to_first(guard);
        assert!(!iter.valid());
    }

    #[test]
    fn test_gc() {
        let engine = RegionCacheMemoryEngine::new(InMemoryEngineContext::new_for_tests(Arc::new(
            VersionTrack::new(InMemoryEngineConfig::config_for_test()),
        )));
        let memory_controller = engine.memory_controller();
        let region = new_region(1, b"", b"z");
        engine.new_region(region.clone());

        let skiplist_engine = engine.core.engine();
        let write = skiplist_engine.cf_handle(CF_WRITE);
        let default = skiplist_engine.cf_handle(CF_DEFAULT);

        let encode_key = |key, ts| {
            let data_key = data_key(key);
            let key = Key::from_raw(&data_key);
            encoding_for_filter(key.as_encoded(), ts)
        };

        put_data(
            b"key1",
            b"value1",
            10,
            11,
            10,
            false,
            &default,
            &write,
            memory_controller.clone(),
        );
        put_data(
            b"key1",
            b"value2",
            12,
            13,
            12,
            false,
            &default,
            &write,
            memory_controller.clone(),
        );
        put_data(
            b"key1",
            b"value3",
            14,
            15,
            14,
            false,
            &default,
            &write,
            memory_controller.clone(),
        );
        assert_eq!(3, element_count(&default));
        assert_eq!(3, element_count(&write));

        let config = Arc::new(VersionTrack::new(InMemoryEngineConfig::config_for_test()));
        let (worker, _) = BackgroundRunner::new(
            engine.core.clone(),
            memory_controller.clone(),
            None,
            config,
            Arc::new(MockPdClient {}),
            None,
        );

        let cache_region = CacheRegion::from_region(&region);
        // gc should not hanlde keys with larger seqno than oldest seqno
        worker.core.gc_region(&cache_region, 13, 10);
        assert_eq!(3, element_count(&default));
        assert_eq!(3, element_count(&write));

        // gc will not remove the latest mvcc put below safe point
        worker.core.gc_region(&cache_region, 14, 100);
        assert_eq!(2, element_count(&default));
        assert_eq!(2, element_count(&write));

        worker.core.gc_region(&cache_region, 16, 100);
        assert_eq!(1, element_count(&default));
        assert_eq!(1, element_count(&write));

        // rollback will not make the first older version be filtered
        rollback_data(b"key1", 17, 16, &write, memory_controller.clone());
        worker.core.gc_region(&cache_region, 17, 100);
        assert_eq!(1, element_count(&default));
        assert_eq!(1, element_count(&write));
        let key = encode_key(b"key1", TimeStamp::new(15));
        let guard = &epoch::pin();
        assert!(key_exist(&write, &key, guard));
        let key = encode_key(b"key1", TimeStamp::new(14));
        assert!(key_exist(&default, &key, guard));

        // unlike in WriteCompactionFilter, the latest mvcc delete below safe point will
        // be filtered
        delete_data(b"key1", 19, 18, &write, memory_controller.clone());
        worker.core.gc_region(&cache_region, 19, 100);
        assert_eq!(0, element_count(&write));
        assert_eq!(0, element_count(&default));
    }

    // The GC of one region should not impact other regions
    #[test]
    fn test_gc_one_region() {
        let config = InMemoryEngineConfig::config_for_test();
        let engine = RegionCacheMemoryEngine::new(InMemoryEngineContext::new_for_tests(Arc::new(
            VersionTrack::new(config),
        )));
        let memory_controller = engine.memory_controller();
        let (write, default, region1, region2) = {
            let region1 = CacheRegion::new(1, 0, b"zk00", b"zk10");
            engine.core.region_manager().new_region(region1.clone());

            let region2 = CacheRegion::new(2, 0, b"zk30", b"zk40");
            engine.core.region_manager().new_region(region2.clone());

            let engine = engine.core.engine();
            (
                engine.cf_handle(CF_WRITE),
                engine.cf_handle(CF_DEFAULT),
                region1,
                region2,
            )
        };

        put_data(
            b"k05",
            b"val1",
            10,
            11,
            10,
            false,
            &default,
            &write,
            memory_controller.clone(),
        );

        put_data(
            b"k05",
            b"val2",
            12,
            13,
            14,
            false,
            &default,
            &write,
            memory_controller.clone(),
        );

        put_data(
            b"k05",
            b"val1",
            14,
            15,
            18,
            false,
            &default,
            &write,
            memory_controller.clone(),
        );

        put_data(
            b"k35",
            b"val1",
            10,
            11,
            12,
            false,
            &default,
            &write,
            memory_controller.clone(),
        );

        put_data(
            b"k35",
            b"val2",
            12,
            13,
            16,
            false,
            &default,
            &write,
            memory_controller.clone(),
        );

        put_data(
            b"k35",
            b"val1",
            14,
            15,
            20,
            false,
            &default,
            &write,
            memory_controller.clone(),
        );

        let encode_key = |key, commit_ts, seq_num| -> InternalBytes {
            let data_key = data_key(key);
            let raw_write_k = Key::from_raw(&data_key)
                .append_ts(TimeStamp::new(commit_ts))
                .into_encoded();
            encode_key(&raw_write_k, seq_num, ValueType::Value)
        };

        let verify = |key, mvcc, seq, handle: &SkiplistHandle| {
            let guard = &epoch::pin();
            let key = encode_key(key, mvcc, seq);
            let mut iter = handle.iterator();
            iter.seek(&key, guard);
            assert_eq!(iter.key(), &key);
            iter.next(guard);
            assert!(!iter.valid() || !iter.key().same_user_key_with(&key));
        };

        assert_eq!(6, element_count(&default));
        assert_eq!(6, element_count(&write));

        let config = Arc::new(VersionTrack::new(InMemoryEngineConfig::config_for_test()));
        let (worker, _) = BackgroundRunner::new(
            engine.core.clone(),
            memory_controller.clone(),
            None,
            config,
            Arc::new(MockPdClient {}),
            None,
        );
        let filter = worker.core.gc_region(&region1, 100, 100);
        assert_eq!(2, filter.filtered);

        verify(b"k05", 15, 18, &write);
        verify(b"k05", 14, 19, &default);

        assert_eq!(4, element_count(&default));
        assert_eq!(4, element_count(&write));

        let config = Arc::new(VersionTrack::new(InMemoryEngineConfig::config_for_test()));
        let (worker, _) = BackgroundRunner::new(
            engine.core.clone(),
            memory_controller.clone(),
            None,
            config,
            Arc::new(MockPdClient {}),
            None,
        );
        worker.core.gc_region(&region2, 100, 100);
        assert_eq!(2, filter.filtered);

        verify(b"k35", 15, 20, &write);
        verify(b"k35", 14, 21, &default);

        assert_eq!(2, element_count(&default));
        assert_eq!(2, element_count(&write));
    }

    #[test]
    fn test_gc_for_overwrite_write() {
        let engine = RegionCacheMemoryEngine::new(InMemoryEngineContext::new_for_tests(Arc::new(
            VersionTrack::new(InMemoryEngineConfig::config_for_test()),
        )));
        let memory_controller = engine.memory_controller();
        let region = new_region(1, b"", b"z");
        engine.new_region(region.clone());
        let skiplist_engine = engine.core.engine();
        let write = skiplist_engine.cf_handle(CF_WRITE);
        let default = skiplist_engine.cf_handle(CF_DEFAULT);

        put_data_with_overwrite(
            b"key1",
            b"value1",
            10,
            11,
            100,
            101,
            false,
            &default,
            &write,
            memory_controller.clone(),
        );

        assert_eq!(1, element_count(&default));
        assert_eq!(2, element_count(&write));

        let config = Arc::new(VersionTrack::new(InMemoryEngineConfig::config_for_test()));
        let (worker, _) = BackgroundRunner::new(
            engine.core.clone(),
            memory_controller.clone(),
            None,
            config,
            Arc::new(MockPdClient {}),
            None,
        );

        let filter = worker
            .core
            .gc_region(&CacheRegion::from_region(&region), 20, 200);
        assert_eq!(1, filter.filtered);
        assert_eq!(1, element_count(&default));
        assert_eq!(1, element_count(&write));
    }

    #[test]
    fn test_snapshot_block_gc() {
        let engine = RegionCacheMemoryEngine::new(InMemoryEngineContext::new_for_tests(Arc::new(
            VersionTrack::new(InMemoryEngineConfig::config_for_test()),
        )));
        let memory_controller = engine.memory_controller();
        let region = new_region(1, b"", b"z");
        engine.new_region(region.clone());
        let skiplist_engine = engine.core.engine();
        let write = skiplist_engine.cf_handle(CF_WRITE);
        let default = skiplist_engine.cf_handle(CF_DEFAULT);

        put_data(
            b"key1",
            b"value1",
            10,
            11,
            10,
            false,
            &default,
            &write,
            memory_controller.clone(),
        );
        put_data(
            b"key2",
            b"value21",
            10,
            11,
            12,
            false,
            &default,
            &write,
            memory_controller.clone(),
        );
        put_data(
            b"key2",
            b"value22",
            15,
            16,
            14,
            false,
            &default,
            &write,
            memory_controller.clone(),
        );
        put_data(
            b"key2",
            b"value23",
            20,
            21,
            16,
            false,
            &default,
            &write,
            memory_controller.clone(),
        );
        put_data(
            b"key3",
            b"value31",
            5,
            6,
            18,
            false,
            &default,
            &write,
            memory_controller.clone(),
        );
        put_data(
            b"key3",
            b"value32",
            10,
            11,
            20,
            false,
            &default,
            &write,
            memory_controller.clone(),
        );
        assert_eq!(6, element_count(&default));
        assert_eq!(6, element_count(&write));

        let config = Arc::new(VersionTrack::new(InMemoryEngineConfig::config_for_test()));
        let (worker, _) = BackgroundRunner::new(
            engine.core.clone(),
            memory_controller,
            None,
            config,
            Arc::new(MockPdClient {}),
            None,
        );
        let cache_region = CacheRegion::from_region(&region);
        let s1 = engine.snapshot(cache_region.clone(), 10, u64::MAX);
        let s2 = engine.snapshot(cache_region.clone(), 11, u64::MAX);
        let s3 = engine.snapshot(cache_region.clone(), 20, u64::MAX);

        // nothing will be removed due to snapshot 5
        let filter = worker.core.gc_region(&cache_region, 30, 100);
        assert_eq!(0, filter.filtered);
        assert_eq!(6, element_count(&default));
        assert_eq!(6, element_count(&write));

        drop(s1);
        let filter = worker.core.gc_region(&cache_region, 30, 100);
        assert_eq!(1, filter.filtered);
        assert_eq!(5, element_count(&default));
        assert_eq!(5, element_count(&write));

        drop(s2);
        let filter = worker.core.gc_region(&cache_region, 30, 100);
        assert_eq!(1, filter.filtered);
        assert_eq!(4, element_count(&default));
        assert_eq!(4, element_count(&write));

        drop(s3);
        let filter = worker.core.gc_region(&cache_region, 30, 100);
        assert_eq!(1, filter.filtered);
        assert_eq!(3, element_count(&default));
        assert_eq!(3, element_count(&write));
    }

    #[test]
    fn test_gc_region_contained_in_historical_region() {
        let engine = RegionCacheMemoryEngine::new(InMemoryEngineContext::new_for_tests(Arc::new(
            VersionTrack::new(InMemoryEngineConfig::config_for_test()),
        )));
        let memory_controller = engine.memory_controller();
        let region = new_region(1, b"", b"z");
        engine.new_region(region.clone());
        let skiplist_engine = engine.core.engine();
        let write = skiplist_engine.cf_handle(CF_WRITE);
        let default = skiplist_engine.cf_handle(CF_DEFAULT);

        put_data(
            b"key1",
            b"value1",
            9,
            10,
            10,
            false,
            &default,
            &write,
            memory_controller.clone(),
        );
        put_data(
            b"key1",
            b"value2",
            11,
            12,
            11,
            false,
            &default,
            &write,
            memory_controller.clone(),
        );
        put_data(
            b"key1",
            b"value3",
            30,
            31,
            20,
            false,
            &default,
            &write,
            memory_controller.clone(),
        );

        put_data(
            b"key9",
            b"value4",
            13,
            14,
            12,
            false,
            &default,
            &write,
            memory_controller.clone(),
        );
        put_data(
            b"key9",
            b"value5",
            14,
            15,
            13,
            false,
            &default,
            &write,
            memory_controller.clone(),
        );
        put_data(
            b"key9",
            b"value6",
            30,
            31,
            21,
            false,
            &default,
            &write,
            memory_controller.clone(),
        );

        let cache_region = CacheRegion::from_region(&region);
        let snap1 = engine.snapshot(cache_region.clone(), 20, 1000).unwrap();
        let snap2 = engine.snapshot(cache_region.clone(), 22, 1000).unwrap();
        let _snap3 = engine.snapshot(cache_region.clone(), 60, 1000).unwrap();

        let new_regions = vec![
            CacheRegion::new(1, 1, "z", "zkey5"),
            CacheRegion::new(2, 1, "zkey5", "zkey8"),
            CacheRegion::new(3, 1, "zkey8", cache_region.end.clone()),
        ];
        let region2 = new_regions[1].clone();
        engine.on_region_event(RegionEvent::Split {
            source: cache_region.clone(),
            new_regions,
        });
        assert_eq!(
            engine
                .core
                .region_manager()
                .regions_map
                .read()
                .regions()
                .len(),
            3
        );

        engine.evict_region(&region2, EvictReason::AutoEvict, None);
        assert_eq!(6, element_count(&default));
        assert_eq!(6, element_count(&write));

        let config = Arc::new(VersionTrack::new(InMemoryEngineConfig::config_for_test()));
        let (worker, _) = BackgroundRunner::new(
            engine.core.clone(),
            memory_controller,
            None,
            config,
            Arc::new(MockPdClient {}),
            None,
        );

        let regions: Vec<_> = engine
            .core
            .region_manager()
            .regions_map
            .read()
            .regions()
            .values()
            .filter_map(|m| {
                if m.get_state() == RegionState::Active {
                    Some(m.get_region().clone())
                } else {
                    None
                }
            })
            .collect();
        assert_eq!(regions.len(), 2);
        let mut filter = FilterMetrics::default();
        for r in &regions {
            filter.merge(&worker.core.gc_region(r, 50, 1000));
        }
        assert_eq!(2, filter.filtered);
        assert_eq!(4, element_count(&default));
        assert_eq!(4, element_count(&write));

        drop(snap1);
        let mut filter = FilterMetrics::default();
        for r in &regions {
            filter.merge(&worker.core.gc_region(r, 50, 1000));
        }
        assert_eq!(0, filter.filtered);
        assert_eq!(4, element_count(&default));
        assert_eq!(4, element_count(&write));

        drop(snap2);
        let mut filter = FilterMetrics::default();
        for r in &regions {
            filter.merge(&worker.core.gc_region(r, 50, 1000));
        }
        assert_eq!(2, filter.filtered);
        assert_eq!(2, element_count(&default));
        assert_eq!(2, element_count(&write));
    }

    #[test]
    fn test_background_worker_load() {
        let mut engine = RegionCacheMemoryEngine::new(InMemoryEngineContext::new_for_tests(
            Arc::new(VersionTrack::new(InMemoryEngineConfig::config_for_test())),
        ));
        let path = Builder::new().prefix("test_load").tempdir().unwrap();
        let path_str = path.path().to_str().unwrap();
        let rocks_engine = new_engine(path_str, DATA_CFS).unwrap();
        engine.set_disk_engine(rocks_engine.clone());

        for i in 10..20 {
            let key = construct_key(i, 1);
            let key = data_key(&key);
            let value = construct_value(i, i);
            rocks_engine
                .put_cf(CF_DEFAULT, &key, value.as_bytes())
                .unwrap();
            rocks_engine
                .put_cf(CF_WRITE, &key, value.as_bytes())
                .unwrap();
        }

        let k = format!("zk{:08}", 15).into_bytes();
        let region1 = CacheRegion::new(1, 0, DATA_MIN_KEY, k.clone());
        let region2 = CacheRegion::new(2, 0, k, DATA_MAX_KEY);
        engine
            .core
            .region_manager()
            .load_region(region1.clone())
            .unwrap();
        engine
            .core
            .region_manager()
            .load_region(region2.clone())
            .unwrap();
        engine.prepare_for_apply(&region1);
        engine.prepare_for_apply(&region2);

        // concurrent write to rocksdb, but the key will not be loaded in the memory
        // engine
        let key = construct_key(20, 1);
        let key20 = data_key(&key);
        let value = construct_value(20, 20);
        rocks_engine
            .put_cf(CF_DEFAULT, &key20, value.as_bytes())
            .unwrap();
        rocks_engine
            .put_cf(CF_WRITE, &key20, value.as_bytes())
            .unwrap();

        let skiplist_engine = engine.core.engine();
        let write = skiplist_engine.cf_handle(CF_WRITE);
        let default = skiplist_engine.cf_handle(CF_DEFAULT);

        // wait for background load
        std::thread::sleep(Duration::from_secs(1));

        let _ = engine
            .snapshot(region1.clone(), u64::MAX, u64::MAX)
            .unwrap();
        let _ = engine
            .snapshot(region2.clone(), u64::MAX, u64::MAX)
            .unwrap();

        let guard = &epoch::pin();
        for i in 10..20 {
            let key = construct_key(i, 1);
            let key = data_key(&key);
            let value = construct_value(i, i);
            let key = encode_seek_key(&key, u64::MAX);
            assert_eq!(
                get_value(&write, &key, guard).unwrap().as_slice(),
                value.as_bytes()
            );
            assert_eq!(
                get_value(&default, &key, guard).unwrap().as_slice(),
                value.as_bytes()
            );
        }

        let key20 = encode_seek_key(&key20, u64::MAX);
        assert!(!key_exist(&write, &key20, guard));
        assert!(!key_exist(&default, &key20, guard));
    }

    #[test]
    fn test_regions_for_gc() {
        let engine = RegionCacheMemoryEngine::new(InMemoryEngineContext::new_for_tests(Arc::new(
            VersionTrack::new(InMemoryEngineConfig::config_for_test()),
        )));
        let memory_controller = engine.memory_controller();
        let r1 = new_region(1, b"a", b"b");
        let r2 = new_region(2, b"b", b"c");
        engine.new_region(r1);
        engine.new_region(r2);

        let config = Arc::new(VersionTrack::new(InMemoryEngineConfig::config_for_test()));
        let (runner, _) = BackgroundRunner::new(
            engine.core.clone(),
            memory_controller,
            None,
            config,
            Arc::new(MockPdClient {}),
            None,
        );
        let regions = runner.core.regions_for_gc();
        assert_eq!(2, regions.len());

        // until the previous gc finished, node regions will be returned
        assert!(runner.core.regions_for_gc().is_empty());
        runner.core.on_gc_finished();

        let regions = runner.core.regions_for_gc();
        assert_eq!(2, regions.len());
    }

    #[derive(Default)]
    struct MockRegionInfoProvider {
        regions: Mutex<Vec<Region>>,
    }

    impl MockRegionInfoProvider {
        fn add_region(&self, region: Region) {
            self.regions.lock().unwrap().push(region);
        }
    }

    impl RegionInfoProvider for MockRegionInfoProvider {
        fn get_regions_in_range(
            &self,
            start: &[u8],
            end: &[u8],
        ) -> raftstore::coprocessor::Result<Vec<Region>> {
            let regions: Vec<_> = self
                .regions
                .lock()
                .unwrap()
                .iter()
                .filter(|r| {
                    (r.end_key.is_empty() || r.end_key.as_slice() > start)
                        && (end.is_empty() || end > r.start_key.as_slice())
                })
                .cloned()
                .collect();
            Ok(regions)
        }
    }

    // Test creating and loading cache hint using a region label rule:
    // 1. Insert some data into rocks engine, which is set as disk engine for the
    //    memory engine.
    // 2. Use test pd client server to create a label rule for portion of the data.
    // 3. Wait until data is loaded.
    // 4. Verify that only the labeled key range has been loaded.
    #[test]
    fn test_load_from_pd_hint_service() {
        let region_info_provider = Arc::new(MockRegionInfoProvider::default());

        let mut engine = RegionCacheMemoryEngine::with_region_info_provider(
            InMemoryEngineContext::new_for_tests(Arc::new(VersionTrack::new(
                InMemoryEngineConfig::config_for_test(),
            ))),
            Some(region_info_provider.clone()),
            None,
        );
        let path = Builder::new()
            .prefix("test_load_from_pd_hint_service")
            .tempdir()
            .unwrap();
        let path_str = path.path().to_str().unwrap();
        let rocks_engine = new_engine(path_str, DATA_CFS).unwrap();
        engine.set_disk_engine(rocks_engine.clone());

        for i in 10..20 {
            let key = construct_key(i, 1);
            let value = construct_value(i, i);
            rocks_engine
                .put_cf(CF_DEFAULT, &key, value.as_bytes())
                .unwrap();
            rocks_engine
                .put_cf(CF_WRITE, &key, value.as_bytes())
                .unwrap();
        }
        let region = new_region(1, format!("k{:08}", 10), format!("k{:08}", 15));
        region_info_provider.add_region(region.clone());

        let (mut pd_server, pd_client) = new_test_server_and_client(ReadableDuration::millis(100));
        let cluster_id = pd_client.get_cluster_id().unwrap();
        let pd_client = Arc::new(pd_client);
        engine.start_hint_service(PdRangeHintService::from(pd_client.clone()));
        let meta_client = region_label_meta_client(pd_client.clone());
        let label_rule = new_region_label_rule(
            "cache/0",
            &hex::encode(format!("k{:08}", 0).into_bytes()),
            &hex::encode(format!("k{:08}", 20).into_bytes()),
        );
        add_region_label_rule(meta_client, cluster_id, &label_rule);

        // Wait for the watch to fire.
        test_util::eventually(
            Duration::from_millis(10),
            Duration::from_millis(200),
            || {
                !engine
                    .core
                    .region_manager()
                    .regions_map
                    .read()
                    .regions()
                    .is_empty()
            },
        );
        let cache_region = CacheRegion::from_region(&region);
        engine.prepare_for_apply(&cache_region);

        // Wait for the range to be loaded.
        test_util::eventually(
            Duration::from_millis(50),
            Duration::from_millis(1000),
            || {
                let regions_map = engine.core.region_manager().regions_map.read();
                regions_map.region_meta(1).unwrap().get_state() == RegionState::Active
            },
        );
        let _ = engine.snapshot(cache_region, u64::MAX, u64::MAX).unwrap();

        let skiplist_engine = engine.core.engine();
        let write = skiplist_engine.cf_handle(CF_WRITE);
        let default = skiplist_engine.cf_handle(CF_DEFAULT);

        let guard = &epoch::pin();
        for i in 10..15 {
            let key = construct_key(i, 1);
            let value = construct_value(i, i);
            let key = encode_seek_key(&key, u64::MAX);
            assert_eq!(
                get_value(&write, &key, guard).unwrap().as_slice(),
                value.as_bytes()
            );
            assert_eq!(
                get_value(&default, &key, guard).unwrap().as_slice(),
                value.as_bytes()
            );
        }
        for i in 15..=20 {
            let key = construct_key(i, 1);
            let key = data_key(&key);
            let key = encode_seek_key(&key, u64::MAX);
            assert!(!key_exist(&write, &key, guard));
            assert!(!key_exist(&default, &key, guard));
        }

        pd_server.stop();
    }

    fn verify_load(
        region: &Region,
        engine: &RegionCacheMemoryEngine,
        exist: bool,
        expect_count: usize,
    ) {
        if exist {
            let read_ts = TimeStamp::compose(TimeStamp::physical_now(), 0).into_inner();
            let snap = engine
                .snapshot(CacheRegion::from_region(region), read_ts, u64::MAX)
                .unwrap();
            let mut count = 0;
            let range = CacheRegion::from_region(region);
            for cf in DATA_CFS {
                let mut iter = IterOptions::default();
                iter.set_lower_bound(&range.start, 0);
                iter.set_upper_bound(&range.end, 0);
                let mut iter = snap.iterator_opt(cf, iter).unwrap();
                let _ = iter.seek_to_first();
                while iter.valid().unwrap() {
                    let _ = iter.next();
                    count += 1;
                }
            }
            assert_eq!(count, expect_count);
        } else {
            engine
                .snapshot(CacheRegion::from_region(region), 10, 10)
                .unwrap_err();
        }
    }

    #[test]
    fn test_snapshot_load_reaching_stop_limit() {
        let mut config = InMemoryEngineConfig::config_for_test();
        config.stop_load_limit_threshold = Some(ReadableSize(500));
        config.soft_limit_threshold = Some(ReadableSize(1000));
        config.hard_limit_threshold = Some(ReadableSize(1500));
        let config = Arc::new(VersionTrack::new(config));
        let mut engine = RegionCacheMemoryEngine::new(InMemoryEngineContext::new_for_tests(config));
        let path = Builder::new()
            .prefix("test_snapshot_load_reaching_limit")
            .tempdir()
            .unwrap();
        let path_str = path.path().to_str().unwrap();
        let rocks_engine = new_engine(path_str, DATA_CFS).unwrap();
        engine.set_disk_engine(rocks_engine.clone());
        let mem_controller = engine.memory_controller();

        let region1 = new_region(1, construct_region_key(1), construct_region_key(3));
        // Memory for one put is 17(key) + 3(val) + 8(Seqno) + 16(Memory controller in
        // key and val) + 96(Node overhead) = 140
        let key = construct_key(1, 10);
        rocks_engine.put_cf(CF_DEFAULT, &key, b"val").unwrap();
        rocks_engine.put_cf(CF_LOCK, &key, b"val").unwrap();
        rocks_engine.put_cf(CF_WRITE, &key, b"val").unwrap();

        let key = construct_key(2, 10);
        rocks_engine.put_cf(CF_DEFAULT, &key, b"val").unwrap();
        rocks_engine.put_cf(CF_LOCK, &key, b"val").unwrap();
        rocks_engine.put_cf(CF_WRITE, &key, b"val").unwrap();
        // After loading range1, the memory usage should be 140*6=840

        let region2 = new_region(2, construct_region_key(3), construct_region_key(5));
        let key = construct_key(3, 10);
        rocks_engine.put_cf(CF_DEFAULT, &key, b"val").unwrap();
        rocks_engine.put_cf(CF_LOCK, &key, b"val").unwrap();
        rocks_engine.put_cf(CF_WRITE, &key, b"val").unwrap();

        for r in [&region1, &region2] {
            let cache_region = CacheRegion::from_region(r);
            engine.load_region(cache_region.clone()).unwrap();
            engine.prepare_for_apply(&cache_region);
        }

        // ensure all ranges are finshed
        test_util::eventually(Duration::from_millis(100), Duration::from_secs(2), || {
            !engine
                .core
                .region_manager()
                .regions_map()
                .read()
                .regions()
                .values()
                .any(|m| matches!(m.get_state(), Pending | Loading))
        });

        verify_load(&region1, &engine, true, 6);
        verify_load(&region2, &engine, false, 0);
        assert_eq!(mem_controller.mem_usage(), 846);
    }

    #[test]
    fn test_snapshot_load_reaching_hard_limit() {
        let mut config = InMemoryEngineConfig::config_for_test();
        config.stop_load_limit_threshold = Some(ReadableSize(1000));
        config.soft_limit_threshold = Some(ReadableSize(1000));
        config.hard_limit_threshold = Some(ReadableSize(1500));
        let config = Arc::new(VersionTrack::new(config));
        let mut engine = RegionCacheMemoryEngine::new(InMemoryEngineContext::new_for_tests(config));
        let path = Builder::new()
            .prefix("test_snapshot_load_reaching_limit")
            .tempdir()
            .unwrap();
        let path_str = path.path().to_str().unwrap();
        let rocks_engine = new_engine(path_str, DATA_CFS).unwrap();
        engine.set_disk_engine(rocks_engine.clone());
        let mem_controller = engine.memory_controller();

        let region1 = new_region(1, construct_region_key(1), construct_region_key(3));
        // Memory for one put is 17(key) + 3(val) + 8(Seqno) + 16(Memory controller in
        // key and val) + 96(Node overhead) = 140
        let key = construct_key(1, 10);
        rocks_engine.put_cf(CF_DEFAULT, &key, b"val").unwrap();
        rocks_engine.put_cf(CF_LOCK, &key, b"val").unwrap();
        rocks_engine.put_cf(CF_WRITE, &key, b"val").unwrap();

        let key = construct_key(2, 10);
        rocks_engine.put_cf(CF_DEFAULT, &key, b"val").unwrap();
        rocks_engine.put_cf(CF_LOCK, &key, b"val").unwrap();
        rocks_engine.put_cf(CF_WRITE, &key, b"val").unwrap();
        // After loading range1, the memory usage should be 140*6=840

        let region2 = new_region(2, construct_region_key(3), construct_region_key(5));
        let key = construct_key(3, 10);
        rocks_engine.put_cf(CF_DEFAULT, &key, b"val").unwrap();
        rocks_engine.put_cf(CF_LOCK, &key, b"val").unwrap();
        rocks_engine.put_cf(CF_WRITE, &key, b"val").unwrap();

        let key = construct_key(4, 10);
        rocks_engine.put_cf(CF_DEFAULT, &key, b"val").unwrap();
        rocks_engine.put_cf(CF_LOCK, &key, b"val").unwrap();
        rocks_engine.put_cf(CF_WRITE, &key, b"val").unwrap();
        // 840*2 > hard limit 1500, so the load will fail and the loaded keys should be
        // removed

        let region3 = new_region(3, construct_region_key(5), construct_region_key(6));
        let key = construct_key(5, 10);
        rocks_engine.put_cf(CF_DEFAULT, &key, b"val").unwrap();
        rocks_engine.put_cf(CF_LOCK, &key, b"val").unwrap();
        rocks_engine.put_cf(CF_WRITE, &key, b"val").unwrap();
        let key = construct_key(6, 10);
        rocks_engine.put_cf(CF_DEFAULT, &key, b"val").unwrap();
        rocks_engine.put_cf(CF_LOCK, &key, b"val").unwrap();
        rocks_engine.put_cf(CF_WRITE, &key, b"val").unwrap();

        for r in [&region1, &region2, &region3] {
            let cache_region = CacheRegion::from_region(r);
            engine.load_region(cache_region.clone()).unwrap();
            engine.prepare_for_apply(&cache_region);
        }

        // ensure all ranges are finshed
        test_util::eventually(Duration::from_millis(100), Duration::from_secs(2), || {
            let regions_map = engine.core.region_manager().regions_map.read();
            !regions_map
                .regions()
                .values()
                .any(|m| matches!(m.get_state(), Pending | Loading))
        });

        verify_load(&region1, &engine, true, 6);
        verify_load(&region2, &engine, false, 0);
        verify_load(&region3, &engine, false, 3);
        assert_eq!(mem_controller.mem_usage(), 1551);
    }

    #[test]
    fn test_soft_hard_limit_change() {
        let mut config = InMemoryEngineConfig::config_for_test();
        config.soft_limit_threshold = Some(ReadableSize(1000));
        config.hard_limit_threshold = Some(ReadableSize(1500));
        let config = Arc::new(VersionTrack::new(config));
        let mut engine =
            RegionCacheMemoryEngine::new(InMemoryEngineContext::new_for_tests(config.clone()));
        let path = Builder::new()
            .prefix("test_snapshot_load_reaching_limit")
            .tempdir()
            .unwrap();
        let path_str = path.path().to_str().unwrap();
        let rocks_engine = new_engine(path_str, DATA_CFS).unwrap();
        engine.set_disk_engine(rocks_engine.clone());
        let mem_controller = engine.memory_controller();

        let region1 = new_region(1, construct_region_key(1), construct_region_key(3));
        let cache_region1 = CacheRegion::from_region(&region1);
        // Memory for one put is 17(key) + 3(val) + 8(Seqno) + 16(Memory controller in
        // key and val) + 96(Node overhead) = 140
        let key = construct_key(1, 10);
        rocks_engine.put_cf(CF_DEFAULT, &key, b"val").unwrap();
        rocks_engine.put_cf(CF_LOCK, &key, b"val").unwrap();
        rocks_engine.put_cf(CF_WRITE, &key, b"val").unwrap();

        let key = construct_key(2, 10);
        rocks_engine.put_cf(CF_DEFAULT, &key, b"val").unwrap();
        rocks_engine.put_cf(CF_LOCK, &key, b"val").unwrap();
        rocks_engine.put_cf(CF_WRITE, &key, b"val").unwrap();
        // After loading range1, the memory usage should be 140*6=840
        engine.load_region(cache_region1.clone()).unwrap();
        engine.prepare_for_apply(&cache_region1);

        let region2 = new_region(2, construct_region_key(3), construct_region_key(5));
        let key = construct_key(3, 10);
        rocks_engine.put_cf(CF_DEFAULT, &key, b"val").unwrap();
        rocks_engine.put_cf(CF_LOCK, &key, b"val").unwrap();
        rocks_engine.put_cf(CF_WRITE, &key, b"val").unwrap();

        let key = construct_key(4, 10);
        rocks_engine.put_cf(CF_DEFAULT, &key, b"val").unwrap();
        rocks_engine.put_cf(CF_LOCK, &key, b"val").unwrap();
        rocks_engine.put_cf(CF_WRITE, &key, b"val").unwrap();
        // 840*2 > hard limit 1500, so the load will fail and the loaded keys should be
        // removed. However now we change the memory quota to 2000, so the range2 can be
        // cached.
        let mut config_manager = RegionCacheConfigManager(config.clone());
        let mut config_change = ConfigChange::new();
        config_change.insert(
            String::from("hard_limit_threshold"),
            ConfigValue::Size(2000),
        );
        config_manager.dispatch(config_change).unwrap();
        assert_eq!(config.value().hard_limit_threshold(), 2000);

        let cache_region2 = CacheRegion::from_region(&region2);
        engine.load_region(cache_region2.clone()).unwrap();
        engine.prepare_for_apply(&cache_region2);

        // ensure all ranges are finshed
        test_util::eventually(Duration::from_millis(100), Duration::from_secs(2), || {
            let regions_map = engine.core.region_manager().regions_map.read();
            !regions_map
                .regions()
                .values()
                .any(|m| matches!(m.get_state(), Pending | Loading))
        });

        let verify = |r: &Region, exist, expect_count| {
            if exist {
                let read_ts = TimeStamp::compose(TimeStamp::physical_now(), 0).into_inner();
                let snap = engine
                    .snapshot(CacheRegion::from_region(r), read_ts, u64::MAX)
                    .unwrap();
                let mut count = 0;
                let range = CacheRegion::from_region(r);
                for cf in DATA_CFS {
                    let mut iter = IterOptions::default();
                    iter.set_lower_bound(&range.start, 0);
                    iter.set_upper_bound(&range.end, 0);
                    let mut iter = snap.iterator_opt(cf, iter).unwrap();
                    let _ = iter.seek_to_first();
                    while iter.valid().unwrap() {
                        let _ = iter.next();
                        count += 1;
                    }
                }
                assert_eq!(count, expect_count);
            } else {
                engine
                    .snapshot(CacheRegion::from_region(r), 10, 10)
                    .unwrap_err();
            }
        };
        verify(&region1, true, 6);
        verify(&region2, true, 6);
        assert_eq!(mem_controller.mem_usage(), 1692);
    }

    #[test]
    fn test_gc_use_pd_tso() {
        struct MockPdClient {
            tx: Mutex<Sender<()>>,
        }
        impl PdClient for MockPdClient {
            fn get_tso(&self) -> pd_client::PdFuture<txn_types::TimeStamp> {
                self.tx.lock().unwrap().send(()).unwrap();
                Box::pin(ready(Ok(TimeStamp::compose(TimeStamp::physical_now(), 0))))
            }
        }

        let mut config = InMemoryEngineConfig::config_for_test();
        config.gc_interval = ReadableDuration(Duration::from_millis(100));
        config.load_evict_interval = ReadableDuration(Duration::from_millis(200));
        let config = Arc::new(VersionTrack::new(config));
        let start_time = TimeStamp::compose(TimeStamp::physical_now(), 0);
        let (tx, pd_client_rx) = channel();
        let pd_client = Arc::new(MockPdClient { tx: Mutex::new(tx) });
        let (scheduler, mut rx) = dummy_scheduler();
        let (ticker, stop) = BgWorkManager::start_tick(scheduler, pd_client, config.clone());

        let Some(BackgroundTask::Gc(GcTask { safe_point })) =
            rx.recv_timeout(10 * config.value().gc_interval.0).unwrap()
        else {
            panic!("must be a GcTask");
        };
        let safe_point = TimeStamp::from(safe_point);
        // Make sure it is a reasonable timestamp.
        assert!(safe_point >= start_time, "{safe_point}, {start_time}");
        let now = TimeStamp::compose(TimeStamp::physical_now(), 0);
        assert!(safe_point < now, "{safe_point}, {now}");
        // Must get ts from PD.
        pd_client_rx.try_recv().unwrap();

        stop.send(true).unwrap();
        ticker.stop();
    }
}<|MERGE_RESOLUTION|>--- conflicted
+++ resolved
@@ -15,14 +15,10 @@
 use fail::fail_point;
 use keys::{origin_end_key, origin_key};
 use pd_client::{PdClient, RpcClient};
-<<<<<<< HEAD
-use raftstore::{coprocessor::RegionInfoProvider, store::fsm::apply::PRINTF_LOG};
-=======
 use raftstore::{
     coprocessor::RegionInfoProvider,
-    store::{CasualMessage, CasualRouter},
+    store::{fsm::apply::PRINTF_LOG, CasualMessage, CasualRouter},
 };
->>>>>>> aa5fb36a
 use slog_global::{error, info, warn};
 use strum::EnumCount;
 use tikv_util::{
@@ -33,7 +29,7 @@
     worker::{Builder, Runnable, RunnableWithTimer, ScheduleError, Scheduler, Worker},
 };
 use tokio::sync::mpsc;
-use txn_types::{Key, TimeStamp, WriteRef, WriteType, Lock};
+use txn_types::{Key, Lock, TimeStamp, WriteRef, WriteType};
 use yatp::Remote;
 
 use crate::{
