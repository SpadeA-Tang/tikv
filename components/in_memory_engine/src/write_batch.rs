--- conflicted
+++ resolved
@@ -12,11 +12,8 @@
     CacheRegion, EvictReason, MiscExt, Mutable, RegionCacheEngine, Result, WriteBatch,
     WriteBatchExt, WriteOptions, CF_DEFAULT,
 };
-<<<<<<< HEAD
 use raftstore::store::fsm::apply::PRINTF_LOG;
-=======
 use smallvec::SmallVec;
->>>>>>> 8d4babfe
 use tikv_util::{box_err, config::ReadableSize, error, info, time::Instant, warn};
 
 use crate::{
@@ -65,10 +62,6 @@
     save_points: Vec<usize>,
     sequence_number: Option<u64>,
     memory_controller: Arc<MemoryController>,
-<<<<<<< HEAD
-    memory_usage_reach_hard_limit: bool,
-=======
->>>>>>> 8d4babfe
     current_region_evicted: bool,
     current_region: Option<CacheRegion>,
     // all the regions this write batch is written.
@@ -105,10 +98,6 @@
             save_points: Vec::new(),
             sequence_number: None,
             memory_controller: engine.memory_controller(),
-<<<<<<< HEAD
-            memory_usage_reach_hard_limit: false,
-=======
->>>>>>> 8d4babfe
             current_region_evicted: false,
             prepare_for_write_duration: Duration::default(),
             current_region: None,
@@ -128,10 +117,6 @@
             save_points: Vec::new(),
             sequence_number: None,
             memory_controller: engine.memory_controller(),
-<<<<<<< HEAD
-            memory_usage_reach_hard_limit: false,
-=======
->>>>>>> 8d4babfe
             current_region_evicted: false,
             prepare_for_write_duration: Duration::default(),
             current_region: None,
@@ -494,10 +479,6 @@
         self.buffer.clear();
         self.save_points.clear();
         self.sequence_number = None;
-<<<<<<< HEAD
-        self.memory_usage_reach_hard_limit = false;
-=======
->>>>>>> 8d4babfe
         self.current_region_evicted = false;
         self.current_region = None;
         self.written_regions.clear();
@@ -548,10 +529,6 @@
         // TODO: remote range.
         self.set_region_cache_status(self.engine.prepare_for_apply(&region));
         self.current_region = Some(region);
-<<<<<<< HEAD
-        self.memory_usage_reach_hard_limit = false;
-=======
->>>>>>> 8d4babfe
         self.current_region_evicted = false;
         self.prepare_for_write_duration += time.saturating_elapsed();
     }
