--- conflicted
+++ resolved
@@ -90,12 +90,8 @@
 {
     logger: Logger,
     raft_pool: PoolController<PeerFsm<EK, ER>, StoreFsm, H>,
-<<<<<<< HEAD
-    async_read_pool: FuturePool,
-=======
     writer_ctrl: WriterContoller<EK, ER, T, StoreRouter<EK, ER>>,
     apply_pool: FuturePool,
->>>>>>> a5f1a26d
 }
 
 impl<EK, ER, H, T> Runner<EK, ER, H, T>
@@ -109,23 +105,15 @@
         logger: Logger,
         router: BatchRouter<PeerFsm<EK, ER>, StoreFsm>,
         raft_pool_state: PoolState<PeerFsm<EK, ER>, StoreFsm, H>,
-<<<<<<< HEAD
-        async_read_pool: FuturePool,
-=======
         writer_ctrl: WriterContoller<EK, ER, T, StoreRouter<EK, ER>>,
         apply_pool: FuturePool,
->>>>>>> a5f1a26d
     ) -> Self {
         let raft_pool = PoolController::new(logger.clone(), router, raft_pool_state);
         Runner {
             logger,
             raft_pool,
-<<<<<<< HEAD
-            async_read_pool,
-=======
             writer_ctrl,
             apply_pool,
->>>>>>> a5f1a26d
         }
     }
 
