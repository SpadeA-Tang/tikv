// Copyright 2022 TiKV Project Authors. Licensed under Apache-2.0.

use std::sync::{
    atomic::{AtomicU64, Ordering},
    Arc, Mutex,
};

#[derive(Debug)]
struct LatestTablet<EK> {
    data: Mutex<Option<EK>>,
    version: AtomicU64,
}

<<<<<<< HEAD
/// Tablet may change during split, merge and applying snapshot. So we need a shared value to
/// reflect the latest tablet. `CachedTablet` provide cache that can speed up common access
#[derive(Clone, Debug)]
=======
/// Tablet may change during split, merge and applying snapshot. So we need a
/// shared value to reflect the latest tablet. `CachedTablet` provide cache that
/// can speed up common access.
#[derive(Clone)]
>>>>>>> 84654c87
pub struct CachedTablet<EK> {
    latest: Arc<LatestTablet<EK>>,
    cache: Option<EK>,
    version: u64,
}

impl<EK: Clone> CachedTablet<EK> {
    #[inline]
    pub fn new(data: Option<EK>) -> Self {
        CachedTablet {
            latest: Arc::new(LatestTablet {
                data: Mutex::new(data.clone()),
                version: AtomicU64::new(0),
            }),
            cache: data,
            version: 0,
        }
    }

    pub fn set(&mut self, data: EK) {
        self.version = {
            let mut latest_data = self.latest.data.lock().unwrap();
            *latest_data = Some(data.clone());
            self.latest.version.fetch_add(1, Ordering::Relaxed) + 1
        };
        self.cache = Some(data);
    }

    /// Get the tablet from cache without checking if it's up to date.
    #[inline]
    pub fn cache(&self) -> Option<&EK> {
        self.cache.as_ref()
    }

    /// Get the latest tablet.
    #[inline]
    pub fn latest(&mut self) -> Option<&EK> {
        if self.latest.version.load(Ordering::Relaxed) > self.version {
            let latest_data = self.latest.data.lock().unwrap();
            self.version = self.latest.version.load(Ordering::Relaxed);
            self.cache = latest_data.clone();
        }
        self.cache()
    }
}

#[cfg(test)]
mod tests {
    use super::*;

    #[test]
    fn test_cached_tablet() {
        let mut cached_tablet = CachedTablet::new(None);
        assert_eq!(cached_tablet.cache(), None);
        assert_eq!(cached_tablet.latest(), None);

        cached_tablet = CachedTablet::new(Some(1));
        assert_eq!(cached_tablet.cache().cloned(), Some(1));
        assert_eq!(cached_tablet.latest().cloned(), Some(1));

        // Setting tablet will refresh cache immediately.
        cached_tablet.set(2);
        assert_eq!(cached_tablet.cache().cloned(), Some(2));

        // Test `latest()` will use cache.
        // Unsafe modify the data.
        let old_data = *cached_tablet.latest.data.lock().unwrap();
        *cached_tablet.latest.data.lock().unwrap() = Some(0);
        assert_eq!(cached_tablet.latest().cloned(), old_data);
        // Restore the data.
        *cached_tablet.latest.data.lock().unwrap() = old_data;

        let mut cloned = cached_tablet.clone();
        // Clone should reuse cache.
        assert_eq!(cloned.cache().cloned(), Some(2));
        cloned.set(1);
        assert_eq!(cloned.cache().cloned(), Some(1));
        assert_eq!(cloned.latest().cloned(), Some(1));

        // Local cache won't be refreshed until querying latest.
        assert_eq!(cached_tablet.cache().cloned(), Some(2));
        assert_eq!(cached_tablet.latest().cloned(), Some(1));
        assert_eq!(cached_tablet.cache().cloned(), Some(1));
    }
}<|MERGE_RESOLUTION|>--- conflicted
+++ resolved
@@ -11,16 +11,10 @@
     version: AtomicU64,
 }
 
-<<<<<<< HEAD
-/// Tablet may change during split, merge and applying snapshot. So we need a shared value to
-/// reflect the latest tablet. `CachedTablet` provide cache that can speed up common access
-#[derive(Clone, Debug)]
-=======
 /// Tablet may change during split, merge and applying snapshot. So we need a
 /// shared value to reflect the latest tablet. `CachedTablet` provide cache that
 /// can speed up common access.
-#[derive(Clone)]
->>>>>>> 84654c87
+#[derive(Clone, Debug)]
 pub struct CachedTablet<EK> {
     latest: Arc<LatestTablet<EK>>,
     cache: Option<EK>,
