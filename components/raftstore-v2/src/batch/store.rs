// Copyright 2022 TiKV Project Authors. Licensed under Apache-2.0.

use std::{
    cmp,
    ops::{Deref, DerefMut},
    path::Path,
    sync::{
        atomic::{AtomicBool, Ordering},
        Arc, Mutex,
    },
    time::Duration,
};

use batch_system::{
    BasicMailbox, BatchRouter, BatchSystem, HandleResult, HandlerBuilder, PollHandler,
};
use causal_ts::CausalTsProviderImpl;
use collections::HashMap;
use concurrency_manager::ConcurrencyManager;
use crossbeam::channel::TrySendError;
use encryption_export::DataKeyManager;
use engine_traits::{KvEngine, RaftEngine, TabletRegistry};
use file_system::{set_io_type, IoType, WithIoType};
use kvproto::{disk_usage::DiskUsage, raft_serverpb::RaftMessage};
use pd_client::PdClient;
use raft::{StateRole, INVALID_ID};
use raftstore::{
    coprocessor::{CoprocessorHost, RegionChangeEvent},
    store::{
        fsm::{
            store::{PeerTickBatch, ENTRY_CACHE_EVICT_TICK_DURATION},
            GlobalStoreStat, LocalStoreStat,
        },
        local_metrics::RaftMetrics,
        AutoSplitController, Config, ReadRunner, ReadTask, SplitCheckRunner, SplitCheckTask,
        StoreWriters, TabletSnapManager, Transport, WriteSenders,
    },
};
use resource_metering::CollectorRegHandle;
use slog::{warn, Logger};
use sst_importer::SstImporter;
use tikv_util::{
    box_err,
    config::{Tracker, VersionTrack},
    log::SlogFormat,
    sys::SysQuota,
    time::{duration_to_sec, Instant as TiInstant},
    timer::SteadyTimer,
    worker::{Builder, LazyWorker, Scheduler, Worker},
    yatp_pool::{DefaultTicker, FuturePool, YatpPoolBuilder},
    Either,
};
use time::Timespec;

use crate::{
    fsm::{PeerFsm, PeerFsmDelegate, SenderFsmPair, StoreFsm, StoreFsmDelegate, StoreMeta},
    operation::{SharedReadTablet, MERGE_IN_PROGRESS_PREFIX, MERGE_SOURCE_PREFIX, SPLIT_PREFIX},
    raft::Storage,
    router::{PeerMsg, PeerTick, StoreMsg},
<<<<<<< HEAD
    worker::{cleanup, pd, tablet},
=======
    worker::{checkpoint, pd, tablet},
>>>>>>> 761de114
    Error, Result,
};

/// A per-thread context shared by the [`StoreFsm`] and multiple [`PeerFsm`]s.
pub struct StoreContext<EK: KvEngine, ER: RaftEngine, T> {
    /// A logger without any KV. It's clean for creating new PeerFSM.
    pub logger: Logger,
    pub store_id: u64,
    pub coprocessor_host: CoprocessorHost<EK>,
    /// The transport for sending messages to peers on other stores.
    pub trans: T,
    pub current_time: Option<Timespec>,
    pub has_ready: bool,
    pub raft_metrics: RaftMetrics,
    /// The latest configuration.
    pub cfg: Config,
    pub router: StoreRouter<EK, ER>,
    /// The tick batch for delay ticking. It will be flushed at the end of every
    /// round.
    pub tick_batch: Vec<PeerTickBatch>,
    /// The precise timer for scheduling tick.
    pub timer: SteadyTimer,
    pub schedulers: Schedulers<EK, ER>,
    /// store meta
    pub store_meta: Arc<Mutex<StoreMeta<EK>>>,
    pub shutdown: Arc<AtomicBool>,
    pub engine: ER,
    pub tablet_registry: TabletRegistry<EK>,
    pub apply_pool: FuturePool,

    /// Disk usage for the store itself.
    pub self_disk_usage: DiskUsage,

    pub snap_mgr: TabletSnapManager,
    pub global_stat: GlobalStoreStat,
    pub store_stat: LocalStoreStat,
    pub sst_importer: Arc<SstImporter>,
    pub key_manager: Option<Arc<DataKeyManager>>,
}

impl<EK: KvEngine, ER: RaftEngine, T> StoreContext<EK, ER, T> {
    pub fn update_ticks_timeout(&mut self) {
        self.tick_batch[PeerTick::Raft as usize].wait_duration = self.cfg.raft_base_tick_interval.0;
        self.tick_batch[PeerTick::CompactLog as usize].wait_duration =
            self.cfg.raft_log_gc_tick_interval.0;
        self.tick_batch[PeerTick::EntryCacheEvict as usize].wait_duration =
            ENTRY_CACHE_EVICT_TICK_DURATION;
        self.tick_batch[PeerTick::PdHeartbeat as usize].wait_duration =
            self.cfg.pd_heartbeat_tick_interval.0;
        self.tick_batch[PeerTick::SplitRegionCheck as usize].wait_duration =
            self.cfg.split_region_check_tick_interval.0;
        self.tick_batch[PeerTick::CheckPeerStaleState as usize].wait_duration =
            self.cfg.peer_stale_state_check_interval.0;
        self.tick_batch[PeerTick::CheckMerge as usize].wait_duration =
            self.cfg.merge_check_tick_interval.0;
        self.tick_batch[PeerTick::CheckLeaderLease as usize].wait_duration =
            self.cfg.check_leader_lease_interval.0;
        self.tick_batch[PeerTick::ReactivateMemoryLock as usize].wait_duration =
            self.cfg.reactive_memory_lock_tick_interval.0;
        self.tick_batch[PeerTick::ReportBuckets as usize].wait_duration =
            self.cfg.report_region_buckets_tick_interval.0;
        self.tick_batch[PeerTick::CheckLongUncommitted as usize].wait_duration =
            self.cfg.check_long_uncommitted_interval.0;
        self.tick_batch[PeerTick::GcPeer as usize].wait_duration =
            60 * cmp::min(Duration::from_secs(1), self.cfg.raft_base_tick_interval.0);
    }
}

/// A [`PollHandler`] that handles updates of [`StoreFsm`]s and [`PeerFsm`]s.
///
/// It is responsible for:
///
/// - Keeping the local [`StoreContext`] up-to-date.
/// - Receiving and sending messages in and out of these FSMs.
struct StorePoller<EK: KvEngine, ER: RaftEngine, T> {
    poll_ctx: StoreContext<EK, ER, T>,
    cfg_tracker: Tracker<Config>,
    /// Buffers to hold in-coming messages.
    store_msg_buf: Vec<StoreMsg>,
    peer_msg_buf: Vec<PeerMsg>,
    timer: tikv_util::time::Instant,
    /// These fields controls the timing of flushing messages generated by
    /// FSMs.
    last_flush_time: TiInstant,
    need_flush_events: bool,
}

impl<EK: KvEngine, ER: RaftEngine, T> StorePoller<EK, ER, T> {
    pub fn new(poll_ctx: StoreContext<EK, ER, T>, cfg_tracker: Tracker<Config>) -> Self {
        Self {
            poll_ctx,
            cfg_tracker,
            store_msg_buf: Vec::new(),
            peer_msg_buf: Vec::new(),
            timer: tikv_util::time::Instant::now(),
            last_flush_time: TiInstant::now(),
            need_flush_events: false,
        }
    }

    /// Updates the internal buffer to match the latest configuration.
    fn apply_buf_capacity(&mut self) {
        let new_cap = self.messages_per_tick();
        tikv_util::set_vec_capacity(&mut self.store_msg_buf, new_cap);
        tikv_util::set_vec_capacity(&mut self.peer_msg_buf, new_cap);
    }

    #[inline]
    fn messages_per_tick(&self) -> usize {
        self.poll_ctx.cfg.messages_per_tick
    }

    fn flush_events(&mut self) {
        self.schedule_ticks();
        self.poll_ctx.raft_metrics.maybe_flush();
        self.poll_ctx.store_stat.flush();
    }

    fn schedule_ticks(&mut self) {
        assert_eq!(PeerTick::all_ticks().len(), self.poll_ctx.tick_batch.len());
        for batch in &mut self.poll_ctx.tick_batch {
            batch.schedule(&self.poll_ctx.timer);
        }
    }
}

impl<EK: KvEngine, ER: RaftEngine, T: Transport + 'static> PollHandler<PeerFsm<EK, ER>, StoreFsm>
    for StorePoller<EK, ER, T>
{
    fn begin<F>(&mut self, _batch_size: usize, update_cfg: F)
    where
        for<'a> F: FnOnce(&'a batch_system::Config),
    {
        if self.store_msg_buf.capacity() == 0 || self.peer_msg_buf.capacity() == 0 {
            self.apply_buf_capacity();
        }
        // Apply configuration changes.
        if let Some(cfg) = self.cfg_tracker.any_new().map(|c| c.clone()) {
            let last_messages_per_tick = self.messages_per_tick();
            self.poll_ctx.cfg = cfg;
            if self.poll_ctx.cfg.messages_per_tick != last_messages_per_tick {
                self.apply_buf_capacity();
            }
            update_cfg(&self.poll_ctx.cfg.store_batch_system);
            self.poll_ctx.update_ticks_timeout();
        }
        self.poll_ctx.has_ready = false;
        self.poll_ctx.current_time = None;
        self.timer = tikv_util::time::Instant::now();
    }

    fn handle_control(&mut self, fsm: &mut StoreFsm) -> Option<usize> {
        debug_assert!(self.store_msg_buf.is_empty());
        let batch_size = self.messages_per_tick();
        let received_cnt = fsm.recv(&mut self.store_msg_buf, batch_size);
        let expected_msg_count = if received_cnt == batch_size {
            None
        } else {
            Some(0)
        };
        let mut delegate = StoreFsmDelegate::new(fsm, &mut self.poll_ctx);
        delegate.handle_msgs(&mut self.store_msg_buf);
        expected_msg_count
    }

    fn handle_normal(&mut self, fsm: &mut impl DerefMut<Target = PeerFsm<EK, ER>>) -> HandleResult {
        debug_assert!(self.peer_msg_buf.is_empty());
        let batch_size = self.messages_per_tick();
        let received_cnt = fsm.recv(&mut self.peer_msg_buf, batch_size);
        let handle_result = if received_cnt == batch_size {
            HandleResult::KeepProcessing
        } else {
            HandleResult::stop_at(0, false)
        };
        let mut delegate = PeerFsmDelegate::new(fsm, &mut self.poll_ctx);
        delegate.on_msgs(&mut self.peer_msg_buf);
        delegate
            .fsm
            .peer_mut()
            .handle_raft_ready(delegate.store_ctx);
        handle_result
    }

    fn light_end(&mut self, _batch: &mut [Option<impl DerefMut<Target = PeerFsm<EK, ER>>>]) {
        if self.poll_ctx.trans.need_flush() {
            self.poll_ctx.trans.flush();
        }

        let now = TiInstant::now();
        if now.saturating_duration_since(self.last_flush_time) >= Duration::from_millis(1) {
            self.last_flush_time = now;
            self.need_flush_events = false;
            self.flush_events();
        } else {
            self.need_flush_events = true;
        }
    }

    fn end(&mut self, _batch: &mut [Option<impl DerefMut<Target = PeerFsm<EK, ER>>>]) {
        let dur = self.timer.saturating_elapsed();
        self.poll_ctx
            .raft_metrics
            .process_ready
            .observe(duration_to_sec(dur));
    }

    fn pause(&mut self) {
        if self.poll_ctx.trans.need_flush() {
            self.poll_ctx.trans.flush();
        }

        if self.need_flush_events {
            self.last_flush_time = TiInstant::now();
            self.need_flush_events = false;
            self.flush_events();
        }
    }
}

struct StorePollerBuilder<EK: KvEngine, ER: RaftEngine, T> {
    cfg: Arc<VersionTrack<Config>>,
    coprocessor_host: CoprocessorHost<EK>,
    store_id: u64,
    engine: ER,
    tablet_registry: TabletRegistry<EK>,
    trans: T,
    router: StoreRouter<EK, ER>,
    schedulers: Schedulers<EK, ER>,
    apply_pool: FuturePool,
    logger: Logger,
    store_meta: Arc<Mutex<StoreMeta<EK>>>,
    shutdown: Arc<AtomicBool>,
    snap_mgr: TabletSnapManager,
    global_stat: GlobalStoreStat,
    sst_importer: Arc<SstImporter>,
    key_manager: Option<Arc<DataKeyManager>>,
}

impl<EK: KvEngine, ER: RaftEngine, T> StorePollerBuilder<EK, ER, T> {
    pub fn new(
        cfg: Arc<VersionTrack<Config>>,
        store_id: u64,
        engine: ER,
        tablet_registry: TabletRegistry<EK>,
        trans: T,
        router: StoreRouter<EK, ER>,
        schedulers: Schedulers<EK, ER>,
        logger: Logger,
        store_meta: Arc<Mutex<StoreMeta<EK>>>,
        shutdown: Arc<AtomicBool>,
        snap_mgr: TabletSnapManager,
        coprocessor_host: CoprocessorHost<EK>,
        sst_importer: Arc<SstImporter>,
        key_manager: Option<Arc<DataKeyManager>>,
    ) -> Self {
        let pool_size = cfg.value().apply_batch_system.pool_size;
        let max_pool_size = std::cmp::max(
            pool_size,
            std::cmp::max(4, SysQuota::cpu_cores_quota() as usize),
        );
        let apply_pool = YatpPoolBuilder::new(DefaultTicker::default())
            .thread_count(1, pool_size, max_pool_size)
            .after_start(move || set_io_type(IoType::ForegroundWrite))
            .name_prefix("apply")
            .build_future_pool();
        let global_stat = GlobalStoreStat::default();
        StorePollerBuilder {
            cfg,
            store_id,
            engine,
            tablet_registry,
            trans,
            router,
            apply_pool,
            logger,
            schedulers,
            store_meta,
            snap_mgr,
            shutdown,
            coprocessor_host,
            global_stat,
            sst_importer,
            key_manager,
        }
    }

    /// Initializes all the existing raft machines and cleans up stale tablets.
    fn init(&self) -> Result<HashMap<u64, SenderFsmPair<EK, ER>>> {
        let mut regions = HashMap::default();
        let cfg = self.cfg.value();
        let mut meta = self.store_meta.lock().unwrap();
        self.engine
            .for_each_raft_group::<Error, _>(&mut |region_id| {
                assert_ne!(region_id, INVALID_ID);
                let storage = match Storage::new(
                    region_id,
                    self.store_id,
                    self.engine.clone(),
                    self.schedulers.read.clone(),
                    &self.logger,
                )? {
                    Some(p) => p,
                    None => return Ok(()),
                };

                if storage.is_initialized() {
                    self.coprocessor_host.on_region_changed(
                        storage.region(),
                        RegionChangeEvent::Create,
                        StateRole::Follower,
                    );
                }
                meta.set_region(storage.region(), storage.is_initialized(), &self.logger);

                let (sender, peer_fsm) = PeerFsm::new(
                    &cfg,
                    &self.tablet_registry,
                    self.key_manager.as_deref(),
                    &self.snap_mgr,
                    storage,
                )?;
                meta.region_read_progress
                    .insert(region_id, peer_fsm.as_ref().peer().read_progress().clone());

                let prev = regions.insert(region_id, (sender, peer_fsm));
                if let Some((_, p)) = prev {
                    return Err(box_err!(
                        "duplicate region {} vs {}",
                        SlogFormat(p.logger()),
                        SlogFormat(regions[&region_id].1.logger())
                    ));
                }
                Ok(())
            })?;
        self.clean_up_tablets(&regions)?;
        Ok(regions)
    }

    #[inline]
    fn remove_dir(&self, p: &Path) -> Result<()> {
        if let Some(m) = &self.key_manager {
            m.remove_dir(p, None)?;
        }
        file_system::remove_dir_all(p)?;
        Ok(())
    }

    fn clean_up_tablets(&self, peers: &HashMap<u64, SenderFsmPair<EK, ER>>) -> Result<()> {
        for entry in file_system::read_dir(self.tablet_registry.tablet_root())? {
            let entry = entry?;
            let path = entry.path();
            if path.extension().map_or(false, |s| s == "tmp") {
                // The directory may be generated by an aborted checkpoint.
                self.remove_dir(&path)?;
                continue;
            }
            let Some((prefix, region_id, tablet_index)) = self.tablet_registry.parse_tablet_name(&path) else { continue };
            // Keep the checkpoint even if source is destroyed.
            if prefix == MERGE_SOURCE_PREFIX {
                continue;
            }
            let fsm = match peers.get(&region_id) {
                Some((_, fsm)) => fsm,
                None => {
                    // The peer is either destroyed or not created yet. It will be
                    // recovered by leader heartbeats.
                    self.remove_dir(&path)?;
                    continue;
                }
            };
            // Valid split tablet should be installed during recovery.
            if prefix == SPLIT_PREFIX {
                self.remove_dir(&path)?;
                continue;
            } else if prefix == MERGE_IN_PROGRESS_PREFIX {
                continue;
            } else if prefix.is_empty() {
                // Stale split data can be deleted.
                if fsm.peer().storage().tablet_index() > tablet_index {
                    self.remove_dir(&path)?;
                }
            } else {
                debug_assert!(false, "unexpected tablet prefix: {}", path.display());
                warn!(self.logger, "unexpected tablet prefix"; "path" => %path.display());
            }
        }
        // TODO: list all available tablets and destroy those which are not in the
        // peers.
        Ok(())
    }
}

impl<EK, ER, T> HandlerBuilder<PeerFsm<EK, ER>, StoreFsm> for StorePollerBuilder<EK, ER, T>
where
    ER: RaftEngine,
    EK: KvEngine,
    T: Transport + 'static,
{
    type Handler = StorePoller<EK, ER, T>;

    fn build(&mut self, _priority: batch_system::Priority) -> Self::Handler {
        let cfg = self.cfg.value().clone();
        let mut poll_ctx = StoreContext {
            logger: self.logger.clone(),
            store_id: self.store_id,
            trans: self.trans.clone(),
            current_time: None,
            has_ready: false,
            raft_metrics: RaftMetrics::new(cfg.waterfall_metrics),
            cfg,
            router: self.router.clone(),
            tick_batch: vec![PeerTickBatch::default(); PeerTick::VARIANT_COUNT],
            timer: SteadyTimer::default(),
            schedulers: self.schedulers.clone(),
            store_meta: self.store_meta.clone(),
            shutdown: self.shutdown.clone(),
            engine: self.engine.clone(),
            tablet_registry: self.tablet_registry.clone(),
            apply_pool: self.apply_pool.clone(),
            self_disk_usage: DiskUsage::Normal,
            snap_mgr: self.snap_mgr.clone(),
            coprocessor_host: self.coprocessor_host.clone(),
            global_stat: self.global_stat.clone(),
            store_stat: self.global_stat.local(),
            sst_importer: self.sst_importer.clone(),
            key_manager: self.key_manager.clone(),
        };
        poll_ctx.update_ticks_timeout();
        let cfg_tracker = self.cfg.clone().tracker("raftstore".to_string());
        StorePoller::new(poll_ctx, cfg_tracker)
    }
}

#[derive(Clone)]
pub struct Schedulers<EK: KvEngine, ER: RaftEngine> {
    pub read: Scheduler<ReadTask<EK>>,
    pub pd: Scheduler<pd::Task>,
    pub tablet: Scheduler<tablet::Task<EK>>,
    pub checkpoint: Scheduler<checkpoint::Task<EK>>,
    pub write: WriteSenders<EK, ER>,
    pub cleanup: Scheduler<cleanup::Task>,

    // Following is not maintained by raftstore itself.
    pub split_check: Scheduler<SplitCheckTask>,
}

impl<EK: KvEngine, ER: RaftEngine> Schedulers<EK, ER> {
    fn stop(&self) {
        self.read.stop();
        self.pd.stop();
        self.tablet.stop();
        self.split_check.stop();
    }
}

/// A set of background threads that will processing offloaded work from
/// raftstore.
struct Workers<EK: KvEngine, ER: RaftEngine> {
    /// Worker for fetching raft logs asynchronously
    async_read: Worker,
    pd: LazyWorker<pd::Task>,
    tablet: Worker,
    checkpoint: Worker,
    async_write: StoreWriters<EK, ER>,
    purge: Option<Worker>,
    cleanup_worker: Worker,

    // Following is not maintained by raftstore itself.
    background: Worker,
}

impl<EK: KvEngine, ER: RaftEngine> Workers<EK, ER> {
    fn new(background: Worker, pd: LazyWorker<pd::Task>, purge: Option<Worker>) -> Self {
        let checkpoint = Builder::new("checkpoint-worker").thread_count(2).create();
        Self {
            async_read: Worker::new("async-read-worker"),
            pd,
            tablet: Worker::new("tablet-worker"),
            checkpoint,
            async_write: StoreWriters::new(None),
            purge,
            cleanup_worker: Worker::new("cleanup-worker"),
            background,
        }
    }

    fn stop(mut self) {
        self.async_write.shutdown();
        self.async_read.stop();
        self.pd.stop();
        self.tablet.stop();
        self.checkpoint.stop();
        if let Some(w) = self.purge {
            w.stop();
        }
    }
}

/// The system used for polling Raft activities.
pub struct StoreSystem<EK: KvEngine, ER: RaftEngine> {
    system: BatchSystem<PeerFsm<EK, ER>, StoreFsm>,
    workers: Option<Workers<EK, ER>>,
    schedulers: Option<Schedulers<EK, ER>>,
    logger: Logger,
    shutdown: Arc<AtomicBool>,
}

impl<EK: KvEngine, ER: RaftEngine> StoreSystem<EK, ER> {
    pub fn start<T, C>(
        &mut self,
        store_id: u64,
        cfg: Arc<VersionTrack<Config>>,
        raft_engine: ER,
        tablet_registry: TabletRegistry<EK>,
        trans: T,
        pd_client: Arc<C>,
        router: &StoreRouter<EK, ER>,
        store_meta: Arc<Mutex<StoreMeta<EK>>>,
        snap_mgr: TabletSnapManager,
        concurrency_manager: ConcurrencyManager,
        causal_ts_provider: Option<Arc<CausalTsProviderImpl>>, // used for rawkv apiv2
        coprocessor_host: CoprocessorHost<EK>,
        auto_split_controller: AutoSplitController,
        collector_reg_handle: CollectorRegHandle,
        background: Worker,
        pd_worker: LazyWorker<pd::Task>,
        sst_importer: Arc<SstImporter>,
        key_manager: Option<Arc<DataKeyManager>>,
    ) -> Result<()>
    where
        T: Transport + 'static,
        C: PdClient + 'static,
    {
        let sync_router = Mutex::new(router.clone());
        pd_client.handle_reconnect(move || {
            sync_router
                .lock()
                .unwrap()
                .broadcast_normal(|| PeerMsg::Tick(PeerTick::PdHeartbeat));
        });

        let purge_worker = if raft_engine.need_manual_purge()
            && !cfg.value().raft_engine_purge_interval.0.is_zero()
        {
            let worker = Worker::new("purge-worker");
            let raft_clone = raft_engine.clone();
            let logger = self.logger.clone();
            let router = router.clone();
            worker.spawn_interval_task(cfg.value().raft_engine_purge_interval.0, move || {
                let _guard = WithIoType::new(IoType::RewriteLog);
                match raft_clone.manual_purge() {
                    Ok(regions) => {
                        for r in regions {
                            let _ = router.send(r, PeerMsg::ForceCompactLog);
                        }
                    }
                    Err(e) => {
                        warn!(logger, "purge expired files"; "err" => %e);
                    }
                };
            });
            Some(worker)
        } else {
            None
        };

        let mut workers = Workers::new(background, pd_worker, purge_worker);
        workers
            .async_write
            .spawn(store_id, raft_engine.clone(), None, router, &trans, &cfg)?;

        let mut read_runner = ReadRunner::new(router.clone(), raft_engine.clone());
        read_runner.set_snap_mgr(snap_mgr.clone());
        let read_scheduler = workers.async_read.start("async-read-worker", read_runner);

        workers.pd.start(pd::Runner::new(
            store_id,
            pd_client,
            raft_engine.clone(),
            tablet_registry.clone(),
            snap_mgr.clone(),
            router.clone(),
            workers.pd.remote(),
            concurrency_manager,
            causal_ts_provider,
            workers.pd.scheduler(),
            auto_split_controller,
            store_meta.lock().unwrap().region_read_progress.clone(),
            collector_reg_handle,
            self.logger.clone(),
            self.shutdown.clone(),
            cfg.clone(),
        )?);

        let split_check_scheduler = workers.background.start(
            "split-check",
            SplitCheckRunner::with_registry(
                tablet_registry.clone(),
                router.clone(),
                coprocessor_host.clone(),
            ),
        );

        let tablet_scheduler = workers.tablet.start_with_timer(
            "tablet-worker",
            tablet::Runner::new(
                tablet_registry.clone(),
                sst_importer.clone(),
                self.logger.clone(),
            ),
        );

<<<<<<< HEAD
        let compact_runner =
            cleanup::CompactRunner::new(tablet_registry.clone(), self.logger.clone());
        let cleanup_worker_scheduler = workers
            .cleanup_worker
            .start("clean-up-worker", cleanup::Runner::new(compact_runner));
=======
        let checkpoint_scheduler = workers.checkpoint.start(
            "checkpoint-worker",
            checkpoint::Runner::new(self.logger.clone(), tablet_registry.clone()),
        );
>>>>>>> 761de114

        let schedulers = Schedulers {
            read: read_scheduler,
            pd: workers.pd.scheduler(),
            tablet: tablet_scheduler,
            checkpoint: checkpoint_scheduler,
            write: workers.async_write.senders(),
            split_check: split_check_scheduler,
            cleanup: cleanup_worker_scheduler,
        };

        let builder = StorePollerBuilder::new(
            cfg.clone(),
            store_id,
            raft_engine,
            tablet_registry,
            trans,
            router.clone(),
            schedulers.clone(),
            self.logger.clone(),
            store_meta.clone(),
            self.shutdown.clone(),
            snap_mgr,
            coprocessor_host,
            sst_importer,
            key_manager,
        );
        self.workers = Some(workers);
        self.schedulers = Some(schedulers);
        let peers = builder.init()?;
        // Choose a different name so we know what version is actually used. rs stands
        // for raft store.
        let tag = format!("rs-{}", store_id);
        self.system.spawn(tag, builder);

        let mut mailboxes = Vec::with_capacity(peers.len());
        let mut address = Vec::with_capacity(peers.len());
        {
            let mut meta = store_meta.as_ref().lock().unwrap();
            for (region_id, (tx, mut fsm)) in peers {
                if let Some(tablet) = fsm.peer_mut().tablet() {
                    let read_tablet = SharedReadTablet::new(tablet.clone());
                    meta.readers.insert(
                        region_id,
                        (fsm.peer().generate_read_delegate(), read_tablet),
                    );
                }

                address.push(region_id);
                mailboxes.push((
                    region_id,
                    BasicMailbox::new(tx, fsm, router.state_cnt().clone()),
                ));
            }
        }
        router.register_all(mailboxes);

        // Make sure Msg::Start is the first message each FSM received.
        for addr in address {
            router.force_send(addr, PeerMsg::Start).unwrap();
        }
        router.send_control(StoreMsg::Start).unwrap();
        Ok(())
    }

    pub fn shutdown(&mut self) {
        self.shutdown.store(true, Ordering::Relaxed);

        if self.workers.is_none() {
            return;
        }
        let workers = self.workers.take().unwrap();

        // TODO: gracefully shutdown future apply pool

        // Stop schedulers first, so all background future worker pool will be stopped
        // gracefully.
        self.schedulers.take().unwrap().stop();
        self.system.shutdown();

        workers.stop();
    }
}

#[derive(Clone)]
pub struct StoreRouter<EK: KvEngine, ER: RaftEngine> {
    router: BatchRouter<PeerFsm<EK, ER>, StoreFsm>,
    logger: Logger,
}

impl<EK: KvEngine, ER: RaftEngine> StoreRouter<EK, ER> {
    #[inline]
    pub fn logger(&self) -> &Logger {
        &self.logger
    }

    #[inline]
    pub fn check_send(&self, addr: u64, msg: PeerMsg) -> crate::Result<()> {
        match self.router.send(addr, msg) {
            Ok(()) => Ok(()),
            Err(e) => Err(raftstore::router::handle_send_error(addr, e)),
        }
    }

    pub fn send_raft_message(
        &self,
        msg: Box<RaftMessage>,
    ) -> std::result::Result<(), TrySendError<Box<RaftMessage>>> {
        let id = msg.get_region_id();
        let peer_msg = PeerMsg::RaftMessage(msg);
        let store_msg = match self.router.try_send(id, peer_msg) {
            Either::Left(Ok(())) => return Ok(()),
            Either::Left(Err(TrySendError::Full(PeerMsg::RaftMessage(m)))) => {
                return Err(TrySendError::Full(m));
            }
            Either::Left(Err(TrySendError::Disconnected(PeerMsg::RaftMessage(m)))) => {
                return Err(TrySendError::Disconnected(m));
            }
            Either::Right(PeerMsg::RaftMessage(m)) => StoreMsg::RaftMessage(m),
            _ => unreachable!(),
        };
        match self.router.send_control(store_msg) {
            Ok(()) => Ok(()),
            Err(TrySendError::Full(StoreMsg::RaftMessage(m))) => Err(TrySendError::Full(m)),
            Err(TrySendError::Disconnected(StoreMsg::RaftMessage(m))) => {
                Err(TrySendError::Disconnected(m))
            }
            _ => unreachable!(),
        }
    }
}

impl<EK: KvEngine, ER: RaftEngine> Deref for StoreRouter<EK, ER> {
    type Target = BatchRouter<PeerFsm<EK, ER>, StoreFsm>;

    #[inline]
    fn deref(&self) -> &Self::Target {
        &self.router
    }
}

impl<EK: KvEngine, ER: RaftEngine> DerefMut for StoreRouter<EK, ER> {
    #[inline]
    fn deref_mut(&mut self) -> &mut Self::Target {
        &mut self.router
    }
}

/// Creates the batch system for polling raft activities.
pub fn create_store_batch_system<EK, ER>(
    cfg: &Config,
    store_id: u64,
    logger: Logger,
) -> (StoreRouter<EK, ER>, StoreSystem<EK, ER>)
where
    EK: KvEngine,
    ER: RaftEngine,
{
    let (store_tx, store_fsm) = StoreFsm::new(cfg, store_id, logger.clone());
    let (router, system) =
        batch_system::create_system(&cfg.store_batch_system, store_tx, store_fsm, None);
    let system = StoreSystem {
        system,
        workers: None,
        schedulers: None,
        logger: logger.clone(),
        shutdown: Arc::new(AtomicBool::new(false)),
    };
    (StoreRouter { router, logger }, system)
}<|MERGE_RESOLUTION|>--- conflicted
+++ resolved
@@ -57,11 +57,7 @@
     operation::{SharedReadTablet, MERGE_IN_PROGRESS_PREFIX, MERGE_SOURCE_PREFIX, SPLIT_PREFIX},
     raft::Storage,
     router::{PeerMsg, PeerTick, StoreMsg},
-<<<<<<< HEAD
-    worker::{cleanup, pd, tablet},
-=======
-    worker::{checkpoint, pd, tablet},
->>>>>>> 761de114
+    worker::{checkpoint, cleanup, pd, tablet},
     Error, Result,
 };
 
@@ -674,18 +670,16 @@
             ),
         );
 
-<<<<<<< HEAD
         let compact_runner =
             cleanup::CompactRunner::new(tablet_registry.clone(), self.logger.clone());
         let cleanup_worker_scheduler = workers
             .cleanup_worker
             .start("clean-up-worker", cleanup::Runner::new(compact_runner));
-=======
+
         let checkpoint_scheduler = workers.checkpoint.start(
             "checkpoint-worker",
             checkpoint::Runner::new(self.logger.clone(), tablet_registry.clone()),
         );
->>>>>>> 761de114
 
         let schedulers = Schedulers {
             read: read_scheduler,
