--- conflicted
+++ resolved
@@ -5,24 +5,18 @@
 use batch_system::Fsm;
 use collections::HashMap;
 use engine_traits::{KvEngine, RaftEngine};
-<<<<<<< HEAD
 use futures::{compat::Future01CompatExt, FutureExt};
-use raftstore::store::{Config, ReadDelegate};
+use kvproto::{metapb::Region, raft_serverpb::RaftMessage};
+use raftstore::{
+    coprocessor::RegionChangeReason,
+    store::{Config, ReadDelegate, RegionReadProgressRegistry},
+};
 use slog::{info, o, Logger};
 use tikv_util::{
     future::poll_future_notify,
     is_zero_duration,
     mpsc::{self, LooseBoundedSender, Receiver},
 };
-=======
-use kvproto::{metapb::Region, raft_serverpb::RaftMessage};
-use raftstore::{
-    coprocessor::RegionChangeReason,
-    store::{Config, ReadDelegate, RegionReadProgressRegistry},
-};
-use slog::{o, Logger};
-use tikv_util::mpsc::{self, LooseBoundedSender, Receiver};
->>>>>>> 23dba4fe
 
 use crate::{
     batch::StoreContext,
