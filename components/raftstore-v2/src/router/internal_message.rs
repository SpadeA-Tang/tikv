--- conflicted
+++ resolved
@@ -1,17 +1,11 @@
 // Copyright 2022 TiKV Project Authors. Licensed under Apache-2.0.
 
-<<<<<<< HEAD
 use std::collections::VecDeque;
 
 use collections::HashMap;
 use kvproto::{metapb::Region, raft_serverpb::RegionLocalState};
-use raftstore::store::fsm::apply::NewSplitPeer;
+use raftstore::store::fsm::{apply::NewSplitPeer, ChangePeer};
 
-=======
-use kvproto::raft_serverpb::RegionLocalState;
-use raftstore::store::fsm::ChangePeer;
-
->>>>>>> c74c8ca9
 use crate::operation::{AdminCmdResult, CommittedEntries};
 
 #[derive(Debug)]
@@ -23,7 +17,6 @@
 pub struct ApplyRes {
     pub applied_index: u64,
     pub applied_term: u64,
-<<<<<<< HEAD
     pub admin_result: VecDeque<AdminCmdResult>,
 }
 
@@ -34,7 +27,4 @@
         derived: Region,
         new_split_regions: HashMap<u64, NewSplitPeer>,
     },
-=======
-    pub admin_result: Vec<AdminCmdResult>,
->>>>>>> c74c8ca9
 }