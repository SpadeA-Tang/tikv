--- conflicted
+++ resolved
@@ -322,36 +322,8 @@
             );
         }
 
-<<<<<<< HEAD
-        self.ensure_write_buffer();
-        let res = if cf.is_empty() || cf == CF_DEFAULT {
-            // TODO: use write_vector
-            self.write_batch
-                .as_mut()
-                .unwrap()
-                .delete(MAGIC_KEY.as_bytes())
-        } else {
-            self.write_batch
-                .as_mut()
-                .unwrap()
-                .delete_cf(cf, MAGIC_KEY.as_bytes())
-        };
-        res.unwrap_or_else(|e| {
-            slog_panic!(
-                self.logger,
-                "failed to delete magic in delete range";
-                "cf" => cf,
-                "error" => ?e
-            );
-        });
-
-        if index != u64::MAX {
-            self.modifications_mut()[off] = index;
-        }
-=======
         // delete range is an unsafe operation and it cannot be rollbacked to replay, so
         // we don't update modification index for this operation.
->>>>>>> 321e60d2
 
         Ok(())
     }
