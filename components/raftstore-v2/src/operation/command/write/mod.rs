// Copyright 2022 TiKV Project Authors. Licensed under Apache-2.0.

use engine_traits::{
    data_cf_offset, name_to_cf, KvEngine, Mutable, RaftEngine, ALL_CFS, CF_DEFAULT,
};
use fail::fail_point;
use futures::channel::oneshot;
use kvproto::{kvrpcpb::DiskFullOpt, raft_cmdpb::RaftRequestHeader};
use raftstore::{
    store::{
        cmd_resp,
        fsm::{apply, MAX_PROPOSAL_SIZE_RATIO},
        metrics::PEER_WRITE_CMD_COUNTER,
        msg::ErrorCallback,
        util::{self, NORMAL_REQ_CHECK_CONF_VER, NORMAL_REQ_CHECK_VER},
    },
    Error, Result,
};
use slog::{error, info};
use tikv_util::{box_err, slog_panic, time::Instant};

use crate::{
    batch::StoreContext,
    fsm::ApplyResReporter,
    operation::SimpleWriteReqEncoder,
    raft::{Apply, Peer},
    router::{ApplyTask, CmdResChannel},
    TabletTask,
};

mod ingest;

pub use raftstore::store::simple_write::{
    SimpleWrite, SimpleWriteBinary, SimpleWriteEncoder, SimpleWriteReqDecoder,
};

impl<EK: KvEngine, ER: RaftEngine> Peer<EK, ER> {
    #[inline]
    pub fn on_simple_write<T>(
        &mut self,
        ctx: &mut StoreContext<EK, ER, T>,
        header: Box<RaftRequestHeader>,
        data: SimpleWriteBinary,
        ch: CmdResChannel,
<<<<<<< HEAD
        cid: Option<u64>,
=======
        disk_full_opt: Option<DiskFullOpt>,
>>>>>>> e29d3a98
    ) {
        if !self.serving() {
            apply::notify_req_region_removed(self.region_id(), ch);
            return;
        }
        if let Some(encoder) = self.simple_write_encoder_mut() {
            if encoder.amend(&header, &data, cid) {
                encoder.add_response_channel(ch);
                self.set_has_ready();
                return;
            }
        }
        if let Err(e) = self.validate_command(&header, None, &mut ctx.raft_metrics) {
            let resp = cmd_resp::new_error(e);
            ch.report_error(resp);
            return;
        }
        // Check whether the write request can be proposed with the given disk full
        // option.
        if let Some(opt) = disk_full_opt && let Err(e) = self.check_proposal_with_disk_full_opt(ctx, opt) {
            let resp = cmd_resp::new_error(e);
            ch.report_error(resp);
            return;
        }
        // To maintain propose order, we need to make pending proposal first.
        self.propose_pending_writes(ctx);
        if let Some(conflict) = self.proposal_control_mut().check_conflict(None) {
            conflict.delay_channel(ch);
            return;
        }
        if self.proposal_control().has_pending_prepare_merge()
            || self.proposal_control().is_merging()
        {
            let resp = cmd_resp::new_error(Error::ProposalInMergingMode(self.region_id()));
            ch.report_error(resp);
            return;
        }
        // ProposalControl is reliable only when applied to current term.
        let call_proposed_on_success = self.applied_to_current_term();
        let mut encoder = SimpleWriteReqEncoder::new(
            header,
            data,
            (ctx.cfg.raft_entry_max_size.0 as f64 * MAX_PROPOSAL_SIZE_RATIO) as usize,
            call_proposed_on_success,
        );
        if let Some(cid) = cid {
            encoder.cids.push(cid);
        }
        encoder.add_response_channel(ch);
        self.set_has_ready();
        self.simple_write_encoder_mut().replace(encoder);
    }

    #[inline]
    pub fn on_unsafe_write<T>(
        &mut self,
        ctx: &mut StoreContext<EK, ER, T>,
        data: SimpleWriteBinary,
    ) {
        if !self.serving() {
            return;
        }
        let bin = SimpleWriteReqEncoder::new(
            Box::<RaftRequestHeader>::default(),
            data,
            ctx.cfg.raft_entry_max_size.0 as usize,
            false,
        )
        .encode()
        .0
        .into_boxed_slice();
        if let Some(scheduler) = self.apply_scheduler() {
            scheduler.send(ApplyTask::UnsafeWrite(bin));
        }
    }

    pub fn propose_pending_writes<T>(&mut self, ctx: &mut StoreContext<EK, ER, T>) {
        if let Some(encoder) = self.simple_write_encoder_mut().take() {
            let cids = encoder.cids.clone();
            let header = encoder.header().clone();
            let call_proposed_on_success = if encoder.notify_proposed() {
                // The request has pass conflict check and called all proposed callbacks.
                false
            } else {
                // Epoch may have changed since last check.
                let from_epoch = header.get_region_epoch();
                let res = util::compare_region_epoch(
                    from_epoch,
                    self.region(),
                    NORMAL_REQ_CHECK_CONF_VER,
                    NORMAL_REQ_CHECK_VER,
                    true,
                );
                if let Err(e) = res {
                    // TODO: query sibling regions.
                    ctx.raft_metrics.invalid_proposal.epoch_not_match.inc();
                    encoder.encode().1.report_error(cmd_resp::new_error(e));
                    return;
                }
                // Only when it applies to current term, the epoch check can be reliable.
                self.applied_to_current_term()
            };
            let (data, chs) = encoder.encode();
            let res = if let Err(e) = self.validate_command(&header, None, &mut ctx.raft_metrics) {
                Err(e)
            } else {
                let last_index = self.raft_group().raft.raft_log.last_index();
                let res = self.propose(ctx, data);
                let current_index = self.raft_group().raft.raft_log.last_index();
                fail_point!("after_propose_pending_writes");

                if cids.is_empty() {
                    match res {
                        Ok(index) => {
                            info!(
                                self.logger,
                                "propose write";
                                "index" => index,
                            );
                        }
                        Err(ref e) => {
                            info!(
                                self.logger,
                                "propose write failed";
                                "last_index" => last_index,
                                "current_index" => current_index,
                                "err" => ?e,
                            );
                        }
                    }
                }

                for cid in cids {
                    match res {
                        Ok(index) => {
                            info!(
                                self.logger,
                                "propose write";
                                "cid" => cid,
                                "index" => index,
                            );
                        }
                        Err(ref e) => {
                            info!(
                                self.logger,
                                "propose write failed";
                                "cid" => cid,
                                "last_index" => last_index,
                                "current_index" => current_index,
                                "err" => ?e,
                            );
                        }
                    }
                }

                res
            };

            self.post_propose_command(ctx, res, chs, call_proposed_on_success);
        }
    }
}

impl<EK: KvEngine, R: ApplyResReporter> Apply<EK, R> {
    #[inline]
    pub fn apply_put(
        &mut self,
        cf: &str,
        index: u64,
        key: &[u8],
        value: &[u8],
        start_ts: u64,
    ) -> Result<()> {
        info!(
            self.logger,
            "handle put";
            "cf" => ?cf,
            "start_ts" => ?start_ts,
            "key" => log_wrappers::hex_encode_upper(key),
            "value" => log_wrappers::hex_encode_upper(value),
            "index" => index,
        );

        PEER_WRITE_CMD_COUNTER.put.inc();
        let off = data_cf_offset(cf);
        if self.should_skip(off, index) {
            return Ok(());
        }
        util::check_key_in_region(key, self.region())?;
        if let Some(s) = self.buckets.as_mut() {
            s.write_key(key, value.len() as u64);
        }
        // Technically it's OK to remove prefix for raftstore v2. But rocksdb doesn't
        // support specifying infinite upper bound in various APIs.
        keys::data_key_with_buffer(key, &mut self.key_buffer);
        self.ensure_write_buffer();
        let res = if cf.is_empty() || cf == CF_DEFAULT {
            // TODO: use write_vector
            self.write_batch
                .as_mut()
                .unwrap()
                .put(&self.key_buffer, value)
        } else {
            self.write_batch
                .as_mut()
                .unwrap()
                .put_cf(cf, &self.key_buffer, value)
        };
        res.unwrap_or_else(|e| {
            slog_panic!(
                self.logger,
                "failed to write";
                "key" => %log_wrappers::Value::key(key),
                "value" => %log_wrappers::Value::value(value),
                "cf" => cf,
                "error" => ?e
            );
        });
        fail::fail_point!("APPLY_PUT", |_| Err(raftstore::Error::Other(
            "aborted by failpoint".into()
        )));
        self.metrics.size_diff_hint += (self.key_buffer.len() + value.len()) as i64;
        if index != u64::MAX {
            self.modifications_mut()[off] = index;
        }
        Ok(())
    }

    #[inline]
    pub fn apply_delete(&mut self, cf: &str, index: u64, key: &[u8], start_ts: u64) -> Result<()> {
        info!(
            self.logger,
            "handle delete";
            "cf" => ?cf,
            "start_ts" => ?start_ts,
            "key" => log_wrappers::hex_encode_upper(key),
            "index" => index,
        );
        PEER_WRITE_CMD_COUNTER.delete.inc();
        let off = data_cf_offset(cf);
        if self.should_skip(off, index) {
            return Ok(());
        }
        util::check_key_in_region(key, self.region())?;
        if let Some(s) = self.buckets.as_mut() {
            s.write_key(key, 0);
        }
        keys::data_key_with_buffer(key, &mut self.key_buffer);
        self.ensure_write_buffer();
        let res = if cf.is_empty() || cf == CF_DEFAULT {
            // TODO: use write_vector
            self.write_batch.as_mut().unwrap().delete(&self.key_buffer)
        } else {
            self.write_batch
                .as_mut()
                .unwrap()
                .delete_cf(cf, &self.key_buffer)
        };
        res.unwrap_or_else(|e| {
            slog_panic!(
                self.logger,
                "failed to delete";
                "key" => %log_wrappers::Value::key(key),
                "cf" => cf,
                "error" => ?e
            );
        });
        self.metrics.size_diff_hint -= self.key_buffer.len() as i64;
        if index != u64::MAX {
            self.modifications_mut()[off] = index;
        }
        Ok(())
    }

    #[inline]
    pub async fn apply_delete_range(
        &mut self,
        mut cf: &str,
        index: u64,
        start_key: &[u8],
        end_key: &[u8],
        notify_only: bool,
    ) -> Result<()> {
        PEER_WRITE_CMD_COUNTER.delete_range.inc();
        let off = data_cf_offset(cf);
        if self.should_skip(off, index) {
            return Ok(());
        }
        if !end_key.is_empty() && start_key >= end_key {
            return Err(box_err!(
                "invalid delete range command, start_key: {:?}, end_key: {:?}",
                start_key,
                end_key
            ));
        }
        util::check_key_in_region(start_key, self.region())?;
        util::check_key_in_region_inclusive(end_key, self.region())?;

        if cf.is_empty() {
            cf = CF_DEFAULT;
        }

        if !ALL_CFS.iter().any(|x| *x == cf) {
            return Err(box_err!("invalid delete range command, cf: {:?}", cf));
        }

        let start_key = keys::data_key(start_key);
        let end_key = keys::data_end_key(end_key);

        let start = Instant::now_coarse();
        // Use delete_files_in_range to drop as many sst files as possible, this
        // is a way to reclaim disk space quickly after drop a table/index.
        let written = if !notify_only {
            let (notify, wait) = oneshot::channel();
            let delete_range = TabletTask::delete_range(
                self.region_id(),
                self.tablet().clone(),
                name_to_cf(cf).unwrap(),
                start_key.clone().into(),
                end_key.clone().into(),
                Box::new(move |written| {
                    notify.send(written).unwrap();
                }),
            );
            if let Err(e) = self.tablet_scheduler().schedule_force(delete_range) {
                error!(self.logger, "fail to delete range";
                    "range_start" => log_wrappers::Value::key(&start_key),
                    "range_end" => log_wrappers::Value::key(&end_key),
                    "notify_only" => notify_only,
                    "error" => ?e,
                );
            }

            wait.await.unwrap()
        } else {
            false
        };

        info!(
            self.logger,
            "execute delete range";
            "range_start" => log_wrappers::Value::key(&start_key),
            "range_end" => log_wrappers::Value::key(&end_key),
            "notify_only" => notify_only,
            "duration" => ?start.saturating_elapsed(),
        );

        if index != u64::MAX && written {
            self.modifications_mut()[off] = index;
        }

        Ok(())
    }
}

#[cfg(test)]
mod test {
    use std::sync::Arc;

    use engine_test::{
        ctor::{CfOptions, DbOptions},
        kv::{KvTestEngine, TestTabletFactory},
    };
    use engine_traits::{
        FlushState, Peekable, SstApplyState, TabletContext, TabletRegistry, CF_DEFAULT, DATA_CFS,
    };
    use futures::executor::block_on;
    use kvproto::{
        metapb::Region,
        raft_serverpb::{PeerState, RegionLocalState},
    };
    use raftstore::{
        coprocessor::CoprocessorHost,
        store::{Config, TabletSnapManager},
    };
    use slog::o;
    use tempfile::TempDir;
    use tikv_util::{
        store::new_peer,
        worker::{dummy_scheduler, Worker},
        yatp_pool::{DefaultTicker, YatpPoolBuilder},
    };

    use crate::{
        operation::{
            test_util::{create_tmp_importer, new_delete_range_entry, new_put_entry, MockReporter},
            CommittedEntries,
        },
        raft::Apply,
        worker::tablet,
    };

    #[test]
    fn test_delete_range() {
        let store_id = 2;

        let mut region = Region::default();
        region.set_id(1);
        region.set_end_key(b"k20".to_vec());
        region.mut_region_epoch().set_version(3);
        let peers = vec![new_peer(2, 3)];
        region.set_peers(peers.into());

        let logger = slog_global::borrow_global().new(o!());
        let path = TempDir::new().unwrap();
        let cf_opts = DATA_CFS
            .iter()
            .copied()
            .map(|cf| (cf, CfOptions::default()))
            .collect();
        let factory = Box::new(TestTabletFactory::new(DbOptions::default(), cf_opts));
        let reg = TabletRegistry::new(factory, path.path()).unwrap();
        let ctx = TabletContext::new(&region, Some(5));
        reg.load(ctx, true).unwrap();
        let tablet = reg.get(region.get_id()).unwrap().latest().unwrap().clone();

        let mut region_state = RegionLocalState::default();
        region_state.set_state(PeerState::Normal);
        region_state.set_region(region.clone());
        region_state.set_tablet_index(5);

        let (read_scheduler, _rx) = dummy_scheduler();
        let (reporter, _) = MockReporter::new();
        let (tmp_dir, importer) = create_tmp_importer();
        let host = CoprocessorHost::<KvTestEngine>::default();

        let snap_mgr = TabletSnapManager::new(tmp_dir.path(), None).unwrap();
        let tablet_worker = Worker::new("tablet-worker");
        let tablet_scheduler = tablet_worker.start(
            "tablet-worker",
            tablet::Runner::new(reg.clone(), importer.clone(), snap_mgr, logger.clone()),
        );
        tikv_util::defer!(tablet_worker.stop());
        let high_priority_pool = YatpPoolBuilder::new(DefaultTicker::default()).build_future_pool();

        let mut apply = Apply::new(
            &Config::default(),
            region
                .get_peers()
                .iter()
                .find(|p| p.store_id == store_id)
                .unwrap()
                .clone(),
            region_state,
            reporter,
            reg,
            read_scheduler,
            Arc::new(FlushState::new(5)),
            SstApplyState::default(),
            None,
            5,
            None,
            importer,
            host,
            tablet_scheduler,
            high_priority_pool,
            logger.clone(),
        );

        // put (k1, v1);
        let ce = CommittedEntries {
            entry_and_proposals: vec![(
                new_put_entry(
                    region.id,
                    region.get_region_epoch().clone(),
                    b"k1",
                    b"v1",
                    5,
                    6,
                ),
                vec![],
            )],
        };
        block_on(async { apply.apply_committed_entries(ce).await });
        apply.flush();

        // must read (k1, v1) from tablet.
        let v1 = tablet.get_value_cf(CF_DEFAULT, b"zk1").unwrap().unwrap();
        assert_eq!(v1, b"v1");

        // delete range
        let ce = CommittedEntries {
            entry_and_proposals: vec![(
                new_delete_range_entry(
                    region.id,
                    region.get_region_epoch().clone(),
                    5,
                    7,
                    CF_DEFAULT,
                    region.get_start_key(),
                    region.get_end_key(),
                    false, // notify_only
                ),
                vec![],
            )],
        };
        block_on(async { apply.apply_committed_entries(ce).await });

        // must get none for k1.
        let res = tablet.get_value_cf(CF_DEFAULT, b"zk1").unwrap();
        assert!(res.is_none(), "{:?}", res);
    }
}<|MERGE_RESOLUTION|>--- conflicted
+++ resolved
@@ -42,11 +42,8 @@
         header: Box<RaftRequestHeader>,
         data: SimpleWriteBinary,
         ch: CmdResChannel,
-<<<<<<< HEAD
         cid: Option<u64>,
-=======
         disk_full_opt: Option<DiskFullOpt>,
->>>>>>> e29d3a98
     ) {
         if !self.serving() {
             apply::notify_req_region_removed(self.region_id(), ch);
