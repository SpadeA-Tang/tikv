--- conflicted
+++ resolved
@@ -267,18 +267,14 @@
                 }
                 AdminCmdType::PrepareMerge => self.propose_prepare_merge(ctx, req),
                 AdminCmdType::CommitMerge => self.propose_commit_merge(ctx, req),
-<<<<<<< HEAD
+                AdminCmdType::PrepareFlashback | AdminCmdType::FinishFlashback => {
+                    self.propose_flashback(ctx, req)
+                }
                 _ => slog_panic!(
                     self.logger,
                     "unimplemented";
                     "admin_type" => ?cmd_type,
                 ),
-=======
-                AdminCmdType::PrepareFlashback | AdminCmdType::FinishFlashback => {
-                    self.propose_flashback(ctx, req)
-                }
-                _ => unimplemented!("{:?}", req),
->>>>>>> 526726ef
             }
         };
         match &res {
