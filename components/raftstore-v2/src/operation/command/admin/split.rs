--- conflicted
+++ resolved
@@ -300,6 +300,12 @@
             "regions" => ?res.regions,
         );
 
+        println!(
+            "on_ready_split_region, peer {}, regions {:?}",
+            self.peer().store_id,
+            res.regions,
+        );
+
         let derived = &res.regions[res.derived_index];
         let derived_epoch = derived.get_region_epoch().clone();
         let region_id = derived.get_id();
@@ -515,14 +521,9 @@
             max_size = split_size * 3 / 2;
         }
 
-<<<<<<< HEAD
         // todo: hack split size
         let max_size = 50000;
         let split_size = 30000;
-=======
-        let split_size = ReadableSize::mb(600).0;
-        let max_size = ReadableSize::gb(1).0;
->>>>>>> b449681f
 
         let region_count = get_region_approximate_size(tablet, self.region(), split_size * 10)
             .map(|s| if s > max_size { s / split_size } else { 0 });
