--- conflicted
+++ resolved
@@ -27,9 +27,6 @@
 use protobuf::Message;
 use raft::eraftpb::Entry;
 use raftstore::{
-<<<<<<< HEAD
-    store::{fsm::Proposal, local_metrics::RaftMetrics, metrics::*, util, WriteCallback},
-=======
     store::{
         cmd_resp,
         fsm::{
@@ -41,22 +38,17 @@
         msg::ErrorCallback,
         util, WriteCallback,
     },
->>>>>>> 95661072
     Error, Result,
 };
 use slog::error;
 use tikv_util::{box_err, time::monotonic_raw_now};
 
-<<<<<<< HEAD
-use crate::{batch::StoreContext, fsm::PeerFsmDelegate, raft::Peer, router::CmdResChannel};
-=======
 use crate::{
     batch::StoreContext,
     fsm::{ApplyFsm, ApplyResReporter, PeerFsmDelegate},
     raft::{Apply, Peer},
     router::{ApplyRes, ApplyTask, CmdResChannel, PeerMsg},
 };
->>>>>>> 95661072
 
 mod write;
 
