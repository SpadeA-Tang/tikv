--- conflicted
+++ resolved
@@ -122,25 +122,17 @@
         let mailbox = store_ctx.router.mailbox(self.region_id()).unwrap();
         let tablet = self.tablet().clone();
         let logger = self.logger.clone();
-<<<<<<< HEAD
-=======
         let read_scheduler = self.storage().read_scheduler();
->>>>>>> dd4299c6
         let (apply_scheduler, mut apply_fsm) = ApplyFsm::new(
             self.peer().clone(),
             region_state,
             mailbox,
             tablet,
-<<<<<<< HEAD
             store_ctx.tablet_factory.clone(),
-            logger,
-        );
-=======
             read_scheduler,
             logger,
         );
 
->>>>>>> dd4299c6
         store_ctx
             .apply_pool
             .spawn(async move { apply_fsm.handle_all_tasks().await })
