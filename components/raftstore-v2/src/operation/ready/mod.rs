--- conflicted
+++ resolved
@@ -29,11 +29,7 @@
     raft_serverpb::{PeerState, RaftMessage, RaftSnapshotData},
 };
 use protobuf::Message as _;
-<<<<<<< HEAD
-use raft::{eraftpb, prelude::MessageType, Ready, StateRole};
-=======
-use raft::{eraftpb, Ready, StateRole, INVALID_ID};
->>>>>>> 531f7a00
+use raft::{eraftpb, prelude::MessageType, Ready, StateRole, INVALID_ID};
 use raftstore::store::{util, ExtraStates, FetchedLogs, ReadProgress, Transport, WriteTask};
 use slog::{debug, error, trace, warn};
 use tikv_util::time::{duration_to_sec, monotonic_raw_now};
@@ -119,22 +115,17 @@
             // return;
         }
 
+        let from_peer = msg.take_from_peer();
+        if self.is_leader() && from_peer.get_id() != INVALID_ID {
+            self.add_peer_heartbeat(from_peer.get_id(), Instant::now());
+        }
+
         // TODO: drop all msg append when the peer is uninitialized and has conflict
         // ranges with other peers.
-<<<<<<< HEAD
         self.insert_peer_cache(msg.take_from_peer());
-
         if msg.get_message().get_msg_type() == MessageType::MsgTransferLeader {
             self.on_transfer_leader_msg(ctx, msg.get_message(), msg.disk_usage)
         } else if let Err(e) = self.raft_group_mut().step(msg.take_message()) {
-=======
-        let from_peer = msg.take_from_peer();
-        if self.is_leader() && from_peer.get_id() != INVALID_ID {
-            self.add_peer_heartbeat(from_peer.get_id(), Instant::now());
-        }
-        self.insert_peer_cache(from_peer);
-        if let Err(e) = self.raft_group_mut().step(msg.take_message()) {
->>>>>>> 531f7a00
             error!(self.logger, "raft step error"; "err" => ?e);
         }
 
@@ -476,15 +467,13 @@
                     // latency.
                     self.raft_group_mut().skip_bcast_commit(false);
 
-<<<<<<< HEAD
                     // Init the in-memory pessimistic lock table when the peer becomes leader.
                     self.activate_in_memory_pessimistic_locks();
 
-=======
                     // A more recent read may happen on the old leader. So max ts should
                     // be updated after a peer becomes leader.
                     self.require_updating_max_ts(ctx);
->>>>>>> 531f7a00
+
                     // Exit entry cache warmup state when the peer becomes leader.
                     self.entry_storage_mut().clear_entry_cache_warmup_state();
 
