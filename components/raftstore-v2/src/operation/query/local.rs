// Copyright 2022 TiKV Project Authors. Licensed under Apache-2.0.

// #[PerformanceCriticalPath]
use std::{
    ops::Deref,
    sync::{atomic, Arc, Mutex},
};

use batch_system::Router;
use crossbeam::channel::TrySendError;
use engine_traits::{KvEngine, RaftEngine};
use futures::{Future, FutureExt};
use keys::Prefix;
use kvproto::{
    errorpb,
    raft_cmdpb::{CmdType, RaftCmdRequest, RaftCmdResponse},
};
use raftstore::{
    errors::RAFTSTORE_IS_BUSY,
    store::{
        cmd_resp, util::LeaseState, worker::metrics::TLS_LOCAL_READ_METRICS, LocalReadContext,
        LocalReaderCore, ReadDelegate, ReadExecutor, ReadExecutorProvider, RegionSnapshot,
        RequestInspector, RequestPolicy,
    },
    Error, Result,
};
use slog::{debug, info, warn, Logger};
use tikv_util::{
    box_err,
    codec::number::decode_u64,
    defer,
    time::{monotonic_raw_now, ThreadReadId},
};
use time::Timespec;
use txn_types::WriteBatchFlags;

use crate::{
    fsm::StoreMeta,
    router::{PeerMsg, QueryResult},
    tablet::CachedTablet,
    StoreRouter,
};

pub trait MsgRouter: Send {
    fn send(&self, addr: u64, msg: PeerMsg) -> std::result::Result<(), TrySendError<PeerMsg>>;
}

impl<EK, ER> MsgRouter for StoreRouter<EK, ER>
where
    EK: KvEngine,
    ER: RaftEngine,
{
    fn send(&self, addr: u64, msg: PeerMsg) -> std::result::Result<(), TrySendError<PeerMsg>> {
        Router::send(self, addr, msg)
    }
}

#[derive(Clone)]
pub struct LocalReader<E, C>
where
    E: KvEngine,
    C: MsgRouter,
{
    local_reader: LocalReaderCore<CachedReadDelegate<E>, StoreMetaDelegate<E>>,
    router: C,

    logger: Logger,
}

impl<E, C> LocalReader<E, C>
where
    E: KvEngine,
    C: MsgRouter,
{
    pub fn new(store_meta: Arc<Mutex<StoreMeta<E>>>, router: C, logger: Logger) -> Self {
        Self {
            local_reader: LocalReaderCore::new(StoreMetaDelegate::new(store_meta)),
            router,
            logger,
        }
    }

    pub fn store_meta(&self) -> &Arc<Mutex<StoreMeta<E>>> {
        self.local_reader.store_meta()
    }

    pub fn pre_propose_raft_command(
        &mut self,
        req: &RaftCmdRequest,
    ) -> Result<Option<(CachedReadDelegate<E>, RequestPolicy)>> {
        if let Some(delegate) = self.local_reader.validate_request(req)? {
            let mut inspector = SnapRequestInspector {
                delegate: &delegate,
                logger: &self.logger,
            };
            match inspector.inspect(req) {
                Ok(RequestPolicy::ReadLocal) => Ok(Some((delegate, RequestPolicy::ReadLocal))),
                Ok(RequestPolicy::StaleRead) => Ok(Some((delegate, RequestPolicy::StaleRead))),
                // It can not handle other policies.
                Ok(_) => Ok(None),
                Err(e) => Err(e),
            }
        } else {
            warn!(&self.logger, "pre_propose_raft_command failed";
                  "region_id" => req.get_header().get_region_id());
            Err(Error::RegionNotFound(req.get_header().get_region_id()))
        }
    }

    fn try_get_snapshot(
        &mut self,
        req: RaftCmdRequest,
    ) -> std::result::Result<Option<RegionSnapshot<E::Snapshot, Prefix>>, RaftCmdResponse> {
        match self.pre_propose_raft_command(&req) {
            Ok(Some((mut delegate, policy))) => {
                let mut snap = match policy {
                    RequestPolicy::ReadLocal => {
                        let region = Arc::clone(&delegate.region);
                        let snap =
                            RegionSnapshot::from_snapshot(delegate.get_snapshot(&None), region);
                        // Ensures the snapshot is acquired before getting the time
                        atomic::fence(atomic::Ordering::Release);
                        let snapshot_ts = monotonic_raw_now();

                        if !delegate.is_in_leader_lease(snapshot_ts) {
                            return Ok(None);
                        }

                        TLS_LOCAL_READ_METRICS
                            .with(|m| m.borrow_mut().local_executed_requests.inc());

                        // Try renew lease in advance
                        self.maybe_renew_lease_in_advance(&delegate, &req, snapshot_ts);
                        snap
                    }
                    RequestPolicy::StaleRead => {
                        let read_ts = decode_u64(&mut req.get_header().get_flag_data()).unwrap();
                        delegate.check_stale_read_safe(read_ts)?;

                        let region = Arc::clone(&delegate.region);
                        let snap =
                            RegionSnapshot::from_snapshot(delegate.get_snapshot(&None), region);

                        TLS_LOCAL_READ_METRICS
                            .with(|m| m.borrow_mut().local_executed_requests.inc());

                        delegate.check_stale_read_safe(read_ts)?;

                        TLS_LOCAL_READ_METRICS
                            .with(|m| m.borrow_mut().local_executed_stale_read_requests.inc());
                        snap
                    }
                    _ => unreachable!(),
                };

                snap.txn_ext = Some(delegate.txn_ext.clone());
                snap.bucket_meta = delegate.bucket_meta.clone();

                Ok(Some(snap))
            }
            Ok(None) => Ok(None),
            Err(e) => {
                let mut response = cmd_resp::new_error(e);
                // if let Some(delegate) = self
                // .local_reader
                // .delegates
                // .get(&req.get_header().get_region_id())
                // {
                // cmd_resp::bind_term(&mut response, delegate.term);
                // }
                Err(response)
            }
        }
    }

    // try to renew the lease by sending read query where the reading process may
    // renew the lease
    // Mark it mut so Send will not require it to be `Sync`.
    fn try_to_renew_lease(
        &mut self,
        region_id: u64,
        req: &RaftCmdRequest,
    ) -> impl Future<Output = std::result::Result<Option<QueryResult>, RaftCmdResponse>> {
        let (msg, sub) = PeerMsg::raft_query(req.clone());
        let mut err = errorpb::Error::default();
        match MsgRouter::send(&self.router, region_id, msg) {
            Ok(()) => (),
            Err(TrySendError::Full(c)) => {
                TLS_LOCAL_READ_METRICS.with(|m| m.borrow_mut().reject_reason.channel_full.inc());
                err.set_message(RAFTSTORE_IS_BUSY.to_owned());
                err.mut_server_is_busy()
                    .set_reason(RAFTSTORE_IS_BUSY.to_owned());
            }
            Err(TrySendError::Disconnected(c)) => {
                TLS_LOCAL_READ_METRICS.with(|m| m.borrow_mut().reject_reason.no_region.inc());
                err.set_message(format!("region {} is missing", region_id));
                err.mut_region_not_found().set_region_id(region_id);
            }
        }

        async move {
            if err.get_message().is_empty() {
                Ok(sub.result().await)
            } else {
                let mut resp = RaftCmdResponse::default();
                resp.mut_header().set_error(err);
                Err(resp)
            }
        }
    }

    // If the remote lease will be expired in near future send message
    // to `raftstore` to renew it
    fn maybe_renew_lease_in_advance(
        &self,
        delegate: &ReadDelegate,
        req: &RaftCmdRequest,
        ts: Timespec,
    ) {
        if !delegate.need_renew_lease(ts) {
            return;
        }

        let region_id = req.header.get_ref().region_id;
        TLS_LOCAL_READ_METRICS.with(|m| m.borrow_mut().renew_lease_advance.inc());
        // Send a read query which may renew the lease
        let (msg, sub) = PeerMsg::raft_query(req.clone());
        if let Err(e) = MsgRouter::send(&self.router, region_id, msg) {
            debug!(
                self.logger,
                "failed to send query for trying to renew lease";
                "region" => region_id,
                "error" => ?e
            )
        }
    }
}

impl<E, C> LocalReader<E, C>
where
    E: KvEngine + Clone,
    C: MsgRouter + Clone,
{
    pub fn snapshot(
        &mut self,
        mut req: RaftCmdRequest,
    ) -> impl Future<Output = std::result::Result<RegionSnapshot<E::Snapshot, Prefix>, RaftCmdResponse>>
    {
        let region_id = req.header.get_ref().region_id;
        let snap = self.try_get_snapshot(req.clone());
        let reader = if matches!(snap, Ok(Some(_))) {
            None
        } else {
            // In most case, lease check should succeed.
            Some(self.clone())
        };

        let logger = self.logger.clone();
        async move {
            defer!(raftstore::store::worker::metrics::maybe_tls_local_read_metrics_flush());
            if let Some(snap) = snap? {
                return Ok(snap);
            }
            let mut reader = reader.unwrap();
<<<<<<< HEAD

=======
>>>>>>> 7d16cf2a
            if let Some(query_res) = reader.try_to_renew_lease(region_id, &req).await? {
                // If query successful, try again.
                if query_res.read().is_some() {
                    req.mut_header().set_read_quorum(false);
                    if let Some(snap) = reader.try_get_snapshot(req)? {
                        return Ok(snap);
                    }
                }
            }

            let mut err = errorpb::Error::default();
            err.set_message(format!(
                "Fail to get snapshot from LocalReader for region {}. \
                Maybe due to `not leader`, `region not found` or `not applied to the current term`",
                region_id
            ));
            let mut resp = RaftCmdResponse::default();
            resp.mut_header().set_error(err);
            Err(resp)
        }
    }
}

/// CachedReadDelegate is a wrapper the ReadDelegate and CachedTablet.
/// CachedTablet can fetch the latest tablet of this ReadDelegate's region. The
/// main purpose of this wrapping is to implement ReadExecutor where the latest
/// tablet is needed.
pub struct CachedReadDelegate<E>
where
    E: KvEngine,
{
    // The reason for this to be Arc, see the comment on get_delegate in
    // raftstore/src/store/worker/read.rs
    delegate: Arc<ReadDelegate>,
    cached_tablet: CachedTablet<E>,
}

impl<E> Deref for CachedReadDelegate<E>
where
    E: KvEngine,
{
    type Target = ReadDelegate;

    fn deref(&self) -> &Self::Target {
        self.delegate.as_ref()
    }
}

impl<E> Clone for CachedReadDelegate<E>
where
    E: KvEngine,
{
    fn clone(&self) -> Self {
        CachedReadDelegate {
            delegate: Arc::clone(&self.delegate),
            cached_tablet: self.cached_tablet.clone(),
        }
    }
}

impl<E> ReadExecutor for CachedReadDelegate<E>
where
    E: KvEngine,
{
    type Tablet = E;

    fn get_tablet(&mut self) -> &E {
        self.cached_tablet.latest().unwrap()
    }

    fn get_snapshot(&mut self, _: &Option<LocalReadContext<'_, Self::Tablet>>) -> Arc<E::Snapshot> {
        Arc::new(self.cached_tablet.latest().unwrap().snapshot())
    }
}

#[derive(Clone)]
struct StoreMetaDelegate<E>
where
    E: KvEngine,
{
    store_meta: Arc<Mutex<StoreMeta<E>>>,
}

impl<E> StoreMetaDelegate<E>
where
    E: KvEngine,
{
    pub fn new(store_meta: Arc<Mutex<StoreMeta<E>>>) -> StoreMetaDelegate<E> {
        StoreMetaDelegate { store_meta }
    }
}

impl<E> ReadExecutorProvider for StoreMetaDelegate<E>
where
    E: KvEngine,
{
    type Executor = CachedReadDelegate<E>;
    type StoreMeta = Arc<Mutex<StoreMeta<E>>>;

    fn store_id(&self) -> Option<u64> {
        self.store_meta.as_ref().lock().unwrap().store_id
    }

    /// get the ReadDelegate with region_id and the number of delegates in the
    /// StoreMeta
    fn get_executor_and_len(&self, region_id: u64) -> (usize, Option<Self::Executor>) {
        let meta = self.store_meta.as_ref().lock().unwrap();
        let reader = meta.readers.get(&region_id).cloned();
        if let Some(reader) = reader {
            // If reader is not None, cache must not be None.
            let cached_tablet = meta.tablet_caches.get(&region_id).cloned().unwrap();
            return (
                meta.readers.len(),
                Some(CachedReadDelegate {
                    delegate: Arc::new(reader),
                    cached_tablet,
                }),
            );
        }
        (meta.readers.len(), None)
    }

    fn store_meta(&self) -> &Self::StoreMeta {
        &self.store_meta
    }
}

struct SnapRequestInspector<'r> {
    delegate: &'r ReadDelegate,
    logger: &'r Logger,
}

impl<'r> SnapRequestInspector<'r> {
    fn inspect(&mut self, req: &RaftCmdRequest) -> Result<RequestPolicy> {
        assert!(!req.has_admin_request());
        if req.get_requests().len() != 1
            || req.get_requests().first().unwrap().get_cmd_type() != CmdType::Snap
        {
            return Err(box_err!(
                "LocalReader can only serve for exactly one Snap request"
            ));
        }

        let flags = WriteBatchFlags::from_bits_check(req.get_header().get_flags());
        if flags.contains(WriteBatchFlags::STALE_READ) {
            return Ok(RequestPolicy::StaleRead);
        }

        if req.get_header().get_read_quorum() {
            return Ok(RequestPolicy::ReadIndex);
        }

        // If applied index's term differs from current raft's term, leader transfer
        // must happened, if read locally, we may read old value.
        if !self.has_applied_to_current_term() {
            return Ok(RequestPolicy::ReadIndex);
        }

        // Local read should be performed, if and only if leader is in lease.
        // None for now.
        match self.inspect_lease() {
            LeaseState::Valid => Ok(RequestPolicy::ReadLocal),
            LeaseState::Expired | LeaseState::Suspect => {
                // Perform a consistent read to Raft quorum and try to renew the leader lease.
                Ok(RequestPolicy::ReadIndex)
            }
        }
    }

    fn has_applied_to_current_term(&mut self) -> bool {
        if self.delegate.applied_term == self.delegate.term {
            true
        } else {
            debug!(
                self.logger,
                "rejected by term check";
                "tag" => &self.delegate.tag,
                "applied_term" => self.delegate.applied_term,
                "delegate_term" => ?self.delegate.term,
            );

            // only for metric.
            TLS_LOCAL_READ_METRICS.with(|m| m.borrow_mut().reject_reason.applied_term.inc());
            false
        }
    }

    fn inspect_lease(&mut self) -> LeaseState {
        // TODO: disable localreader if we did not enable raft's check_quorum.
        if self.delegate.leader_lease.is_some() {
            // We skip lease check, because it is postponed until `handle_read`.
            LeaseState::Valid
        } else {
            debug!(self.logger, "rejected by leader lease"; "tag" => &self.delegate.tag);
            TLS_LOCAL_READ_METRICS.with(|m| m.borrow_mut().reject_reason.no_lease.inc());
            LeaseState::Expired
        }
    }
}

#[cfg(test)]
mod tests {
    use std::{
        cell::Cell,
        sync::mpsc::*,
        thread::{self, JoinHandle},
    };

    use crossbeam::{atomic::AtomicCell, channel::TrySendError};
    use engine_test::{
        ctor::{CfOptions, DbOptions},
        kv::{KvTestEngine, TestTabletFactoryV2},
    };
    use engine_traits::{MiscExt, OpenOptions, Peekable, SyncMutable, TabletFactory, ALL_CFS};
    use futures::executor::block_on;
    use kvproto::{kvrpcpb::ExtraOp as TxnExtraOp, metapb, raft_cmdpb::*};
    use raftstore::store::{
        util::Lease, worker::metrics::TLS_LOCAL_READ_METRICS, ReadCallback, ReadProgress,
        RegionReadProgress, TrackVer, TxnExt,
    };
    use slog::o;
    use tempfile::Builder;
    use tikv_util::{codec::number::NumberEncoder, time::monotonic_raw_now};
    use time::Duration;
    use txn_types::WriteBatchFlags;

    use super::*;
    use crate::router::{QueryResult, ReadResponse};

    #[derive(Clone)]
    struct MockRouter {
        p_router: SyncSender<(u64, PeerMsg)>,
    }

    impl MockRouter {
        fn new() -> (MockRouter, Receiver<(u64, PeerMsg)>) {
            let (p_ch, p_rx) = sync_channel(1);
            (MockRouter { p_router: p_ch }, p_rx)
        }
    }

    impl MsgRouter for MockRouter {
        fn send(&self, addr: u64, cmd: PeerMsg) -> std::result::Result<(), TrySendError<PeerMsg>> {
            self.p_router.send((addr, cmd)).unwrap();
            Ok(())
        }
    }

    #[allow(clippy::type_complexity)]
    fn new_reader(
        store_id: u64,
        store_meta: Arc<Mutex<StoreMeta<KvTestEngine>>>,
    ) -> (
        LocalReader<KvTestEngine, MockRouter>,
        Receiver<(u64, PeerMsg)>,
    ) {
        let (ch, rx) = MockRouter::new();
        let mut reader = LocalReader::new(
            store_meta,
            ch,
            Logger::root(slog::Discard, o!("key1" => "value1")),
        );
        reader.local_reader.store_id = Cell::new(Some(store_id));
        (reader, rx)
    }

    fn new_peers(store_id: u64, pr_ids: Vec<u64>) -> Vec<metapb::Peer> {
        pr_ids
            .into_iter()
            .map(|id| {
                let mut pr = metapb::Peer::default();
                pr.set_store_id(store_id);
                pr.set_id(id);
                pr
            })
            .collect()
    }

    // It mocks that local reader communications with raftstore.
    // mix_rx receives a closure, msg receiver, and sender of the msg receiver
    // - closure: do some update such as renew lease or something which we could do
    //   in real raftstore
    // - msg receiver: receives the msg from local reader
    // - sender of the msg receiver: send the msg receiver out of the thread so that
    //   we can use it again.
    fn mock_raftstore(
        mix_rx: Receiver<(
            Box<dyn FnOnce() + Send + 'static>,
            Receiver<(u64, PeerMsg)>,
            SyncSender<Receiver<(u64, PeerMsg)>>,
        )>,
    ) -> JoinHandle<()> {
        thread::spawn(move || {
            while let Ok((f, rx, ch_tx)) = mix_rx.recv() {
                // Receives msg from local reader
                let (_, msg) = rx.recv().unwrap();
                f();

                match msg {
                    // send the result back to local reader
                    PeerMsg::RaftQuery(query) => ReadCallback::set_result(
                        query.ch,
                        QueryResult::Read(ReadResponse {
                            read_index: 0,
                            txn_extra_op: Default::default(),
                        }),
                    ),
                    _ => unreachable!(),
                }
                ch_tx.send(rx).unwrap();
            }
        })
    }

    #[test]
    fn test_read() {
        let store_id = 1;

        // Building a tablet factory
        let ops = DbOptions::default();
        let cf_opts = ALL_CFS.iter().map(|cf| (*cf, CfOptions::new())).collect();
        let path = Builder::new()
            .prefix("test-local-reader")
            .tempdir()
            .unwrap();
        let factory = Arc::new(TestTabletFactoryV2::new(path.path(), ops, cf_opts));

        let store_meta = Arc::new(Mutex::new(StoreMeta::new()));
        let (mut reader, mut rx) = new_reader(store_id, store_meta.clone());
        let (mix_tx, mix_rx) = sync_channel(1);
        let handler = mock_raftstore(mix_rx);

        let mut region1 = metapb::Region::default();
        region1.set_id(1);
        let prs = new_peers(store_id, vec![1, 2, 3]);
        region1.set_peers(prs.clone().into());
        let epoch13 = {
            let mut ep = metapb::RegionEpoch::default();
            ep.set_conf_ver(1);
            ep.set_version(3);
            ep
        };
        let leader2 = prs[0].clone();
        region1.set_region_epoch(epoch13.clone());
        let term6 = 6;
        let mut lease = Lease::new(Duration::seconds(10), Duration::milliseconds(2500));
        let read_progress = Arc::new(RegionReadProgress::new(&region1, 1, 1, 1));

        let mut cmd = RaftCmdRequest::default();
        let mut header = RaftRequestHeader::default();
        header.set_region_id(1);
        header.set_peer(leader2);
        header.set_region_epoch(epoch13);
        header.set_term(term6);
        cmd.set_header(header);
        let mut req = Request::default();
        req.set_cmd_type(CmdType::Snap);
        cmd.set_requests(vec![req].into());

        // The region is not register yet.
        let res = block_on(reader.snapshot(cmd.clone())).unwrap_err();
        assert!(
            res.header
                .as_ref()
                .unwrap()
                .get_error()
                .has_region_not_found()
        );
        // No msg will ben sent
        rx.try_recv().unwrap_err();
        assert_eq!(
            TLS_LOCAL_READ_METRICS.with(|m| m.borrow().reject_reason.no_region.get()),
            1
        );
        assert_eq!(
            TLS_LOCAL_READ_METRICS.with(|m| m.borrow().reject_reason.cache_miss.get()),
            1
        );
        assert!(reader.local_reader.delegates.get(&1).is_none());

        // Register region 1
        lease.renew(monotonic_raw_now());
        let remote = lease.maybe_new_remote_lease(term6).unwrap();
        {
            let mut meta = store_meta.as_ref().lock().unwrap();

            // Create read_delegate with region id 1
            let read_delegate = ReadDelegate {
                tag: String::new(),
                region: Arc::new(region1.clone()),
                peer_id: 1,
                term: term6,
                applied_term: term6 - 1,
                leader_lease: Some(remote),
                last_valid_ts: Timespec::new(0, 0),
                txn_extra_op: Arc::new(AtomicCell::new(TxnExtraOp::default())),
                txn_ext: Arc::new(TxnExt::default()),
                read_progress: read_progress.clone(),
                pending_remove: false,
                track_ver: TrackVer::new(),
                bucket_meta: None,
            };
            meta.readers.insert(1, read_delegate);
            // create tablet with region_id 1 and prepare some data
            let tablet1 = factory
                .open_tablet(1, Some(10), OpenOptions::default().set_create_new(true))
                .unwrap();
            let cache = CachedTablet::new(Some(tablet1));
            meta.tablet_caches.insert(1, cache);
        }

        let (ch_tx, ch_rx) = sync_channel(1);

        // Case: Applied term not match
        let store_meta_clone = store_meta.clone();
        // Send what we want to do to mock raftstore
        mix_tx
            .send((
                Box::new(move || {
                    let mut meta = store_meta_clone.lock().unwrap();
                    meta.readers
                        .get_mut(&1)
                        .unwrap()
                        .update(ReadProgress::applied_term(term6));
                }),
                rx,
                ch_tx.clone(),
            ))
            .unwrap();
        // The first try will be rejected due to unmatched applied term but after update
        // the applied term by the above thread, the snapshot will be acquired by
        // retrying.
        let snap = block_on(reader.snapshot(cmd.clone())).unwrap();
        assert_eq!(*snap.get_region(), region1);
        assert_eq!(
            TLS_LOCAL_READ_METRICS.with(|m| m.borrow().reject_reason.cache_miss.get()),
            3
        );
        assert_eq!(
            TLS_LOCAL_READ_METRICS.with(|m| m.borrow().reject_reason.applied_term.get()),
            1
        );
        rx = ch_rx.recv().unwrap();

        // Case: Expire lease to make the local reader lease check fail.
        lease.expire_remote_lease();
        let remote = lease.maybe_new_remote_lease(term6).unwrap();
        // Send what we want to do to mock raftstore
        mix_tx
            .send((
                Box::new(move || {
                    let mut meta = store_meta.lock().unwrap();
                    meta.readers
                        .get_mut(&1)
                        .unwrap()
                        .update(ReadProgress::leader_lease(remote));
                }),
                rx,
                ch_tx.clone(),
            ))
            .unwrap();
        let snap = block_on(reader.snapshot(cmd.clone())).unwrap();
        // Updating lease makes cache miss. And because the cache is updated on cloned
        // copy, so the old cache will still need to be updated again.
        assert_eq!(
            TLS_LOCAL_READ_METRICS.with(|m| m.borrow().reject_reason.cache_miss.get()),
            5
        );
        assert_eq!(
            TLS_LOCAL_READ_METRICS.with(|m| m.borrow().reject_reason.lease_expire.get()),
            1
        );
        rx = ch_rx.recv().unwrap();

        // Case: Read quorum.
        let mut cmd_read_quorum = cmd.clone();
        cmd_read_quorum.mut_header().set_read_quorum(true);
        mix_tx.send((Box::new(move || {}), rx, ch_tx)).unwrap();
        let _ = block_on(reader.snapshot(cmd_read_quorum.clone())).unwrap();
        ch_rx.recv().unwrap();

        // Case: Stale read
        assert_eq!(
            TLS_LOCAL_READ_METRICS.with(|m| m.borrow().reject_reason.safe_ts.get()),
            0
        );
        read_progress.update_safe_ts(1, 1);
        assert_eq!(read_progress.safe_ts(), 1);
        let data = {
            let mut d = [0u8; 8];
            (&mut d[..]).encode_u64(2).unwrap();
            d
        };
        cmd.mut_header()
            .set_flags(WriteBatchFlags::STALE_READ.bits());
        cmd.mut_header().set_flag_data(data.into());
        let res = block_on(reader.snapshot(cmd.clone())).unwrap_err();
        assert!(res.get_header().get_error().has_data_is_not_ready());
        assert_eq!(
            TLS_LOCAL_READ_METRICS.with(|m| m.borrow().reject_reason.safe_ts.get()),
            1
        );
        read_progress.update_safe_ts(1, 2);
        assert_eq!(read_progress.safe_ts(), 2);
        let snap = block_on(reader.snapshot(cmd.clone())).unwrap();
        assert_eq!(*snap.get_region(), region1);

        drop(mix_tx);
        handler.join().unwrap();
    }

    #[test]
    fn test_read_delegate() {
        // Building a tablet factory
        let ops = DbOptions::default();
        let cf_opts = ALL_CFS.iter().map(|cf| (*cf, CfOptions::new())).collect();
        let path = Builder::new()
            .prefix("test-local-reader")
            .tempdir()
            .unwrap();
        let factory = Arc::new(TestTabletFactoryV2::new(path.path(), ops, cf_opts));

        let store_meta =
            StoreMetaDelegate::new(Arc::new(Mutex::new(StoreMeta::<KvTestEngine>::new())));

        let tablet1;
        let tablet2;
        {
            let mut meta = store_meta.store_meta.as_ref().lock().unwrap();

            // Create read_delegate with region id 1
            let read_delegate = ReadDelegate::mock(1);
            meta.readers.insert(1, read_delegate);

            // create tablet with region_id 1 and prepare some data
            tablet1 = factory
                .open_tablet(1, Some(10), OpenOptions::default().set_create_new(true))
                .unwrap();
            tablet1.put(b"a1", b"val1").unwrap();
            let cache = CachedTablet::new(Some(tablet1.clone()));
            meta.tablet_caches.insert(1, cache);

            // Create read_delegate with region id 2
            let read_delegate = ReadDelegate::mock(2);
            meta.readers.insert(2, read_delegate);

            // create tablet with region_id 1 and prepare some data
            tablet2 = factory
                .open_tablet(2, Some(10), OpenOptions::default().set_create_new(true))
                .unwrap();
            tablet2.put(b"a2", b"val2").unwrap();
            let cache = CachedTablet::new(Some(tablet2.clone()));
            meta.tablet_caches.insert(2, cache);
        }

        let (_, delegate) = store_meta.get_executor_and_len(1);
        let mut delegate = delegate.unwrap();
        let tablet = delegate.get_tablet();
        assert_eq!(tablet1.path(), tablet.path());
        let snapshot = delegate.get_snapshot(&None);
        assert_eq!(
            b"val1".to_vec(),
            *snapshot.get_value(b"a1").unwrap().unwrap()
        );

        let (_, delegate) = store_meta.get_executor_and_len(2);
        let mut delegate = delegate.unwrap();
        let tablet = delegate.get_tablet();
        assert_eq!(tablet2.path(), tablet.path());
        let snapshot = delegate.get_snapshot(&None);
        assert_eq!(
            b"val2".to_vec(),
            *snapshot.get_value(b"a2").unwrap().unwrap()
        );
    }
}<|MERGE_RESOLUTION|>--- conflicted
+++ resolved
@@ -262,10 +262,6 @@
                 return Ok(snap);
             }
             let mut reader = reader.unwrap();
-<<<<<<< HEAD
-
-=======
->>>>>>> 7d16cf2a
             if let Some(query_res) = reader.try_to_renew_lease(region_id, &req).await? {
                 // If query successful, try again.
                 if query_res.read().is_some() {
