--- conflicted
+++ resolved
@@ -106,8 +106,7 @@
         &mut self,
         req: &RaftCmdRequest,
     ) -> std::result::Result<Option<RegionSnapshot<E::Snapshot>>, RaftCmdResponse> {
-<<<<<<< HEAD
-        match self.pre_propose_raft_command(&req) {
+        match self.pre_propose_raft_command(req) {
             Ok(Some((mut delegate, policy))) => {
                 let mut snap = match policy {
                     RequestPolicy::ReadLocal => {
@@ -126,21 +125,8 @@
                             .with(|m| m.borrow_mut().local_executed_requests.inc());
 
                         // Try renew lease in advance
-                        self.maybe_renew_lease_in_advance(&delegate, &req, snapshot_ts);
+                        self.maybe_renew_lease_in_advance(&delegate, req, snapshot_ts);
                         snap
-=======
-        match self.pre_propose_raft_command(req) {
-            Ok(Some((mut delegate, policy))) => match policy {
-                RequestPolicy::ReadLocal => {
-                    let region = Arc::clone(&delegate.region);
-                    let snap = RegionSnapshot::from_snapshot(delegate.get_snapshot(&None), region);
-                    // Ensures the snapshot is acquired before getting the time
-                    atomic::fence(atomic::Ordering::Release);
-                    let snapshot_ts = monotonic_raw_now();
-
-                    if !delegate.is_in_leader_lease(snapshot_ts) {
-                        return Ok(None);
->>>>>>> fbff71d0
                     }
                     RequestPolicy::StaleRead => {
                         let read_ts = decode_u64(&mut req.get_header().get_flag_data()).unwrap();
@@ -150,18 +136,8 @@
                         let snap =
                             RegionSnapshot::from_snapshot(delegate.get_snapshot(&None), region);
 
-<<<<<<< HEAD
                         TLS_LOCAL_READ_METRICS
                             .with(|m| m.borrow_mut().local_executed_requests.inc());
-=======
-                    // Try renew lease in advance
-                    self.maybe_renew_lease_in_advance(&delegate, req, snapshot_ts);
-                    Ok(Some(snap))
-                }
-                RequestPolicy::StaleRead => {
-                    let read_ts = decode_u64(&mut req.get_header().get_flag_data()).unwrap();
-                    delegate.check_stale_read_safe(read_ts)?;
->>>>>>> fbff71d0
 
                         delegate.check_stale_read_safe(read_ts)?;
 
