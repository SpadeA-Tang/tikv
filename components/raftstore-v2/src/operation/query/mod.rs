// Copyright 2022 TiKV Project Authors. Licensed under Apache-2.0.

//! There are two types of Query: KV read and status query.
//!
//! KV Read is implemented in local module and lease module.
//! Read will be executed in callee thread if in lease, which is
//! implemented in local module. If lease is expired, it will extend the lease
//! first. Lease maintainance is implemented in lease module.
//!
//! Status query is implemented in the root module directly.
//! Follower's read index and replica read is implemenented replica module.
//! Leader's read index and lease renew is implemented in lease module.

use std::{cmp, sync::Arc};

use crossbeam::channel::TrySendError;
use engine_traits::{KvEngine, RaftEngine};
use kvproto::{
    errorpb,
    raft_cmdpb::{CmdType, RaftCmdRequest, RaftCmdResponse, StatusCmdType},
    raft_serverpb::RaftApplyState,
};
use raft::Ready;
use raftstore::{
    errors::RAFTSTORE_IS_BUSY,
    store::{
<<<<<<< HEAD
        cmd_resp, local_metrics::RaftMetrics, metrics::RAFT_READ_INDEX_PENDING_COUNT,
        msg::ErrorCallback, region_meta::RegionMeta, util, util::LeaseState, GroupState,
        ReadIndexContext, ReadProgress, RequestPolicy, Transport,
=======
        cmd_resp, fsm::ApplyMetrics, local_metrics::RaftMetrics,
        metrics::RAFT_READ_INDEX_PENDING_COUNT, msg::ErrorCallback, region_meta::RegionMeta, util,
        util::LeaseState, GroupState, ReadCallback, ReadIndexContext, ReadProgress, RequestPolicy,
        Transport,
>>>>>>> 92aaf95e
    },
    Error, Result,
};
use slog::info;
use tikv_util::box_err;
use txn_types::WriteBatchFlags;

use crate::{
    batch::StoreContext,
    fsm::PeerFsmDelegate,
    raft::Peer,
    router::{
        message::RaftRequest, ApplyRes, DebugInfoChannel, PeerMsg, QueryResChannel, QueryResult,
        ReadResponse,
    },
};

mod lease;
mod local;
mod replica;

pub(crate) use self::local::LocalReader;

impl<'a, EK: KvEngine, ER: RaftEngine, T: raftstore::store::Transport>
    PeerFsmDelegate<'a, EK, ER, T>
{
    fn inspect_read(&mut self, req: &RaftCmdRequest) -> Result<RequestPolicy> {
        if req.get_header().get_read_quorum() {
            return Ok(RequestPolicy::ReadIndex);
        }

        // If applied index's term is differ from current raft's term, leader transfer
        // must happened, if read locally, we may read old value.
        if !self.fsm.peer().applied_to_current_term() {
            return Ok(RequestPolicy::ReadIndex);
        }

        match self.fsm.peer_mut().inspect_lease() {
            LeaseState::Valid => Ok(RequestPolicy::ReadLocal),
            LeaseState::Expired | LeaseState::Suspect => {
                // Perform a consistent read to Raft quorum and try to renew the leader lease.
                Ok(RequestPolicy::ReadIndex)
            }
        }
    }

    #[inline]
    pub fn on_query(&mut self, req: RaftCmdRequest, ch: QueryResChannel) {
        if !req.has_status_request() {
            if let Err(e) = self
                .fsm
                .peer_mut()
                .validate_query_msg(&req, &mut self.store_ctx.raft_metrics)
            {
                let resp = cmd_resp::new_error(e);
                ch.report_error(resp);
                return;
            }
            let policy = self.inspect_read(&req);
            match policy {
                Ok(RequestPolicy::ReadIndex) => {
                    self.fsm.peer_mut().read_index(self.store_ctx, req, ch);
                }
                Ok(RequestPolicy::ReadLocal) => {
                    self.store_ctx.raft_metrics.propose.local_read.inc();
                    let read_resp = ReadResponse::new(0);
                    ch.set_result(QueryResult::Read(read_resp));
                }
                _ => {
                    panic!("inspect_read is expected to only return ReadIndex or ReadLocal");
                }
            };
        } else {
            self.fsm.peer_mut().on_query_status(&req, ch);
        }
    }
}

impl<EK: KvEngine, ER: RaftEngine> Peer<EK, ER> {
    fn validate_query_msg(
        &mut self,
        msg: &RaftCmdRequest,
        raft_metrics: &mut RaftMetrics,
    ) -> Result<()> {
        // check query specific requirements
        if msg.has_admin_request() {
            return Err(box_err!("PeerMsg::RaftQuery does not allow admin requests"));
        }

        // check query specific requirements
        for r in msg.get_requests() {
            if r.get_cmd_type() != CmdType::Get
                && r.get_cmd_type() != CmdType::Snap
                && r.get_cmd_type() != CmdType::ReadIndex
            {
                return Err(box_err!(
                    "PeerMsg::RaftQuery does not allow write requests: {:?}",
                    r.get_cmd_type()
                ));
            }
        }

        // Check store_id, make sure that the msg is dispatched to the right place.
        if let Err(e) = util::check_store_id(msg, self.peer().get_store_id()) {
            raft_metrics.invalid_proposal.mismatch_store_id.inc();
            return Err(e);
        }

        let flags = WriteBatchFlags::from_bits_check(msg.get_header().get_flags());
        if flags.contains(WriteBatchFlags::STALE_READ) {
            return Err(box_err!(
                "PeerMsg::RaftQuery should not get stale read requests"
            ));
        }

        // TODO: add flashback_state check

        // Check whether the store has the right peer to handle the request.
        let leader_id = self.leader_id();
        let request = msg.get_requests();

        // TODO: add force leader

        // ReadIndex can be processed on the replicas.
        let is_read_index_request =
            request.len() == 1 && request[0].get_cmd_type() == CmdType::ReadIndex;

        let allow_replica_read = msg.get_header().get_replica_read();
        if !self.is_leader() && !is_read_index_request && !allow_replica_read {
            raft_metrics.invalid_proposal.not_leader.inc();
            return Err(Error::NotLeader(self.region_id(), None));
        }

        // peer_id must be the same as peer's.
        if let Err(e) = util::check_peer_id(msg, self.peer_id()) {
            raft_metrics.invalid_proposal.mismatch_peer_id.inc();
            return Err(e);
        }

        // TODO: check applying snapshot

        // Check whether the term is stale.
        if let Err(e) = util::check_term(msg, self.term()) {
            raft_metrics.invalid_proposal.stale_command.inc();
            return Err(e);
        }

        // TODO: add check of sibling region for split
        util::check_region_epoch(msg, self.region(), true)
    }

    // For these cases it won't be proposed:
    // 1. The region is in merging or splitting;
    // 2. The message is stale and dropped by the Raft group internally;
    // 3. There is already a read request proposed in the current lease;
    fn read_index<T: Transport>(
        &mut self,
        ctx: &mut StoreContext<EK, ER, T>,
        mut req: RaftCmdRequest,
        ch: QueryResChannel,
    ) {
        // TODO: add pre_read_index to handle splitting or merging
        if self.is_leader() {
            self.read_index_leader(ctx, req, ch);
        } else {
            self.read_index_follower(ctx, req, ch);
        }
    }

    pub(crate) fn apply_reads<T>(&mut self, ctx: &mut StoreContext<EK, ER, T>, ready: &Ready) {
        let states = ready.read_states().iter().map(|state| {
            let read_index_ctx = ReadIndexContext::parse(state.request_ctx.as_slice()).unwrap();
            (read_index_ctx.id, read_index_ctx.locked, state.index)
        });
        // The follower may lost `ReadIndexResp`, so the pending_reads does not
        // guarantee the orders are consistent with read_states. `advance` will
        // update the `read_index` of read request that before this successful
        // `ready`.
        if !self.is_leader() {
            // NOTE: there could still be some pending reads proposed by the peer when it
            // was leader. They will be cleared in `clear_uncommitted_on_role_change` later
            // in the function.
            self.pending_reads_mut().advance_replica_reads(states);
            self.post_pending_read_index_on_replica(ctx);
        } else {
            self.pending_reads_mut().advance_leader_reads(states);
            if let Some(propose_time) = self.pending_reads().last_ready().map(|r| r.propose_time) {
                if !self.leader_lease_mut().is_suspect() {
                    self.maybe_renew_leader_lease(propose_time, &mut ctx.store_meta, None);
                }
            }

            if self.ready_to_handle_read() {
                while let Some(mut read) = self.pending_reads_mut().pop_front() {
                    self.respond_read_index(&mut read, ctx);
                }
            }
        }

        // Note that only after handle read_states can we identify what requests are
        // actually stale.
        if ready.ss().is_some() {
            let term = self.term();
            // all uncommitted reads will be dropped silently in raft.
            self.pending_reads_mut()
                .clear_uncommitted_on_role_change(term);
        }
    }

    /// Respond to the ready read index request on the replica, the replica is
    /// not a leader.
    fn post_pending_read_index_on_replica<T>(&mut self, ctx: &mut StoreContext<EK, ER, T>) {
        while let Some(mut read) = self.pending_reads_mut().pop_front() {
            // The response of this read index request is lost, but we need it for
            // the memory lock checking result. Resend the request.
            if let Some(read_index) = read.addition_request.take() {
                assert_eq!(read.cmds().len(), 1);
                let (mut req, ch, _) = read.take_cmds().pop().unwrap();
                assert_eq!(req.requests.len(), 1);
                req.requests[0].set_read_index(*read_index);
                let read_cmd = RaftRequest::new(req, ch);
                info!(
                    self.logger,
                    "re-propose read index request because the response is lost";
                );
                RAFT_READ_INDEX_PENDING_COUNT.sub(1);
                self.send_read_command(ctx, read_cmd);
                continue;
            }

            assert!(read.read_index.is_some());
            let is_read_index_request = read.cmds().len() == 1
                && read.cmds()[0].0.get_requests().len() == 1
                && read.cmds()[0].0.get_requests()[0].get_cmd_type() == CmdType::ReadIndex;

            if is_read_index_request {
                self.respond_read_index(&mut read, ctx);
            } else if self.ready_to_handle_unsafe_replica_read(read.read_index.unwrap()) {
                self.respond_replica_read(&mut read, ctx);
            } else {
                // TODO: `ReadIndex` requests could be blocked.
                self.pending_reads_mut().push_front(read);
                break;
            }
        }
    }

    // Note: comparing with v1, it removes the snapshot check because in v2 the
    // snapshot will not delete the data anymore.
    fn ready_to_handle_unsafe_replica_read(&self, read_index: u64) -> bool {
        // Wait until the follower applies all values before the read. There is still a
        // problem if the leader applies fewer values than the follower, the follower
        // read could get a newer value, and after that, the leader may read a stale
        // value, which violates linearizability.
        self.storage().apply_state().get_applied_index() >= read_index
            // If it is in pending merge state(i.e. applied PrepareMerge), the data may be stale.
            // TODO: Add a test to cover this case
            && !self.has_pending_merge_state()
    }

    fn send_read_command<T>(
        &self,
        ctx: &mut StoreContext<EK, ER, T>,
        read_cmd: RaftRequest<QueryResChannel>,
    ) {
        let mut err = errorpb::Error::default();
        let region_id = read_cmd.request.get_header().get_region_id();
        let read_ch = match ctx.router.send(region_id, PeerMsg::RaftQuery(read_cmd)) {
            Ok(()) => return,
            Err(TrySendError::Full(PeerMsg::RaftQuery(cmd))) => {
                err.set_message(RAFTSTORE_IS_BUSY.to_owned());
                err.mut_server_is_busy()
                    .set_reason(RAFTSTORE_IS_BUSY.to_owned());
                cmd.ch
            }
            Err(TrySendError::Disconnected(PeerMsg::RaftQuery(cmd))) => {
                err.set_message(format!("region {} is missing", self.region_id()));
                err.mut_region_not_found().set_region_id(self.region_id());
                cmd.ch
            }
            _ => unreachable!(),
        };
        let mut resp = RaftCmdResponse::default();
        resp.mut_header().set_error(err);
        read_ch.report_error(resp);
    }

    /// Status command is used to query target region information.
    #[inline]
    fn on_query_status(&mut self, req: &RaftCmdRequest, ch: QueryResChannel) {
        let mut response = RaftCmdResponse::default();
        if let Err(e) = self.query_status(req, &mut response) {
            cmd_resp::bind_error(&mut response, e);
        }
        ch.set_result(QueryResult::Response(response));
    }

    fn query_status(&mut self, req: &RaftCmdRequest, resp: &mut RaftCmdResponse) -> Result<()> {
        util::check_store_id(req, self.peer().get_store_id())?;
        let cmd_type = req.get_status_request().get_cmd_type();
        let status_resp = resp.mut_status_response();
        status_resp.set_cmd_type(cmd_type);
        match cmd_type {
            StatusCmdType::RegionLeader => {
                if let Some(leader) = self.leader() {
                    status_resp.mut_region_leader().set_leader(leader);
                }
            }
            StatusCmdType::RegionDetail => {
                if !self.storage().is_initialized() {
                    let region_id = req.get_header().get_region_id();
                    return Err(Error::RegionNotInitialized(region_id));
                }
                status_resp
                    .mut_region_detail()
                    .set_region(self.region().clone());
                if let Some(leader) = self.leader() {
                    status_resp.mut_region_detail().set_leader(leader);
                }
            }
            StatusCmdType::InvalidStatus => {
                return Err(box_err!("{:?} invalid status command!", self.logger.list()));
            }
        }

        // Bind peer current term here.
        cmd_resp::bind_term(resp, self.term());
        Ok(())
    }

    /// Query internal states for debugging purpose.
    pub fn on_query_debug_info(&self, ch: DebugInfoChannel) {
        let entry_storage = self.storage().entry_storage();
        let mut meta = RegionMeta::new(
            self.storage().region_state(),
            entry_storage.apply_state(),
            GroupState::Ordered,
            self.raft_group().status(),
        );
        // V2 doesn't persist commit index and term, fill them with in-memory values.
        meta.raft_apply.commit_index = cmp::min(
            self.raft_group().raft.raft_log.committed,
            self.raft_group().raft.raft_log.persisted,
        );
        meta.raft_apply.commit_term = self
            .raft_group()
            .raft
            .raft_log
            .term(meta.raft_apply.commit_index)
            .unwrap();
        ch.set_result(meta);
    }

<<<<<<< HEAD
    // todo(SpadeA): to be merged
=======
    // the v1's post_apply
    // As the logic is mostly for read, rename it to handle_read_after_apply
>>>>>>> 92aaf95e
    pub fn handle_read_on_apply<T>(
        &mut self,
        ctx: &mut StoreContext<EK, ER, T>,
        apply_res: ApplyRes,
        progress_to_be_updated: bool,
<<<<<<< HEAD
    ) -> bool {
=======
    ) {
        // TODO: add is_handling_snapshot check
        // it could update has_ready

        // TODO: add peer_stat(for PD hotspot scheduling) and deleted_keys_hint
        if !self.is_leader() {
            self.post_pending_read_index_on_replica(ctx)
        } else if self.ready_to_handle_read() {
            while let Some(mut read) = self.pending_reads_mut().pop_front() {
                self.respond_read_index(&mut read, ctx);
            }
        }
        self.pending_reads_mut().gc();
        self.read_progress_mut()
            .update_applied_core(apply_res.applied_index);

>>>>>>> 92aaf95e
        // Only leaders need to update applied_term.
        if progress_to_be_updated && self.is_leader() {
            // TODO: add coprocessor_host hook
            let progress = ReadProgress::applied_term(apply_res.applied_term);
<<<<<<< HEAD
=======
            // TODO: remove it
            self.add_reader_if_necessary(&mut ctx.store_meta);
>>>>>>> 92aaf95e
            let mut meta = ctx.store_meta.lock().unwrap();
            let reader = meta.readers.get_mut(&self.region_id()).unwrap();
            self.maybe_update_read_progress(reader, progress);
        }
<<<<<<< HEAD
        false
=======
>>>>>>> 92aaf95e
    }
}<|MERGE_RESOLUTION|>--- conflicted
+++ resolved
@@ -24,16 +24,10 @@
 use raftstore::{
     errors::RAFTSTORE_IS_BUSY,
     store::{
-<<<<<<< HEAD
-        cmd_resp, local_metrics::RaftMetrics, metrics::RAFT_READ_INDEX_PENDING_COUNT,
-        msg::ErrorCallback, region_meta::RegionMeta, util, util::LeaseState, GroupState,
-        ReadIndexContext, ReadProgress, RequestPolicy, Transport,
-=======
         cmd_resp, fsm::ApplyMetrics, local_metrics::RaftMetrics,
         metrics::RAFT_READ_INDEX_PENDING_COUNT, msg::ErrorCallback, region_meta::RegionMeta, util,
         util::LeaseState, GroupState, ReadCallback, ReadIndexContext, ReadProgress, RequestPolicy,
         Transport,
->>>>>>> 92aaf95e
     },
     Error, Result,
 };
@@ -387,20 +381,13 @@
         ch.set_result(meta);
     }
 
-<<<<<<< HEAD
-    // todo(SpadeA): to be merged
-=======
     // the v1's post_apply
     // As the logic is mostly for read, rename it to handle_read_after_apply
->>>>>>> 92aaf95e
     pub fn handle_read_on_apply<T>(
         &mut self,
         ctx: &mut StoreContext<EK, ER, T>,
         apply_res: ApplyRes,
         progress_to_be_updated: bool,
-<<<<<<< HEAD
-    ) -> bool {
-=======
     ) {
         // TODO: add is_handling_snapshot check
         // it could update has_ready
@@ -417,23 +404,15 @@
         self.read_progress_mut()
             .update_applied_core(apply_res.applied_index);
 
->>>>>>> 92aaf95e
         // Only leaders need to update applied_term.
         if progress_to_be_updated && self.is_leader() {
             // TODO: add coprocessor_host hook
             let progress = ReadProgress::applied_term(apply_res.applied_term);
-<<<<<<< HEAD
-=======
             // TODO: remove it
             self.add_reader_if_necessary(&mut ctx.store_meta);
->>>>>>> 92aaf95e
             let mut meta = ctx.store_meta.lock().unwrap();
             let reader = meta.readers.get_mut(&self.region_id()).unwrap();
             self.maybe_update_read_progress(reader, progress);
         }
-<<<<<<< HEAD
-        false
-=======
->>>>>>> 92aaf95e
     }
 }