--- conflicted
+++ resolved
@@ -19,21 +19,17 @@
     metapb::Region,
     raft_serverpb::{PeerState, RaftMessage},
 };
-<<<<<<< HEAD
 use raftstore::{
     coprocessor::RegionChangeEvent,
-    store::{util, ExtraStates, WriteTask},
+    store::{util, WriteTask},
 };
-=======
-use raftstore::store::{util, WriteTask};
->>>>>>> e591a41b
 use slog::{debug, error, info, warn};
 use tikv_util::store::find_peer;
 
 use super::command::SplitInit;
 use crate::{
     batch::StoreContext,
-    fsm::{LockManagerNotifier, PeerFsm, Store},
+    fsm::{PeerFsm, Store},
     raft::{Peer, Storage},
     router::PeerMsg,
 };
