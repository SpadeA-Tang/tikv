// Copyright 2022 TiKV Project Authors. Licensed under Apache-2.0.

<<<<<<< HEAD
use std::{
    collections::VecDeque,
    sync::{Arc, Mutex},
};

use collections::HashMap;
use engine_traits::{KvEngine, RaftEngine, RaftLogBatch, TabletFactory, WriteBatch};
use kvproto::{raft_cmdpb::RaftCmdResponse, raft_serverpb::RegionLocalState};
=======
use std::mem;

use engine_traits::{KvEngine, RaftEngine};
use kvproto::{metapb, raft_cmdpb::RaftCmdResponse, raft_serverpb::RegionLocalState};
>>>>>>> c74c8ca9
use raftstore::store::fsm::apply::DEFAULT_APPLY_WB_SIZE;
use slog::Logger;

use super::Peer;
use crate::{
    fsm::ApplyResReporter,
    operation::AdminCmdResult,
<<<<<<< HEAD
    router::{ApplyRes, CmdResChannel, ExecResult},
=======
    router::{ApplyRes, CmdResChannel},
>>>>>>> c74c8ca9
    tablet::CachedTablet,
};

/// Apply applies all the committed commands to kv db.
<<<<<<< HEAD
pub struct Apply<EK: KvEngine, ER: RaftEngine, R> {
    pub(crate) store_id: u64,

=======
pub struct Apply<EK: KvEngine, R> {
    peer: metapb::Peer,
>>>>>>> c74c8ca9
    remote_tablet: CachedTablet<EK>,
    tablet: EK,
    write_batch: Option<EK::WriteBatch>,
    log_batch: Option<ER::LogBatch>,
    new_tablet_index: Option<u64>,

    pub(crate) raft_engine: ER,
    pub(crate) tablet_factory: Arc<dyn TabletFactory<EK>>,

    callbacks: Vec<(Vec<CmdResChannel>, RaftCmdResponse)>,

    /// A flag indicates whether the peer is destroyed by applying admin
    /// command.
    tombstone: bool,
    applied_index: u64,
    applied_term: u64,
<<<<<<< HEAD
    admin_cmd_result: VecDeque<AdminCmdResult>,
=======
    admin_cmd_result: Vec<AdminCmdResult>,
>>>>>>> c74c8ca9

    region_state: RegionLocalState,

    /// Used for handling race between splitting and creating new peer.
    /// An uninitialized peer can be replaced to the one from splitting iff they
    /// are exactly the same peer.
    pending_create_peers: Arc<Mutex<HashMap<u64, (u64, bool)>>>,

    res_reporter: R,
    pub(crate) logger: Logger,
}

impl<EK: KvEngine, ER: RaftEngine, R> Apply<EK, ER, R> {
    #[inline]
    pub fn new(
<<<<<<< HEAD
        store_id: u64,
=======
        peer: metapb::Peer,
>>>>>>> c74c8ca9
        region_state: RegionLocalState,
        res_reporter: R,
        mut remote_tablet: CachedTablet<EK>,
        raft_engine: ER,
        tablet_factory: Arc<dyn TabletFactory<EK>>,
        pending_create_peers: Arc<Mutex<HashMap<u64, (u64, bool)>>>,
        logger: Logger,
    ) -> Self {
        Apply {
<<<<<<< HEAD
            store_id,
=======
            peer,
>>>>>>> c74c8ca9
            tablet: remote_tablet.latest().unwrap().clone(),
            remote_tablet,
            write_batch: None,
            log_batch: None,
            new_tablet_index: None,
            callbacks: vec![],
            tombstone: false,
            applied_index: 0,
            applied_term: 0,
<<<<<<< HEAD
            admin_cmd_result: VecDeque::new(),
            region_state,
            state_changed: false,
            pending_create_peers,
            raft_engine,
            tablet_factory,
=======
            admin_cmd_result: vec![],
            region_state,
>>>>>>> c74c8ca9
            res_reporter,
            logger,
        }
    }

    #[inline]
    pub fn res_reporter(&self) -> &R {
        &self.res_reporter
    }

    #[inline]
    pub fn callbacks_mut(&mut self) -> &mut Vec<(Vec<CmdResChannel>, RaftCmdResponse)> {
        &mut self.callbacks
    }

    #[inline]
    pub fn clear_write_batch(&mut self) {
        if let Some(wb) = self.write_batch.take() {
            assert!(wb.is_empty());
        };
    }

    #[inline]
    pub fn take_log_batch(&mut self) -> Option<ER::LogBatch> {
        self.log_batch.take()
    }

    #[inline]
    pub fn write_batch_mut(&mut self) -> &mut Option<EK::WriteBatch> {
        &mut self.write_batch
    }

    #[inline]
    pub fn log_batch_mut(&mut self) -> &mut Option<ER::LogBatch> {
        &mut self.log_batch
    }

    #[inline]
    pub fn write_batch_or_default(&mut self) -> &mut EK::WriteBatch {
        if self.write_batch.is_none() {
            self.write_batch = Some(self.tablet.write_batch_with_cap(DEFAULT_APPLY_WB_SIZE));
        }
        self.write_batch.as_mut().unwrap()
    }

    #[inline]
    pub fn log_batch_or_default(&mut self) -> &mut ER::LogBatch {
        if self.log_batch.is_none() {
            // todo: a better capacity ?
            self.log_batch = Some(self.raft_engine.log_batch(10));
        }
        self.log_batch.as_mut().unwrap()
    }

    #[inline]
    pub fn set_apply_progress(&mut self, index: u64, term: u64) {
        self.applied_index = index;
        self.applied_term = term;
    }

    #[inline]
    pub fn apply_progress(&self) -> (u64, u64) {
        (self.applied_index, self.applied_term)
    }

    #[inline]
    pub fn region_state(&self) -> &RegionLocalState {
        &self.region_state
    }

    #[inline]
    pub fn region_state_mut(&mut self) -> &mut RegionLocalState {
        &mut self.region_state
<<<<<<< HEAD
    }

    #[inline]
    pub fn set_region_state(&mut self, region_state: RegionLocalState) {
        self.region_state = region_state;
    }

    #[inline]
    pub fn set_new_tablet_index(&mut self, tablet_index: u64) {
        self.new_tablet_index = Some(tablet_index);
    }

    #[inline]
    pub fn take_new_tablet_index(&mut self) -> Option<u64> {
        self.new_tablet_index.take()
    }

    #[inline]
    pub fn reset_state_changed(&mut self) -> bool {
        std::mem::take(&mut self.state_changed)
=======
>>>>>>> c74c8ca9
    }

    #[inline]
    pub fn push_admin_result(&mut self, admin_result: AdminCmdResult) {
        self.admin_cmd_result.push_back(admin_result);
    }

    #[inline]
    pub fn take_admin_result(&mut self) -> VecDeque<AdminCmdResult> {
        std::mem::take(&mut self.admin_cmd_result)
    }

    #[inline]
    pub fn tablet(&mut self) -> Option<EK> {
        self.remote_tablet.latest().cloned()
    }

    /// Publish the tablet so that it can be used by read worker.
    ///
    /// Note, during split/merge, lease is expired explicitly and read is
    /// forbidden. So publishing it immediately is OK.
    #[inline]
    pub fn publish_tablet(&mut self, tablet: EK) {
        self.remote_tablet.set(tablet.clone());
        self.tablet = tablet;
    }

    #[inline]
<<<<<<< HEAD
    pub fn pending_create_peers(&self) -> &Arc<Mutex<HashMap<u64, (u64, bool)>>> {
        &self.pending_create_peers
    }

    #[inline]
    pub fn raft_engine(&self) -> &ER {
        &self.raft_engine
=======
    pub fn peer(&self) -> &metapb::Peer {
        &self.peer
    }

    #[inline]
    pub fn set_peer(&mut self, peer: metapb::Peer) {
        self.peer = peer;
    }

    #[inline]
    pub fn mark_tombstone(&mut self) {
        self.tombstone = true;
    }

    #[inline]
    pub fn tombstone(&self) -> bool {
        self.tombstone
    }

    #[inline]
    pub fn push_admin_result(&mut self, admin_result: AdminCmdResult) {
        self.admin_cmd_result.push(admin_result);
    }

    #[inline]
    pub fn take_admin_result(&mut self) -> Vec<AdminCmdResult> {
        mem::take(&mut self.admin_cmd_result)
>>>>>>> c74c8ca9
    }
}<|MERGE_RESOLUTION|>--- conflicted
+++ resolved
@@ -1,20 +1,14 @@
 // Copyright 2022 TiKV Project Authors. Licensed under Apache-2.0.
 
-<<<<<<< HEAD
 use std::{
     collections::VecDeque,
+    mem,
     sync::{Arc, Mutex},
 };
 
 use collections::HashMap;
 use engine_traits::{KvEngine, RaftEngine, RaftLogBatch, TabletFactory, WriteBatch};
-use kvproto::{raft_cmdpb::RaftCmdResponse, raft_serverpb::RegionLocalState};
-=======
-use std::mem;
-
-use engine_traits::{KvEngine, RaftEngine};
 use kvproto::{metapb, raft_cmdpb::RaftCmdResponse, raft_serverpb::RegionLocalState};
->>>>>>> c74c8ca9
 use raftstore::store::fsm::apply::DEFAULT_APPLY_WB_SIZE;
 use slog::Logger;
 
@@ -22,23 +16,15 @@
 use crate::{
     fsm::ApplyResReporter,
     operation::AdminCmdResult,
-<<<<<<< HEAD
     router::{ApplyRes, CmdResChannel, ExecResult},
-=======
-    router::{ApplyRes, CmdResChannel},
->>>>>>> c74c8ca9
     tablet::CachedTablet,
 };
 
 /// Apply applies all the committed commands to kv db.
-<<<<<<< HEAD
 pub struct Apply<EK: KvEngine, ER: RaftEngine, R> {
     pub(crate) store_id: u64,
 
-=======
-pub struct Apply<EK: KvEngine, R> {
     peer: metapb::Peer,
->>>>>>> c74c8ca9
     remote_tablet: CachedTablet<EK>,
     tablet: EK,
     write_batch: Option<EK::WriteBatch>,
@@ -55,11 +41,7 @@
     tombstone: bool,
     applied_index: u64,
     applied_term: u64,
-<<<<<<< HEAD
     admin_cmd_result: VecDeque<AdminCmdResult>,
-=======
-    admin_cmd_result: Vec<AdminCmdResult>,
->>>>>>> c74c8ca9
 
     region_state: RegionLocalState,
 
@@ -75,11 +57,8 @@
 impl<EK: KvEngine, ER: RaftEngine, R> Apply<EK, ER, R> {
     #[inline]
     pub fn new(
-<<<<<<< HEAD
         store_id: u64,
-=======
         peer: metapb::Peer,
->>>>>>> c74c8ca9
         region_state: RegionLocalState,
         res_reporter: R,
         mut remote_tablet: CachedTablet<EK>,
@@ -89,11 +68,8 @@
         logger: Logger,
     ) -> Self {
         Apply {
-<<<<<<< HEAD
             store_id,
-=======
             peer,
->>>>>>> c74c8ca9
             tablet: remote_tablet.latest().unwrap().clone(),
             remote_tablet,
             write_batch: None,
@@ -103,17 +79,11 @@
             tombstone: false,
             applied_index: 0,
             applied_term: 0,
-<<<<<<< HEAD
             admin_cmd_result: VecDeque::new(),
             region_state,
-            state_changed: false,
             pending_create_peers,
             raft_engine,
             tablet_factory,
-=======
-            admin_cmd_result: vec![],
-            region_state,
->>>>>>> c74c8ca9
             res_reporter,
             logger,
         }
@@ -187,7 +157,6 @@
     #[inline]
     pub fn region_state_mut(&mut self) -> &mut RegionLocalState {
         &mut self.region_state
-<<<<<<< HEAD
     }
 
     #[inline]
@@ -203,23 +172,6 @@
     #[inline]
     pub fn take_new_tablet_index(&mut self) -> Option<u64> {
         self.new_tablet_index.take()
-    }
-
-    #[inline]
-    pub fn reset_state_changed(&mut self) -> bool {
-        std::mem::take(&mut self.state_changed)
-=======
->>>>>>> c74c8ca9
-    }
-
-    #[inline]
-    pub fn push_admin_result(&mut self, admin_result: AdminCmdResult) {
-        self.admin_cmd_result.push_back(admin_result);
-    }
-
-    #[inline]
-    pub fn take_admin_result(&mut self) -> VecDeque<AdminCmdResult> {
-        std::mem::take(&mut self.admin_cmd_result)
     }
 
     #[inline]
@@ -238,7 +190,6 @@
     }
 
     #[inline]
-<<<<<<< HEAD
     pub fn pending_create_peers(&self) -> &Arc<Mutex<HashMap<u64, (u64, bool)>>> {
         &self.pending_create_peers
     }
@@ -246,7 +197,8 @@
     #[inline]
     pub fn raft_engine(&self) -> &ER {
         &self.raft_engine
-=======
+    }
+
     pub fn peer(&self) -> &metapb::Peer {
         &self.peer
     }
@@ -268,12 +220,11 @@
 
     #[inline]
     pub fn push_admin_result(&mut self, admin_result: AdminCmdResult) {
-        self.admin_cmd_result.push(admin_result);
-    }
-
-    #[inline]
-    pub fn take_admin_result(&mut self) -> Vec<AdminCmdResult> {
+        self.admin_cmd_result.push_back(admin_result);
+    }
+
+    #[inline]
+    pub fn take_admin_result(&mut self) -> VecDeque<AdminCmdResult> {
         mem::take(&mut self.admin_cmd_result)
->>>>>>> c74c8ca9
     }
 }