// Copyright 2022 TiKV Project Authors. Licensed under Apache-2.0.

use std::{
    collections::VecDeque,
    mem,
    sync::{Arc, Mutex},
};

use collections::HashMap;
use engine_traits::{KvEngine, RaftEngine, RaftLogBatch, TabletFactory, WriteBatch};
use kvproto::{metapb, raft_cmdpb::RaftCmdResponse, raft_serverpb::RegionLocalState};
use raftstore::store::{fsm::apply::DEFAULT_APPLY_WB_SIZE, ReadTask};
use slog::Logger;
use tikv_util::worker::Scheduler;

use super::Peer;
use crate::{
    fsm::ApplyResReporter,
    operation::AdminCmdResult,
    router::{ApplyRes, CmdResChannel},
    tablet::CachedTablet,
};

/// Apply applies all the committed commands to kv db.
pub struct Apply<EK: KvEngine, R> {
    peer: metapb::Peer,
    /// publish the update of the tablet
    remote_tablet: CachedTablet<EK>,
    tablet: EK,
    write_batch: Option<EK::WriteBatch>,

    tablet_factory: Arc<dyn TabletFactory<EK>>,

    callbacks: Vec<(Vec<CmdResChannel>, RaftCmdResponse)>,

    /// A flag indicates whether the peer is destroyed by applying admin
    /// command.
    tombstone: bool,
    applied_index: u64,
    applied_term: u64,
    admin_cmd_result: Vec<AdminCmdResult>,

    region_state: RegionLocalState,

    res_reporter: R,
    read_scheduler: Scheduler<ReadTask<EK>>,
    pub(crate) logger: Logger,
}

impl<EK: KvEngine, R> Apply<EK, R> {
    #[inline]
    pub fn new(
        peer: metapb::Peer,
        region_state: RegionLocalState,
        res_reporter: R,
        mut remote_tablet: CachedTablet<EK>,
<<<<<<< HEAD
        tablet_factory: Arc<dyn TabletFactory<EK>>,
=======
        read_scheduler: Scheduler<ReadTask<EK>>,
>>>>>>> dd4299c6
        logger: Logger,
    ) -> Self {
        Apply {
            peer,
            tablet: remote_tablet.latest().unwrap().clone(),
            remote_tablet,
            write_batch: None,
            callbacks: vec![],
            tombstone: false,
            applied_index: 0,
            applied_term: 0,
            admin_cmd_result: vec![],
            region_state,
<<<<<<< HEAD
            tablet_factory,
=======
            read_scheduler,
>>>>>>> dd4299c6
            res_reporter,
            logger,
        }
    }

    #[inline]
    pub fn tablet_factory(&self) -> &Arc<dyn TabletFactory<EK>> {
        &self.tablet_factory
    }

    #[inline]
    pub fn res_reporter(&self) -> &R {
        &self.res_reporter
    }

    #[inline]
    pub fn callbacks_mut(&mut self) -> &mut Vec<(Vec<CmdResChannel>, RaftCmdResponse)> {
        &mut self.callbacks
    }

    #[inline]
    pub fn write_batch_mut(&mut self) -> &mut Option<EK::WriteBatch> {
        &mut self.write_batch
    }

    #[inline]
    pub fn write_batch_or_default(&mut self) -> &mut EK::WriteBatch {
        if self.write_batch.is_none() {
            self.write_batch = Some(self.tablet.write_batch_with_cap(DEFAULT_APPLY_WB_SIZE));
        }
        self.write_batch.as_mut().unwrap()
    }

    #[inline]
    pub fn set_apply_progress(&mut self, index: u64, term: u64) {
        self.applied_index = index;
        self.applied_term = term;
    }

    #[inline]
    pub fn apply_progress(&self) -> (u64, u64) {
        (self.applied_index, self.applied_term)
    }

    #[inline]
    pub fn read_scheduler(&self) -> &Scheduler<ReadTask<EK>> {
        &self.read_scheduler
    }

    #[inline]
    pub fn region_state(&self) -> &RegionLocalState {
        &self.region_state
    }

    #[inline]
    pub fn region_state_mut(&mut self) -> &mut RegionLocalState {
        &mut self.region_state
    }

    #[inline]
    pub fn tablet(&self) -> &EK {
        &self.tablet
    }

    /// Publish the tablet so that it can be used by read worker.
    ///
    /// Note, during split/merge, lease is expired explicitly and read is
    /// forbidden. So publishing it immediately is OK.
    #[inline]
    pub fn publish_tablet(&mut self, tablet: EK) {
        self.remote_tablet.set(tablet.clone());
        self.tablet = tablet;
    }

    #[inline]
    pub fn tablet(&self) -> &EK {
        &self.tablet
    }

    #[inline]
    pub fn peer(&self) -> &metapb::Peer {
        &self.peer
    }

    #[inline]
    pub fn set_peer(&mut self, peer: metapb::Peer) {
        self.peer = peer;
    }

    #[inline]
    pub fn mark_tombstone(&mut self) {
        self.tombstone = true;
    }

    #[inline]
    pub fn tombstone(&self) -> bool {
        self.tombstone
    }

    #[inline]
    pub fn push_admin_result(&mut self, admin_result: AdminCmdResult) {
        self.admin_cmd_result.push(admin_result);
    }

    #[inline]
    pub fn take_admin_result(&mut self) -> Vec<AdminCmdResult> {
        mem::take(&mut self.admin_cmd_result)
    }
}<|MERGE_RESOLUTION|>--- conflicted
+++ resolved
@@ -54,11 +54,8 @@
         region_state: RegionLocalState,
         res_reporter: R,
         mut remote_tablet: CachedTablet<EK>,
-<<<<<<< HEAD
         tablet_factory: Arc<dyn TabletFactory<EK>>,
-=======
         read_scheduler: Scheduler<ReadTask<EK>>,
->>>>>>> dd4299c6
         logger: Logger,
     ) -> Self {
         Apply {
@@ -72,11 +69,8 @@
             applied_term: 0,
             admin_cmd_result: vec![],
             region_state,
-<<<<<<< HEAD
             tablet_factory,
-=======
             read_scheduler,
->>>>>>> dd4299c6
             res_reporter,
             logger,
         }
@@ -136,11 +130,6 @@
         &mut self.region_state
     }
 
-    #[inline]
-    pub fn tablet(&self) -> &EK {
-        &self.tablet
-    }
-
     /// Publish the tablet so that it can be used by read worker.
     ///
     /// Note, during split/merge, lease is expired explicitly and read is
