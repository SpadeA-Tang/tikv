// Copyright 2022 TiKV Project Authors. Licensed under Apache-2.0.

use std::{mem, sync::Arc};

use collections::HashMap;
use crossbeam::atomic::AtomicCell;
use engine_traits::{KvEngine, OpenOptions, RaftEngine, TabletFactory};
use kvproto::{kvrpcpb::ExtraOp as TxnExtraOp, metapb, raft_serverpb::RegionLocalState};
use pd_client::BucketStat;
use raft::{RawNode, StateRole};
<<<<<<< HEAD
use raftstore::store::{
    util::{Lease, RegionReadProgress},
    Config, EntryStorage, LocksStatus, ProposalQueue, ReadDelegate, ReadIndexQueue, TrackVer,
    TxnExt,
=======
use raftstore::{
    coprocessor::{CoprocessorHost, RegionChangeEvent, RegionChangeReason},
    store::{
        fsm::Proposal,
        util::{Lease, RegionReadProgress},
        Config, EntryStorage, PeerStat, ProposalQueue, ReadDelegate, ReadIndexQueue, ReadProgress,
        TxnExt,
    },
    Error,
};
use slog::{debug, error, info, o, warn, Logger};
use tikv_util::{
    box_err,
    config::ReadableSize,
    time::{monotonic_raw_now, Instant as TiInstant},
    worker::Scheduler,
    Either,
>>>>>>> d58343d0
};
use time::Timespec;

use super::{storage::Storage, Apply};
use crate::{
    batch::StoreContext,
    fsm::{ApplyFsm, ApplyScheduler},
    operation::{AsyncWriter, DestroyProgress, ProposalControl, SimpleWriteEncoder},
    router::{CmdResChannel, QueryResChannel},
    tablet::CachedTablet,
    Result,
};

const REGION_READ_PROGRESS_CAP: usize = 128;

/// A peer that delegates commands between state machine and raft.
pub struct Peer<EK: KvEngine, ER: RaftEngine> {
    raft_group: RawNode<Storage<EK, ER>>,
    tablet: CachedTablet<EK>,
    /// We use a cache for looking up peers. Not all peers exist in region's
    /// peer list, for example, an isolated peer may need to send/receive
    /// messages with unknown peers after recovery.
    peer_cache: Vec<metapb::Peer>,

    /// Encoder for batching proposals and encoding them in a more efficient way
    /// than protobuf.
    raw_write_encoder: Option<SimpleWriteEncoder>,
    proposals: ProposalQueue<Vec<CmdResChannel>>,
    apply_scheduler: Option<ApplyScheduler>,

    /// Set to true if any side effect needs to be handled.
    has_ready: bool,
    /// Writer for persisting side effects asynchronously.
    pub(crate) async_writer: AsyncWriter<EK, ER>,

    destroy_progress: DestroyProgress,

    pub(crate) logger: Logger,
    pending_reads: ReadIndexQueue<QueryResChannel>,
    read_progress: Arc<RegionReadProgress>,
    leader_lease: Lease,

    /// region buckets.
    region_buckets: Option<BucketStat>,
    last_region_buckets: Option<BucketStat>,

    /// Transaction extensions related to this peer.
    txn_ext: Arc<TxnExt>,
    txn_extra_op: Arc<AtomicCell<TxnExtraOp>>,
<<<<<<< HEAD
    need_register_reactivate_memory_lock_tick: bool,
=======

    /// Check whether this proposal can be proposed based on its epoch.
    proposal_control: ProposalControl,
>>>>>>> d58343d0
}

impl<EK: KvEngine, ER: RaftEngine> Peer<EK, ER> {
    /// Creates a new peer.
    ///
    /// If peer is destroyed, `None` is returned.
    pub fn new(
        cfg: &Config,
        tablet_factory: &dyn TabletFactory<EK>,
        storage: Storage<EK, ER>,
    ) -> Result<Self> {
        let logger = storage.logger().clone();

        let applied_index = storage.apply_state().get_applied_index();
        let peer_id = storage.peer().get_id();
        let raft_cfg = cfg.new_raft_config(peer_id, applied_index);

        let region_id = storage.region().get_id();
        let tablet_index = storage.region_state().get_tablet_index();
        // Another option is always create tablet even if tablet index is 0. But this
        // can introduce race when gc old tablet and create new peer.
        let tablet = if tablet_index != 0 {
            if !tablet_factory.exists(region_id, tablet_index) {
                return Err(box_err!(
                    "missing tablet {} for region {}",
                    tablet_index,
                    region_id
                ));
            }
            // TODO: Perhaps we should stop create the tablet automatically.
            Some(tablet_factory.open_tablet(
                region_id,
                Some(tablet_index),
                OpenOptions::default().set_create(true),
            )?)
        } else {
            None
        };

        let tablet = CachedTablet::new(tablet);

        let raft_group = RawNode::new(&raft_cfg, storage, &logger)?;
        let region = raft_group.store().region_state().get_region().clone();
        let tag = format!("[region {}] {}", region.get_id(), peer_id);
        let mut peer = Peer {
            tablet,
            peer_cache: vec![],
            raw_write_encoder: None,
            proposals: ProposalQueue::new(region_id, raft_group.raft.id),
            async_writer: AsyncWriter::new(region_id, peer_id),
            apply_scheduler: None,
            has_ready: false,
            destroy_progress: DestroyProgress::None,
            raft_group,
            logger,
            pending_reads: ReadIndexQueue::new(tag),
            read_progress: Arc::new(RegionReadProgress::new(
                &region,
                applied_index,
                REGION_READ_PROGRESS_CAP,
                peer_id,
            )),
            leader_lease: Lease::new(
                cfg.raft_store_max_leader_lease(),
                cfg.renew_leader_lease_advance_duration(),
            ),
            region_buckets: None,
            last_region_buckets: None,
            txn_ext: Arc::default(),
            txn_extra_op: Arc::new(AtomicCell::new(TxnExtraOp::Noop)),
<<<<<<< HEAD
            need_register_reactivate_memory_lock_tick: false,
=======
            proposal_control: ProposalControl::new(0),
>>>>>>> d58343d0
        };

        // If this region has only one peer and I am the one, campaign directly.
        let region = peer.region();
        if region.get_peers().len() == 1
            && region.get_peers()[0] == *peer.peer()
            && tablet_index != 0
        {
            peer.raft_group.campaign()?;
            peer.set_has_ready();
        }
        let term = peer.term();
        peer.proposal_control.maybe_update_term(term);

        Ok(peer)
    }

    #[inline]
    pub fn region(&self) -> &metapb::Region {
        self.raft_group.store().region()
    }

    #[inline]
    pub fn region_id(&self) -> u64 {
        self.region().get_id()
    }

    /// Set the region of a peer.
    ///
    /// This will update the region of the peer, caller must ensure the region
    /// has been preserved in a durable device.
    pub fn set_region(
        &mut self,
        // host: &CoprocessorHost<impl KvEngine>,
        reader: &mut ReadDelegate,
        region: metapb::Region,
        reason: RegionChangeReason,
        tablet_index: u64,
    ) {
        if self.region().get_region_epoch().get_version() < region.get_region_epoch().get_version()
        {
            // Epoch version changed, disable read on the local reader for this region.
            self.leader_lease.expire_remote_lease();
        }

        let mut region_state = RegionLocalState::default();
        region_state.set_region(region.clone());
        region_state.set_tablet_index(tablet_index);
        region_state.set_state(self.storage().region_state().get_state());
        self.storage_mut().set_region_state(region_state);

        let progress = ReadProgress::region(region);
        // Always update read delegate's region to avoid stale region info after a
        // follower becoming a leader.
        self.maybe_update_read_progress(reader, progress);

        if self.is_leader() {
            // Unlike v1, we should renew remote lease if it's leader. This is because v2
            // only provides read in local reader which requires passing the lease check. If
            // lease check fails, it sends query to raftstore to make it renew the remote
            // lease. However, raftstore will answer immediately if the `bound` in
            // `leader_lease` is valid, so the remote lease will not be updated.
            if let Some(progress) = self
                .leader_lease
                .maybe_new_remote_lease(self.term())
                .map(ReadProgress::leader_lease)
            {
                self.maybe_update_read_progress(reader, progress);
            }
        }

        // Update leader info
        self.read_progress
            .update_leader_info(self.leader_id(), self.term(), self.region());

        {
            let mut pessimistic_locks = self.txn_ext.pessimistic_locks.write();
            pessimistic_locks.term = self.term();
            pessimistic_locks.version = self.region().get_region_epoch().get_version();
        }

        // todo: CoprocessorHost
    }

    #[inline]
    pub fn peer(&self) -> &metapb::Peer {
        self.raft_group.store().peer()
    }

    #[inline]
    pub fn peer_id(&self) -> u64 {
        self.peer().get_id()
    }

    #[inline]
    pub fn storage(&self) -> &Storage<EK, ER> {
        self.raft_group.store()
    }

    #[inline]
    pub fn read_progress(&self) -> &Arc<RegionReadProgress> {
        &self.read_progress
    }

    #[inline]
    pub fn read_progress_mut(&mut self) -> &mut Arc<RegionReadProgress> {
        &mut self.read_progress
    }

    #[inline]
    pub fn leader_lease(&self) -> &Lease {
        &self.leader_lease
    }

    #[inline]
    pub fn leader_lease_mut(&mut self) -> &mut Lease {
        &mut self.leader_lease
    }

    #[inline]
    pub fn storage_mut(&mut self) -> &mut Storage<EK, ER> {
        self.raft_group.mut_store()
    }

    #[inline]
    pub fn pending_reads(&self) -> &ReadIndexQueue<QueryResChannel> {
        &self.pending_reads
    }

    #[inline]
    pub fn pending_reads_mut(&mut self) -> &mut ReadIndexQueue<QueryResChannel> {
        &mut self.pending_reads
    }

    #[inline]
    pub fn entry_storage(&self) -> &EntryStorage<EK, ER> {
        self.raft_group.store().entry_storage()
    }

    #[inline]
    pub fn entry_storage_mut(&mut self) -> &mut EntryStorage<EK, ER> {
        self.raft_group.mut_store().entry_storage_mut()
    }

    #[inline]
    pub fn tablet(&self) -> &CachedTablet<EK> {
        &self.tablet
    }

    #[inline]
    pub fn tablet_mut(&mut self) -> &mut CachedTablet<EK> {
        &mut self.tablet
    }

    #[inline]
    pub fn raft_group(&self) -> &RawNode<Storage<EK, ER>> {
        &self.raft_group
    }

    #[inline]
    pub fn raft_group_mut(&mut self) -> &mut RawNode<Storage<EK, ER>> {
        &mut self.raft_group
    }

    #[inline]
    pub fn set_raft_group(&mut self, raft_group: RawNode<Storage<EK, ER>>) {
        self.raft_group = raft_group;
    }

    /// Mark the peer has a ready so it will be checked at the end of every
    /// processing round.
    #[inline]
    pub fn set_has_ready(&mut self) {
        self.has_ready = true;
    }

    /// Mark the peer has no ready and return its previous state.
    #[inline]
    pub fn reset_has_ready(&mut self) -> bool {
        mem::take(&mut self.has_ready)
    }

    #[inline]
    pub fn insert_peer_cache(&mut self, peer: metapb::Peer) {
        for p in self.raft_group.store().region().get_peers() {
            if p.get_id() == peer.get_id() {
                return;
            }
        }
        for p in &mut self.peer_cache {
            if p.get_id() == peer.get_id() {
                *p = peer;
                return;
            }
        }
        self.peer_cache.push(peer);
    }

    #[inline]
    pub fn clear_peer_cache(&mut self) {
        self.peer_cache.clear();
    }

    #[inline]
    pub fn peer_from_cache(&self, peer_id: u64) -> Option<metapb::Peer> {
        for p in self.raft_group.store().region().get_peers() {
            if p.get_id() == peer_id {
                return Some(p.clone());
            }
        }
        self.peer_cache
            .iter()
            .find(|p| p.get_id() == peer_id)
            .cloned()
    }

    #[inline]
    pub fn is_leader(&self) -> bool {
        self.raft_group.raft.state == StateRole::Leader
    }

    #[inline]
    pub fn leader_id(&self) -> u64 {
        self.raft_group.raft.leader_id
    }

    /// Get the leader peer meta.
    ///
    /// `None` is returned if there is no leader or the meta can't be found.
    #[inline]
    pub fn leader(&self) -> Option<metapb::Peer> {
        let leader_id = self.leader_id();
        if leader_id != 0 {
            self.peer_from_cache(leader_id)
        } else {
            None
        }
    }

    /// Term of the state machine.
    #[inline]
    pub fn term(&self) -> u64 {
        self.raft_group.raft.term
    }

    #[inline]
    // TODO
    pub fn has_force_leader(&self) -> bool {
        false
    }

    #[inline]
    // TODO
    pub fn has_pending_merge_state(&self) -> bool {
        false
    }

    pub fn serving(&self) -> bool {
        matches!(self.destroy_progress, DestroyProgress::None)
    }

    #[inline]
    pub fn destroy_progress(&self) -> &DestroyProgress {
        &self.destroy_progress
    }

    #[inline]
    pub fn destroy_progress_mut(&mut self) -> &mut DestroyProgress {
        &mut self.destroy_progress
    }

    #[inline]
    pub(crate) fn has_applied_to_current_term(&self) -> bool {
        self.entry_storage().applied_term() == self.term()
    }

    #[inline]
    pub fn simple_write_encoder_mut(&mut self) -> &mut Option<SimpleWriteEncoder> {
        &mut self.raw_write_encoder
    }

    #[inline]
    pub fn simple_write_encoder(&self) -> &Option<SimpleWriteEncoder> {
        &self.raw_write_encoder
    }

    #[inline]
    pub fn applied_to_current_term(&self) -> bool {
        self.storage().entry_storage().applied_term() == self.term()
    }

    #[inline]
    pub fn proposals_mut(&mut self) -> &mut ProposalQueue<Vec<CmdResChannel>> {
        &mut self.proposals
    }

    #[inline]
    pub fn proposals(&self) -> &ProposalQueue<Vec<CmdResChannel>> {
        &self.proposals
    }

    pub fn apply_scheduler(&self) -> &ApplyScheduler {
        self.apply_scheduler.as_ref().unwrap()
    }

    #[inline]
    pub fn set_apply_scheduler(&mut self, apply_scheduler: ApplyScheduler) {
        self.apply_scheduler = Some(apply_scheduler);
    }

<<<<<<< HEAD
    /// Whether the snapshot is handling.
    /// See the comments of `check_snap_status` for more details.
    #[inline]
    pub fn is_handling_snapshot(&self) -> bool {
        // todo
        false
    }

    /// Returns `true` if the raft group has replicated a snapshot but not
    /// committed it yet.
    #[inline]
    pub fn has_pending_snapshot(&self) -> bool {
        self.raft_group().snap().is_some()
    }

    pub fn txn_ext(&self) -> &Arc<TxnExt> {
        &self.txn_ext
    }

    pub fn set_need_register_reactivate_memory_lock_tick(&mut self) {
        self.need_register_reactivate_memory_lock_tick = true;
    }

    /// Returns `true` if we need to register ReactivateMemoryLock tick
    /// It will be set to false when it is called
    pub fn need_register_reactivate_memory_lock_tick(&mut self) -> bool {
        let ret = self.need_register_reactivate_memory_lock_tick;
        self.need_register_reactivate_memory_lock_tick = false;
        ret
    }

    pub fn activate_in_memory_pessimistic_locks(&mut self) {
        let mut pessimistic_locks = self.txn_ext.pessimistic_locks.write();
        pessimistic_locks.status = LocksStatus::Normal;
        pessimistic_locks.term = self.term();
        pessimistic_locks.version = self.region().get_region_epoch().get_version();
=======
    #[inline]
    pub fn post_split(&mut self) {
        self.reset_region_buckets();
    }

    pub fn reset_region_buckets(&mut self) {
        if self.region_buckets.is_some() {
            self.last_region_buckets = self.region_buckets.take();
        }
    }

    pub fn maybe_campaign(&mut self) -> bool {
        if self.region().get_peers().len() <= 1 {
            // The peer campaigned when it was created, no need to do it again.
            return false;
        }

        // If last peer is the leader of the region before split, it's intuitional for
        // it to become the leader of new split region.
        let _ = self.raft_group.campaign();
        true
    }

    #[inline]
    pub fn txn_ext(&self) -> &Arc<TxnExt> {
        &self.txn_ext
    }

    pub fn heartbeat_pd<T>(&self, store_ctx: &StoreContext<EK, ER, T>) {
        // todo
>>>>>>> d58343d0
    }

    pub fn generate_read_delegate(&self) -> ReadDelegate {
        let peer_id = self.peer().get_id();

        ReadDelegate::new(
            peer_id,
            self.term(),
            self.region().clone(),
            self.storage().entry_storage().applied_term(),
            self.txn_extra_op.clone(),
            self.txn_ext.clone(),
            self.read_progress().clone(),
            self.region_buckets.as_ref().map(|b| b.meta.clone()),
        )
    }

    #[inline]
    pub fn proposal_control_mut(&mut self) -> &mut ProposalControl {
        &mut self.proposal_control
    }

    #[inline]
    pub fn proposal_control(&self) -> &ProposalControl {
        &self.proposal_control
    }

    #[inline]
    pub fn proposal_control_advance_apply(&mut self, apply_index: u64) {
        let region = self.raft_group.store().region();
        let term = self.term();
        self.proposal_control
            .advance_apply(apply_index, term, region);
    }
}<|MERGE_RESOLUTION|>--- conflicted
+++ resolved
@@ -8,19 +8,13 @@
 use kvproto::{kvrpcpb::ExtraOp as TxnExtraOp, metapb, raft_serverpb::RegionLocalState};
 use pd_client::BucketStat;
 use raft::{RawNode, StateRole};
-<<<<<<< HEAD
-use raftstore::store::{
-    util::{Lease, RegionReadProgress},
-    Config, EntryStorage, LocksStatus, ProposalQueue, ReadDelegate, ReadIndexQueue, TrackVer,
-    TxnExt,
-=======
 use raftstore::{
     coprocessor::{CoprocessorHost, RegionChangeEvent, RegionChangeReason},
     store::{
         fsm::Proposal,
         util::{Lease, RegionReadProgress},
-        Config, EntryStorage, PeerStat, ProposalQueue, ReadDelegate, ReadIndexQueue, ReadProgress,
-        TxnExt,
+        Config, EntryStorage, LocksStatus, PeerStat, ProposalQueue, ReadDelegate, ReadIndexQueue,
+        ReadProgress, TrackVer, TxnExt,
     },
     Error,
 };
@@ -31,7 +25,6 @@
     time::{monotonic_raw_now, Instant as TiInstant},
     worker::Scheduler,
     Either,
->>>>>>> d58343d0
 };
 use time::Timespec;
 
@@ -81,13 +74,10 @@
     /// Transaction extensions related to this peer.
     txn_ext: Arc<TxnExt>,
     txn_extra_op: Arc<AtomicCell<TxnExtraOp>>,
-<<<<<<< HEAD
     need_register_reactivate_memory_lock_tick: bool,
-=======
 
     /// Check whether this proposal can be proposed based on its epoch.
     proposal_control: ProposalControl,
->>>>>>> d58343d0
 }
 
 impl<EK: KvEngine, ER: RaftEngine> Peer<EK, ER> {
@@ -158,11 +148,8 @@
             last_region_buckets: None,
             txn_ext: Arc::default(),
             txn_extra_op: Arc::new(AtomicCell::new(TxnExtraOp::Noop)),
-<<<<<<< HEAD
             need_register_reactivate_memory_lock_tick: false,
-=======
             proposal_control: ProposalControl::new(0),
->>>>>>> d58343d0
         };
 
         // If this region has only one peer and I am the one, campaign directly.
@@ -473,7 +460,6 @@
         self.apply_scheduler = Some(apply_scheduler);
     }
 
-<<<<<<< HEAD
     /// Whether the snapshot is handling.
     /// See the comments of `check_snap_status` for more details.
     #[inline]
@@ -487,10 +473,6 @@
     #[inline]
     pub fn has_pending_snapshot(&self) -> bool {
         self.raft_group().snap().is_some()
-    }
-
-    pub fn txn_ext(&self) -> &Arc<TxnExt> {
-        &self.txn_ext
     }
 
     pub fn set_need_register_reactivate_memory_lock_tick(&mut self) {
@@ -510,7 +492,8 @@
         pessimistic_locks.status = LocksStatus::Normal;
         pessimistic_locks.term = self.term();
         pessimistic_locks.version = self.region().get_region_epoch().get_version();
-=======
+    }
+
     #[inline]
     pub fn post_split(&mut self) {
         self.reset_region_buckets();
@@ -541,7 +524,6 @@
 
     pub fn heartbeat_pd<T>(&self, store_ctx: &StoreContext<EK, ER, T>) {
         // todo
->>>>>>> d58343d0
     }
 
     pub fn generate_read_delegate(&self) -> ReadDelegate {
