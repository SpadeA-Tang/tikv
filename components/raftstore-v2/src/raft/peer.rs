--- conflicted
+++ resolved
@@ -74,13 +74,10 @@
     /// Transaction extensions related to this peer.
     txn_ext: Arc<TxnExt>,
     txn_extra_op: Arc<AtomicCell<TxnExtraOp>>,
-<<<<<<< HEAD
 
     /// Check whether this proposal can be proposed based on its epoch.
     proposal_control: ProposalControl,
-=======
     reactivate_memory_lock_ticks: usize,
->>>>>>> 88dd7766
 }
 
 impl<EK: KvEngine, ER: RaftEngine> Peer<EK, ER> {
@@ -151,11 +148,8 @@
             last_region_buckets: None,
             txn_ext: Arc::default(),
             txn_extra_op: Arc::new(AtomicCell::new(TxnExtraOp::Noop)),
-<<<<<<< HEAD
             proposal_control: ProposalControl::new(0),
-=======
             reactivate_memory_lock_ticks: 0,
->>>>>>> 88dd7766
         };
 
         // If this region has only one peer and I am the one, campaign directly.
@@ -466,7 +460,6 @@
         self.apply_scheduler = Some(apply_scheduler);
     }
 
-<<<<<<< HEAD
     #[inline]
     pub fn post_split(&mut self) {
         self.reset_region_buckets();
@@ -494,7 +487,8 @@
     #[inline]
     pub fn txn_ext(&self) -> &Arc<TxnExt> {
         &self.txn_ext
-=======
+    }
+
     /// Whether the snapshot is handling.
     /// See the comments of `check_snap_status` for more details.
     #[inline]
@@ -510,17 +504,12 @@
         self.raft_group().snap().is_some()
     }
 
-    pub fn txn_ext(&self) -> &Arc<TxnExt> {
-        &self.txn_ext
-    }
-
     pub fn set_reactivate_memory_lock_ticks(&mut self, tick: usize) {
         self.reactivate_memory_lock_ticks = tick;
     }
 
     pub fn register_reactivate_memory_lock_tick(&mut self) {
         // todo
->>>>>>> 88dd7766
     }
 
     pub fn generate_read_delegate(&self) -> ReadDelegate {
