--- conflicted
+++ resolved
@@ -165,11 +165,8 @@
             txn_ext: Arc::default(),
             txn_extra_op: Arc::new(AtomicCell::new(TxnExtraOp::Noop)),
             proposal_control: ProposalControl::new(0),
-<<<<<<< HEAD
             pending_ticks: Vec::new(),
-=======
             split_trace: vec![],
->>>>>>> 0d5a292a
         };
 
         // If this region has only one peer and I am the one, campaign directly.
