// Copyright 2022 TiKV Project Authors. Licensed under Apache-2.0.

use std::{mem, sync::Arc};

use collections::HashMap;
use crossbeam::atomic::AtomicCell;
use engine_traits::{KvEngine, OpenOptions, RaftEngine, TabletFactory};
use kvproto::{kvrpcpb::ExtraOp as TxnExtraOp, metapb, raft_serverpb::RegionLocalState};
use pd_client::BucketStat;
use raft::{RawNode, StateRole};
use raftstore::{
    coprocessor::{CoprocessorHost, RegionChangeEvent, RegionChangeReason},
    store::{
        fsm::Proposal,
        util::{Lease, LockManagerObserver, RegionReadProgress},
        Config, EntryStorage, PeerStat, ProposalQueue, ReadDelegate, ReadIndexQueue, ReadProgress,
        TxnExt,
    },
    Error,
};
use slog::{debug, error, info, o, warn, Logger};
use tikv_util::{
    box_err,
    config::ReadableSize,
    time::{monotonic_raw_now, Instant as TiInstant},
    worker::Scheduler,
    Either,
};
use time::Timespec;

use super::{storage::Storage, Apply};
use crate::{
    batch::StoreContext,
    fsm::{ApplyFsm, ApplyScheduler},
    operation::{AsyncWriter, DestroyProgress, ProposalControl, SimpleWriteEncoder},
    router::{CmdResChannel, QueryResChannel},
    tablet::CachedTablet,
    Result,
};

const REGION_READ_PROGRESS_CAP: usize = 128;

/// A peer that delegates commands between state machine and raft.
pub struct Peer<EK: KvEngine, ER: RaftEngine> {
    raft_group: RawNode<Storage<EK, ER>>,
    tablet: CachedTablet<EK>,
    /// We use a cache for looking up peers. Not all peers exist in region's
    /// peer list, for example, an isolated peer may need to send/receive
    /// messages with unknown peers after recovery.
    peer_cache: Vec<metapb::Peer>,

    /// Encoder for batching proposals and encoding them in a more efficient way
    /// than protobuf.
    raw_write_encoder: Option<SimpleWriteEncoder>,
    proposals: ProposalQueue<Vec<CmdResChannel>>,
    apply_scheduler: Option<ApplyScheduler>,

    /// Set to true if any side effect needs to be handled.
    has_ready: bool,
    /// Writer for persisting side effects asynchronously.
    pub(crate) async_writer: AsyncWriter<EK, ER>,

    destroy_progress: DestroyProgress,

    pub(crate) logger: Logger,
    pending_reads: ReadIndexQueue<QueryResChannel>,
    read_progress: Arc<RegionReadProgress>,
    leader_lease: Lease,

    /// lead_transferee if this peer(leader) is in a leadership transferring.
    lead_transferee: u64,

    /// region buckets.
    region_buckets: Option<BucketStat>,
    last_region_buckets: Option<BucketStat>,

    /// Transaction extensions related to this peer.
    txn_ext: Arc<TxnExt>,
    txn_extra_op: Arc<AtomicCell<TxnExtraOp>>,

    /// Check whether this proposal can be proposed based on its epoch.
    proposal_control: ProposalControl,
    reactivate_memory_lock_ticks: usize,
    may_skip_split_check: bool,
}

impl<EK: KvEngine, ER: RaftEngine> Peer<EK, ER> {
    /// Creates a new peer.
    ///
    /// If peer is destroyed, `None` is returned.
    pub fn new(
        cfg: &Config,
        tablet_factory: &dyn TabletFactory<EK>,
        storage: Storage<EK, ER>,
    ) -> Result<Self> {
        let logger = storage.logger().clone();

        let applied_index = storage.apply_state().get_applied_index();
        let peer_id = storage.peer().get_id();
        let raft_cfg = cfg.new_raft_config(peer_id, applied_index);

        let region_id = storage.region().get_id();
        let tablet_index = storage.region_state().get_tablet_index();
        // Another option is always create tablet even if tablet index is 0. But this
        // can introduce race when gc old tablet and create new peer.
        let tablet = if tablet_index != 0 {
            if !tablet_factory.exists(region_id, tablet_index) {
                return Err(box_err!(
                    "missing tablet {} for region {}",
                    tablet_index,
                    region_id
                ));
            }
            // TODO: Perhaps we should stop create the tablet automatically.
            Some(tablet_factory.open_tablet(
                region_id,
                Some(tablet_index),
                OpenOptions::default().set_create(true),
            )?)
        } else {
            None
        };

        let tablet = CachedTablet::new(tablet);

        let raft_group = RawNode::new(&raft_cfg, storage, &logger)?;
        let region = raft_group.store().region_state().get_region().clone();
        let tag = format!("[region {}] {}", region.get_id(), peer_id);
        let mut peer = Peer {
            tablet,
            peer_cache: vec![],
            raw_write_encoder: None,
            proposals: ProposalQueue::new(region_id, raft_group.raft.id),
            async_writer: AsyncWriter::new(region_id, peer_id),
            apply_scheduler: None,
            has_ready: false,
            destroy_progress: DestroyProgress::None,
            raft_group,
            logger,
            pending_reads: ReadIndexQueue::new(tag),
            read_progress: Arc::new(RegionReadProgress::new(
                &region,
                applied_index,
                REGION_READ_PROGRESS_CAP,
                peer_id,
            )),
            leader_lease: Lease::new(
                cfg.raft_store_max_leader_lease(),
                cfg.renew_leader_lease_advance_duration(),
            ),
            region_buckets: None,
            last_region_buckets: None,
            txn_ext: Arc::default(),
            txn_extra_op: Arc::new(AtomicCell::new(TxnExtraOp::Noop)),
            proposal_control: ProposalControl::new(0),
            reactivate_memory_lock_ticks: 0,
<<<<<<< HEAD
            lead_transferee: raft::INVALID_ID,
=======
            may_skip_split_check: false,
>>>>>>> b7381e5c
        };

        // If this region has only one peer and I am the one, campaign directly.
        let region = peer.region();
        if region.get_peers().len() == 1
            && region.get_peers()[0] == *peer.peer()
            && tablet_index != 0
        {
            peer.raft_group.campaign()?;
            peer.set_has_ready();
        }
        let term = peer.term();
        peer.proposal_control.maybe_update_term(term);

        Ok(peer)
    }

    #[inline]
    pub fn region(&self) -> &metapb::Region {
        self.raft_group.store().region()
    }

    #[inline]
    pub fn region_id(&self) -> u64 {
        self.region().get_id()
    }

    /// Set the region of a peer.
    ///
    /// This will update the region of the peer, caller must ensure the region
    /// has been preserved in a durable device.
    pub fn set_region(
        &mut self,
        lock_manager_observer: &Arc<dyn LockManagerObserver>,
        reader: &mut ReadDelegate,
        region: metapb::Region,
        reason: RegionChangeReason,
        tablet_index: u64,
    ) {
        if self.region().get_region_epoch().get_version() < region.get_region_epoch().get_version()
        {
            // Epoch version changed, disable read on the local reader for this region.
            self.leader_lease.expire_remote_lease();
        }

        let mut region_state = RegionLocalState::default();
        region_state.set_region(region.clone());
        region_state.set_tablet_index(tablet_index);
        region_state.set_state(self.storage().region_state().get_state());
        self.storage_mut().set_region_state(region_state);

        let progress = ReadProgress::region(region);
        // Always update read delegate's region to avoid stale region info after a
        // follower becoming a leader.
        self.maybe_update_read_progress(reader, progress);

        if self.is_leader() {
            // Unlike v1, we should renew remote lease if it's leader. This is because v2
            // only provides read in local reader which requires passing the lease check. If
            // lease check fails, it sends query to raftstore to make it renew the remote
            // lease. However, raftstore will answer immediately if the `bound` in
            // `leader_lease` is valid, so the remote lease will not be updated.
            if let Some(progress) = self
                .leader_lease
                .maybe_new_remote_lease(self.term())
                .map(ReadProgress::leader_lease)
            {
                self.maybe_update_read_progress(reader, progress);
            }
        }

        // Update leader info
        self.read_progress
            .update_leader_info(self.leader_id(), self.term(), self.region());

        {
            let mut pessimistic_locks = self.txn_ext.pessimistic_locks.write();
            pessimistic_locks.term = self.term();
            pessimistic_locks.version = self.region().get_region_epoch().get_version();
        }

        if self.serving() {
            lock_manager_observer.on_region_changed(
                self.region(),
                RegionChangeEvent::Update(reason),
                self.get_role(),
            );
        }
    }

    #[inline]
    pub fn peer(&self) -> &metapb::Peer {
        self.raft_group.store().peer()
    }

    #[inline]
    pub fn peer_id(&self) -> u64 {
        self.peer().get_id()
    }

    #[inline]
    pub fn storage(&self) -> &Storage<EK, ER> {
        self.raft_group.store()
    }

    #[inline]
    pub fn read_progress(&self) -> &Arc<RegionReadProgress> {
        &self.read_progress
    }

    #[inline]
    pub fn read_progress_mut(&mut self) -> &mut Arc<RegionReadProgress> {
        &mut self.read_progress
    }

    #[inline]
    pub fn leader_lease(&self) -> &Lease {
        &self.leader_lease
    }

    #[inline]
    pub fn leader_lease_mut(&mut self) -> &mut Lease {
        &mut self.leader_lease
    }

    #[inline]
    pub fn storage_mut(&mut self) -> &mut Storage<EK, ER> {
        self.raft_group.mut_store()
    }

    #[inline]
    pub fn pending_reads(&self) -> &ReadIndexQueue<QueryResChannel> {
        &self.pending_reads
    }

    #[inline]
    pub fn pending_reads_mut(&mut self) -> &mut ReadIndexQueue<QueryResChannel> {
        &mut self.pending_reads
    }

    #[inline]
    pub fn entry_storage(&self) -> &EntryStorage<EK, ER> {
        self.raft_group.store().entry_storage()
    }

    #[inline]
    pub fn entry_storage_mut(&mut self) -> &mut EntryStorage<EK, ER> {
        self.raft_group.mut_store().entry_storage_mut()
    }

    #[inline]
    pub fn tablet(&self) -> &CachedTablet<EK> {
        &self.tablet
    }

    #[inline]
    pub fn tablet_mut(&mut self) -> &mut CachedTablet<EK> {
        &mut self.tablet
    }

    #[inline]
    pub fn raft_group(&self) -> &RawNode<Storage<EK, ER>> {
        &self.raft_group
    }

    #[inline]
    pub fn raft_group_mut(&mut self) -> &mut RawNode<Storage<EK, ER>> {
        &mut self.raft_group
    }

    #[inline]
    pub fn set_raft_group(&mut self, raft_group: RawNode<Storage<EK, ER>>) {
        self.raft_group = raft_group;
    }

    /// Mark the peer has a ready so it will be checked at the end of every
    /// processing round.
    #[inline]
    pub fn set_has_ready(&mut self) {
        self.has_ready = true;
    }

    /// Mark the peer has no ready and return its previous state.
    #[inline]
    pub fn reset_has_ready(&mut self) -> bool {
        mem::take(&mut self.has_ready)
    }

    #[inline]
    pub fn insert_peer_cache(&mut self, peer: metapb::Peer) {
        for p in self.raft_group.store().region().get_peers() {
            if p.get_id() == peer.get_id() {
                return;
            }
        }
        for p in &mut self.peer_cache {
            if p.get_id() == peer.get_id() {
                *p = peer;
                return;
            }
        }
        self.peer_cache.push(peer);
    }

    #[inline]
    pub fn clear_peer_cache(&mut self) {
        self.peer_cache.clear();
    }

    #[inline]
    pub fn peer_from_cache(&self, peer_id: u64) -> Option<metapb::Peer> {
        for p in self.raft_group.store().region().get_peers() {
            if p.get_id() == peer_id {
                return Some(p.clone());
            }
        }
        self.peer_cache
            .iter()
            .find(|p| p.get_id() == peer_id)
            .cloned()
    }

    #[inline]
    pub fn get_role(&self) -> StateRole {
        self.raft_group.raft.state
    }

    #[inline]
    pub fn is_leader(&self) -> bool {
        self.raft_group.raft.state == StateRole::Leader
    }

    #[inline]
    pub fn leader_id(&self) -> u64 {
        self.raft_group.raft.leader_id
    }

    /// Get the leader peer meta.
    ///
    /// `None` is returned if there is no leader or the meta can't be found.
    #[inline]
    pub fn leader(&self) -> Option<metapb::Peer> {
        let leader_id = self.leader_id();
        if leader_id != 0 {
            self.peer_from_cache(leader_id)
        } else {
            None
        }
    }

    /// Term of the state machine.
    #[inline]
    pub fn term(&self) -> u64 {
        self.raft_group.raft.term
    }

    #[inline]
    // TODO
    pub fn has_force_leader(&self) -> bool {
        false
    }

    #[inline]
    // TODO
    pub fn has_pending_merge_state(&self) -> bool {
        false
    }

    pub fn serving(&self) -> bool {
        matches!(self.destroy_progress, DestroyProgress::None)
    }

    #[inline]
    pub fn destroy_progress(&self) -> &DestroyProgress {
        &self.destroy_progress
    }

    #[inline]
    pub fn destroy_progress_mut(&mut self) -> &mut DestroyProgress {
        &mut self.destroy_progress
    }

    #[inline]
    pub(crate) fn has_applied_to_current_term(&self) -> bool {
        self.entry_storage().applied_term() == self.term()
    }

    #[inline]
    pub fn simple_write_encoder_mut(&mut self) -> &mut Option<SimpleWriteEncoder> {
        &mut self.raw_write_encoder
    }

    #[inline]
    pub fn simple_write_encoder(&self) -> &Option<SimpleWriteEncoder> {
        &self.raw_write_encoder
    }

    #[inline]
    pub fn applied_to_current_term(&self) -> bool {
        self.storage().entry_storage().applied_term() == self.term()
    }

    #[inline]
    pub fn proposals_mut(&mut self) -> &mut ProposalQueue<Vec<CmdResChannel>> {
        &mut self.proposals
    }

    #[inline]
    pub fn proposals(&self) -> &ProposalQueue<Vec<CmdResChannel>> {
        &self.proposals
    }

    pub fn apply_scheduler(&self) -> &ApplyScheduler {
        self.apply_scheduler.as_ref().unwrap()
    }

    #[inline]
    pub fn set_apply_scheduler(&mut self, apply_scheduler: ApplyScheduler) {
        self.apply_scheduler = Some(apply_scheduler);
    }

    #[inline]
    pub fn post_split(&mut self) {
        self.reset_region_buckets();
    }

    pub fn reset_region_buckets(&mut self) {
        if self.region_buckets.is_some() {
            self.last_region_buckets = self.region_buckets.take();
            self.region_buckets = None;
        }
    }

    pub fn maybe_campaign(&mut self) -> bool {
        if self.region().get_peers().len() <= 1 {
            // The peer campaigned when it was created, no need to do it again.
            return false;
        }

        // If last peer is the leader of the region before split, it's intuitional for
        // it to become the leader of new split region.
        let _ = self.raft_group.campaign();
        true
    }

    #[inline]
    pub fn txn_ext(&self) -> &Arc<TxnExt> {
        &self.txn_ext
    }

    /// Whether the snapshot is handling.
    /// See the comments of `check_snap_status` for more details.
    #[inline]
    pub fn is_handling_snapshot(&self) -> bool {
        // todo
        false
    }

    /// Returns `true` if the raft group has replicated a snapshot but not
    /// committed it yet.
    #[inline]
    pub fn has_pending_snapshot(&self) -> bool {
        self.raft_group().snap().is_some()
    }

    pub fn set_reactivate_memory_lock_ticks(&mut self, tick: usize) {
        self.reactivate_memory_lock_ticks = tick;
    }

    pub fn register_reactivate_memory_lock_tick(&mut self) {
        // todo
    }

    pub fn generate_read_delegate(&self) -> ReadDelegate {
        let peer_id = self.peer().get_id();

        ReadDelegate::new(
            peer_id,
            self.term(),
            self.region().clone(),
            self.storage().entry_storage().applied_term(),
            self.txn_extra_op.clone(),
            self.txn_ext.clone(),
            self.read_progress().clone(),
            self.region_buckets.as_ref().map(|b| b.meta.clone()),
        )
    }

    #[inline]
    pub fn proposal_control_mut(&mut self) -> &mut ProposalControl {
        &mut self.proposal_control
    }

    #[inline]
    pub fn proposal_control(&self) -> &ProposalControl {
        &self.proposal_control
    }

    #[inline]
    pub fn proposal_control_advance_apply(&mut self, apply_index: u64) {
        let region = self.raft_group.store().region();
        let term = self.term();
        self.proposal_control
            .advance_apply(apply_index, term, region);
    }

<<<<<<< HEAD
    /// Register self to apply_scheduler so that the peer is then usable.
    /// Also trigger `RegionChangeEvent::Create` here.
    pub fn activate<T>(&mut self, ctx: &mut StoreContext<EK, ER, T>) {
        self.schedule_apply_fsm(ctx);

        ctx.lock_manager_observer.on_region_changed(
            self.region(),
            RegionChangeEvent::Create,
            self.get_role(),
        );
    }

    #[inline]
    pub fn lead_transferee(&self) -> u64 {
        self.lead_transferee
    }

    #[inline]
    pub fn set_lead_transferee(&mut self, lead_transferee: u64) {
        self.lead_transferee = lead_transferee;
    }

    /// Update states of the peer which can be changed in the previous raft
    /// tick.
    pub fn post_raft_group_tick(&mut self) {
        self.lead_transferee = self.raft_group.raft.lead_transferee.unwrap_or_default();
=======
    #[inline]
    pub fn may_skip_split_check(&self) -> bool {
        self.may_skip_split_check
    }

    #[inline]
    pub fn set_may_skip_split_check(&mut self, skip: bool) {
        self.may_skip_split_check = skip;
>>>>>>> b7381e5c
    }
}<|MERGE_RESOLUTION|>--- conflicted
+++ resolved
@@ -154,11 +154,8 @@
             txn_extra_op: Arc::new(AtomicCell::new(TxnExtraOp::Noop)),
             proposal_control: ProposalControl::new(0),
             reactivate_memory_lock_ticks: 0,
-<<<<<<< HEAD
             lead_transferee: raft::INVALID_ID,
-=======
             may_skip_split_check: false,
->>>>>>> b7381e5c
         };
 
         // If this region has only one peer and I am the one, campaign directly.
@@ -565,7 +562,6 @@
             .advance_apply(apply_index, term, region);
     }
 
-<<<<<<< HEAD
     /// Register self to apply_scheduler so that the peer is then usable.
     /// Also trigger `RegionChangeEvent::Create` here.
     pub fn activate<T>(&mut self, ctx: &mut StoreContext<EK, ER, T>) {
@@ -592,7 +588,8 @@
     /// tick.
     pub fn post_raft_group_tick(&mut self) {
         self.lead_transferee = self.raft_group.raft.lead_transferee.unwrap_or_default();
-=======
+    }
+
     #[inline]
     pub fn may_skip_split_check(&self) -> bool {
         self.may_skip_split_check
@@ -601,6 +598,5 @@
     #[inline]
     pub fn set_may_skip_split_check(&mut self, skip: bool) {
         self.may_skip_split_check = skip;
->>>>>>> b7381e5c
     }
 }