// Copyright 2022 TiKV Project Authors. Licensed under Apache-2.0.

use std::{
    ops::{Deref, DerefMut},
    path::Path,
    sync::{
        atomic::{AtomicUsize, Ordering},
        Arc, Mutex,
    },
    thread,
    time::{Duration, Instant},
};

use crossbeam::channel::{self, Receiver, Sender};
use engine_test::{
    ctor::{CfOptions, DbOptions},
    kv::{KvTestEngine, TestTabletFactoryV2},
    raft::RaftTestEngine,
};
use engine_traits::{OpenOptions, TabletFactory, ALL_CFS};
use futures::executor::block_on;
use kvproto::{
    metapb::Store,
    raft_cmdpb::{RaftCmdRequest, RaftCmdResponse},
    raft_serverpb::RaftMessage,
};
use pd_client::RpcClient;
use raftstore::store::{region_meta::RegionMeta, Config, Transport, RAFT_INIT_LOG_INDEX};
use raftstore_v2::{
    create_store_batch_system,
    router::{DebugInfoChannel, PeerMsg, QueryResult, RaftRouter},
    Bootstrap, StoreMeta, StoreSystem,
};
use slog::{o, Logger};
use tempfile::TempDir;
use test_pd::mocker::Service;
use tikv_util::config::{ReadableDuration, VersionTrack};

#[derive(Clone)]
pub struct TestRouter(RaftRouter<KvTestEngine, RaftTestEngine>);

impl Deref for TestRouter {
    type Target = RaftRouter<KvTestEngine, RaftTestEngine>;

    fn deref(&self) -> &Self::Target {
        &self.0
    }
}

impl DerefMut for TestRouter {
    fn deref_mut(&mut self) -> &mut Self::Target {
        &mut self.0
    }
}

impl TestRouter {
    pub fn query(&self, region_id: u64, req: RaftCmdRequest) -> Option<QueryResult> {
        let (msg, sub) = PeerMsg::raft_query(req);
        self.send(region_id, msg).unwrap();
        block_on(sub.result())
    }

    pub fn must_query_debug_info(&self, region_id: u64, timeout: Duration) -> Option<RegionMeta> {
        let timer = Instant::now();
        while timer.elapsed() < timeout {
            let (ch, sub) = DebugInfoChannel::pair();
            let msg = PeerMsg::QueryDebugInfo(ch);
            let res = self.send(region_id, msg);
            if res.is_err() {
                thread::sleep(Duration::from_millis(10));
                continue;
            }
            return block_on(sub.result());
        }
        None
    }

    pub fn command(&self, region_id: u64, req: RaftCmdRequest) -> Option<RaftCmdResponse> {
        let (msg, sub) = PeerMsg::raft_command(req);
        self.send(region_id, msg).unwrap();
        block_on(sub.result())
    }

    pub fn wait_applied_to_current_term(&self, region_id: u64, timeout: Duration) {
        let mut now = Instant::now();
        let deadline = now + timeout;
        let mut res = None;
        while now < deadline {
            res = self.must_query_debug_info(region_id, deadline - now);
            if let Some(info) = &res {
                // If term matches and apply to commit index, then it must apply to current
                // term.
                if info.raft_apply.applied_index == info.raft_apply.commit_index
                    && info.raft_apply.commit_term == info.raft_status.hard_state.term
                {
                    return;
                }
            }
            thread::sleep(Duration::from_millis(10));
            now = Instant::now();
        }
        panic!(
            "region {} is not applied to current term, {:?}",
            region_id, res
        );
    }
}

pub struct RunningState {
    pub raft_engine: RaftTestEngine,
    pub factory: Arc<TestTabletFactoryV2>,
    pub system: StoreSystem<KvTestEngine, RaftTestEngine>,
    pub cfg: Arc<VersionTrack<Config>>,
    pub transport: TestTransport,
    // We need this to clear the ref counts of CachedTablet when shutdown
    store_meta: Arc<Mutex<StoreMeta<KvTestEngine>>>,
}

impl RunningState {
    fn new(
        pd_client: &RpcClient,
        path: &Path,
        cfg: Arc<VersionTrack<Config>>,
        transport: TestTransport,
        logger: &Logger,
    ) -> (TestRouter, Self) {
        let cf_opts = ALL_CFS
            .iter()
            .copied()
            .map(|cf| (cf, CfOptions::default()))
            .collect();
        let factory = Arc::new(TestTabletFactoryV2::new(
            path,
            DbOptions::default(),
            cf_opts,
        ));
        let raft_engine =
            engine_test::raft::new_engine(&format!("{}", path.join("raft").display()), None)
                .unwrap();
        let mut bootstrap = Bootstrap::new(&raft_engine, 0, pd_client, logger.clone());
        let store_id = bootstrap.bootstrap_store().unwrap();
        let mut store = Store::default();
        store.set_id(store_id);
        if let Some(region) = bootstrap.bootstrap_first_region(&store, store_id).unwrap() {
            if factory.exists(region.get_id(), RAFT_INIT_LOG_INDEX) {
                factory
                    .destroy_tablet(region.get_id(), RAFT_INIT_LOG_INDEX)
                    .unwrap();
            }
            factory
                .open_tablet(
                    region.get_id(),
                    Some(RAFT_INIT_LOG_INDEX),
                    OpenOptions::default().set_create_new(true),
                )
                .unwrap();
        }

        let (router, mut system) = create_store_batch_system::<KvTestEngine, RaftTestEngine>(
            &cfg.value(),
            store_id,
            logger.clone(),
        );

<<<<<<< HEAD
        let store_meta = Arc::new(Mutex::new(StoreMeta::<KvTestEngine>::new(0)));
=======
        let router = RaftRouter::new(store_id, router);
        let store_meta = router.store_meta().clone();

>>>>>>> 94c8aa5c
        system
            .start(
                store_id,
                cfg.clone(),
                raft_engine.clone(),
                factory.clone(),
                transport.clone(),
                router.store_router(),
                store_meta.clone(),
            )
            .unwrap();

        let state = Self {
            raft_engine,
            factory,
            system,
            cfg,
            transport,
            store_meta,
        };
        (TestRouter(router), state)
    }
}

impl Drop for RunningState {
    fn drop(&mut self) {
        self.system.shutdown();
    }
}

pub struct TestNode {
    pd_client: RpcClient,
    path: TempDir,
    running_state: Option<RunningState>,
    logger: Logger,
}

impl TestNode {
    fn with_pd(pd_server: &test_pd::Server<Service>) -> TestNode {
        let logger = slog_global::borrow_global().new(o!());
        let pd_client = test_pd::util::new_client(pd_server.bind_addrs(), None);
        let path = TempDir::new().unwrap();

        TestNode {
            pd_client,
            path,
            running_state: None,
            logger,
        }
    }

    fn start(&mut self, cfg: Arc<VersionTrack<Config>>, trans: TestTransport) -> TestRouter {
        let (router, state) =
            RunningState::new(&self.pd_client, self.path.path(), cfg, trans, &self.logger);
        self.running_state = Some(state);
        router
    }

    pub fn tablet_factory(&self) -> &Arc<TestTabletFactoryV2> {
        &self.running_state().unwrap().factory
    }

    fn stop(&mut self) {
        if let Some(state) = std::mem::take(&mut self.running_state) {
            let mut meta = state.store_meta.lock().unwrap();
            meta.tablet_caches.clear();
        }
    }

    fn restart(&mut self) -> TestRouter {
        let state = self.running_state().unwrap();
        let prev_transport = state.transport.clone();
        let cfg = state.cfg.clone();
        self.stop();
        self.start(cfg, prev_transport)
    }

    pub fn running_state(&self) -> Option<&RunningState> {
        self.running_state.as_ref()
    }
}

impl Drop for TestNode {
    fn drop(&mut self) {
        self.stop();
    }
}

#[derive(Clone)]
pub struct TestTransport {
    tx: Sender<RaftMessage>,
    flush_cnt: Arc<AtomicUsize>,
}

pub fn new_test_transport() -> (TestTransport, Receiver<RaftMessage>) {
    let (tx, rx) = channel::unbounded();
    let flush_cnt = Default::default();
    (TestTransport { tx, flush_cnt }, rx)
}

impl Transport for TestTransport {
    fn send(&mut self, msg: RaftMessage) -> raftstore_v2::Result<()> {
        let _ = self.tx.send(msg);
        Ok(())
    }

    fn set_store_allowlist(&mut self, _stores: Vec<u64>) {}

    fn need_flush(&self) -> bool {
        !self.tx.is_empty()
    }

    fn flush(&mut self) {
        self.flush_cnt.fetch_add(1, Ordering::SeqCst);
    }
}

// TODO: remove following when we finally integrate it in tikv-server binary.
pub fn v2_default_config() -> Config {
    let mut config = Config::default();
    config.store_io_pool_size = 1;
    config
}

/// Disable all ticks, so test case can schedule manually.
pub fn disable_all_auto_ticks(cfg: &mut Config) {
    cfg.raft_base_tick_interval = ReadableDuration::ZERO;
    cfg.raft_log_gc_tick_interval = ReadableDuration::ZERO;
    cfg.raft_log_compact_sync_interval = ReadableDuration::ZERO;
    cfg.raft_engine_purge_interval = ReadableDuration::ZERO;
    cfg.split_region_check_tick_interval = ReadableDuration::ZERO;
    cfg.region_compact_check_interval = ReadableDuration::ZERO;
    cfg.pd_heartbeat_tick_interval = ReadableDuration::ZERO;
    cfg.pd_store_heartbeat_tick_interval = ReadableDuration::ZERO;
    cfg.snap_mgr_gc_tick_interval = ReadableDuration::ZERO;
    cfg.lock_cf_compact_interval = ReadableDuration::ZERO;
    cfg.peer_stale_state_check_interval = ReadableDuration::ZERO;
    cfg.consistency_check_interval = ReadableDuration::ZERO;
    cfg.report_region_flow_interval = ReadableDuration::ZERO;
    cfg.check_leader_lease_interval = ReadableDuration::ZERO;
    cfg.merge_check_tick_interval = ReadableDuration::ZERO;
    cfg.cleanup_import_sst_interval = ReadableDuration::ZERO;
    cfg.inspect_interval = ReadableDuration::ZERO;
    cfg.report_min_resolved_ts_interval = ReadableDuration::ZERO;
    cfg.reactive_memory_lock_tick_interval = ReadableDuration::ZERO;
    cfg.report_region_buckets_tick_interval = ReadableDuration::ZERO;
    cfg.check_long_uncommitted_interval = ReadableDuration::ZERO;
}

pub struct Cluster {
    pd_server: test_pd::Server<Service>,
    nodes: Vec<TestNode>,
    receivers: Vec<Receiver<RaftMessage>>,
    routers: Vec<TestRouter>,
}

impl Default for Cluster {
    fn default() -> Cluster {
        Cluster::with_node_count(1)
    }
}

impl Cluster {
    pub fn with_node_count(count: usize) -> Self {
        let pd_server = test_pd::Server::new(1);
        let mut cluster = Cluster {
            pd_server,
            nodes: vec![],
            receivers: vec![],
            routers: vec![],
        };
        let mut cfg = v2_default_config();
        disable_all_auto_ticks(&mut cfg);
        for _ in 1..=count {
            let mut node = TestNode::with_pd(&cluster.pd_server);
            let (tx, rx) = new_test_transport();
            let router = node.start(Arc::new(VersionTrack::new(cfg.clone())), tx);
            cluster.nodes.push(node);
            cluster.receivers.push(rx);
            cluster.routers.push(router);
        }
        cluster
    }

    pub fn restart(&mut self, offset: usize) {
        let router = self.nodes[offset].restart();
        self.routers[offset] = router;
    }

    pub fn node(&self, offset: usize) -> &TestNode {
        &self.nodes[offset]
    }

    pub fn router(&self, offset: usize) -> TestRouter {
        self.routers[offset].clone()
    }
}<|MERGE_RESOLUTION|>--- conflicted
+++ resolved
@@ -162,13 +162,9 @@
             logger.clone(),
         );
 
-<<<<<<< HEAD
-        let store_meta = Arc::new(Mutex::new(StoreMeta::<KvTestEngine>::new(0)));
-=======
         let router = RaftRouter::new(store_id, router);
         let store_meta = router.store_meta().clone();
 
->>>>>>> 94c8aa5c
         system
             .start(
                 store_id,
