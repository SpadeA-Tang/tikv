// Copyright 2022 TiKV Project Authors. Licensed under Apache-2.0.

use std::{
    ops::{Deref, DerefMut},
    path::Path,
    sync::{
        atomic::{AtomicUsize, Ordering},
        Arc, Mutex,
    },
    thread,
    time::{Duration, Instant},
};

use collections::HashSet;
use crossbeam::channel::{self, Receiver, Sender, TrySendError};
use engine_test::{
    ctor::{CfOptions, DbOptions},
    kv::{KvTestEngine, KvTestSnapshot, TestTabletFactoryV2},
    raft::RaftTestEngine,
};
use engine_traits::{OpenOptions, TabletFactory, ALL_CFS};
use futures::executor::block_on;
use kvproto::{
    metapb::{self, Store},
    raft_cmdpb::{CmdType, RaftCmdRequest, RaftCmdResponse, Request, StatusCmdType},
    raft_serverpb::RaftMessage,
};
use pd_client::RpcClient;
use raftstore::store::{
    region_meta::RegionMeta, Config, RegionSnapshot, Transport, RAFT_INIT_LOG_INDEX,
};
use raftstore_v2::{
    create_store_batch_system,
    router::{DebugInfoChannel, FlushChannel, PeerMsg, QueryResult, RaftRouter},
    Bootstrap, StoreMeta, StoreSystem,
};
use slog::{debug, o, Logger};
use tempfile::TempDir;
use test_pd::mocker::Service;
use tikv_util::{
    config::{ReadableDuration, VersionTrack},
    store::new_peer,
};

#[derive(Clone)]
pub struct TestRouter(RaftRouter<KvTestEngine, RaftTestEngine>);

impl Deref for TestRouter {
    type Target = RaftRouter<KvTestEngine, RaftTestEngine>;

    fn deref(&self) -> &Self::Target {
        &self.0
    }
}

impl DerefMut for TestRouter {
    fn deref_mut(&mut self) -> &mut Self::Target {
        &mut self.0
    }
}

impl TestRouter {
    pub fn query(&self, region_id: u64, req: RaftCmdRequest) -> Option<QueryResult> {
        let (msg, sub) = PeerMsg::raft_query(req);
        self.send(region_id, msg).unwrap();
        block_on(sub.result())
    }

    pub fn must_query_debug_info(&self, region_id: u64, timeout: Duration) -> Option<RegionMeta> {
        let timer = Instant::now();
        while timer.elapsed() < timeout {
            let (ch, sub) = DebugInfoChannel::pair();
            let msg = PeerMsg::QueryDebugInfo(ch);
            let res = self.send(region_id, msg);
            if res.is_err() {
                thread::sleep(Duration::from_millis(10));
                continue;
            }
            return block_on(sub.result());
        }
        None
    }

    pub fn command(&self, region_id: u64, req: RaftCmdRequest) -> Option<RaftCmdResponse> {
        let (msg, sub) = PeerMsg::raft_command(req);
        self.send(region_id, msg).unwrap();
        block_on(sub.result())
    }

    pub fn wait_flush(&self, region_id: u64, timeout: Duration) -> bool {
        let timer = Instant::now();
        while timer.elapsed() < timeout {
            let (ch, sub) = FlushChannel::pair();
            let res = self.send(region_id, PeerMsg::WaitFlush(ch));
            match res {
                Ok(_) => return block_on(sub.result()).is_some(),
                Err(TrySendError::Disconnected(_)) => return false,
                Err(TrySendError::Full(_)) => thread::sleep(Duration::from_millis(10)),
            }
        }
        panic!("unable to flush {}", region_id);
    }

    pub fn wait_applied_to_current_term(&self, region_id: u64, timeout: Duration) {
        let mut now = Instant::now();
        let deadline = now + timeout;
        let mut res = None;
        while now < deadline {
            res = self.must_query_debug_info(region_id, deadline - now);
            if let Some(info) = &res {
                // If term matches and apply to commit index, then it must apply to current
                // term.
                if info.raft_apply.applied_index == info.raft_apply.commit_index
                    && info.raft_apply.commit_term == info.raft_status.hard_state.term
                {
                    return;
                }
            }
            thread::sleep(Duration::from_millis(10));
            now = Instant::now();
        }
        panic!(
            "region {} is not applied to current term, {:?}",
            region_id, res
        );
    }

    pub fn new_request_for(&self, region_id: u64) -> RaftCmdRequest {
        let meta = self
            .must_query_debug_info(region_id, Duration::from_secs(1))
            .unwrap();
        let mut req = RaftCmdRequest::default();
        req.mut_header().set_region_id(region_id);
        let epoch = req.mut_header().mut_region_epoch();
        let epoch_meta = &meta.region_state.epoch;
        epoch.set_version(epoch_meta.version);
        epoch.set_conf_ver(epoch_meta.conf_ver);
<<<<<<< HEAD
        let target_peer = meta
=======
        let target_peer = *meta
>>>>>>> c74c8ca9
            .region_state
            .peers
            .iter()
            .find(|p| p.id == meta.raft_status.id)
            .unwrap();
        let mut peer = new_peer(target_peer.store_id, target_peer.id);
        peer.role = target_peer.role.into();
        req.mut_header().set_peer(peer);
        req.mut_header().set_term(meta.raft_status.hard_state.term);
        req
    }
<<<<<<< HEAD

    pub fn region_detail(&self, region_id: u64) -> metapb::Region {
        let mut req = self.new_request_for(region_id);
        req.mut_status_request()
            .set_cmd_type(StatusCmdType::RegionDetail);
        let res = self.query(region_id, req).unwrap();
        let status_resp = res.response().unwrap().get_status_response();
        let detail = status_resp.get_region_detail();
        detail.get_region().clone()
    }

    pub fn snapshot(
        &mut self,
        region_id: u64,
    ) -> std::result::Result<RegionSnapshot<KvTestSnapshot>, RaftCmdResponse> {
        let mut req = self.new_request_for(region_id);
        let mut request_inner = Request::default();
        request_inner.set_cmd_type(CmdType::Snap);
        req.mut_requests().push(request_inner);
        block_on(async { self.get_snapshot(req).await })
    }
=======
>>>>>>> c74c8ca9
}

pub struct RunningState {
    store_id: u64,
    pub raft_engine: RaftTestEngine,
    pub factory: Arc<TestTabletFactoryV2>,
    pub system: StoreSystem<KvTestEngine, RaftTestEngine>,
    pub cfg: Arc<VersionTrack<Config>>,
    pub transport: TestTransport,
    // We need this to clear the ref counts of CachedTablet when shutdown
    store_meta: Arc<Mutex<StoreMeta<KvTestEngine>>>,
}

impl RunningState {
    fn new(
        pd_client: &RpcClient,
        path: &Path,
        cfg: Arc<VersionTrack<Config>>,
        transport: TestTransport,
        logger: &Logger,
    ) -> (TestRouter, Self) {
        let cf_opts = ALL_CFS
            .iter()
            .copied()
            .map(|cf| (cf, CfOptions::default()))
            .collect();
        let factory = Arc::new(TestTabletFactoryV2::new(
            path,
            DbOptions::default(),
            cf_opts,
        ));
        let raft_engine =
            engine_test::raft::new_engine(&format!("{}", path.join("raft").display()), None)
                .unwrap();
        let mut bootstrap = Bootstrap::new(&raft_engine, 0, pd_client, logger.clone());
        let store_id = bootstrap.bootstrap_store().unwrap();
        let mut store = Store::default();
        store.set_id(store_id);
        if let Some(region) = bootstrap.bootstrap_first_region(&store, store_id).unwrap() {
            if factory.exists(region.get_id(), RAFT_INIT_LOG_INDEX) {
                factory
                    .destroy_tablet(region.get_id(), RAFT_INIT_LOG_INDEX)
                    .unwrap();
            }
            factory
                .open_tablet(
                    region.get_id(),
                    Some(RAFT_INIT_LOG_INDEX),
                    OpenOptions::default().set_create_new(true),
                )
                .unwrap();
        }

        let (router, mut system) = create_store_batch_system::<KvTestEngine, RaftTestEngine>(
            &cfg.value(),
            store_id,
            logger.clone(),
        );

        let router = RaftRouter::new(store_id, router);
        let store_meta = router.store_meta().clone();

        system
            .start(
                store_id,
                cfg.clone(),
                raft_engine.clone(),
                factory.clone(),
                transport.clone(),
                router.store_router(),
                store_meta.clone(),
            )
            .unwrap();

        let state = Self {
            store_id,
            raft_engine,
            factory,
            system,
            cfg,
            transport,
            store_meta,
        };
        (TestRouter(router), state)
    }
}

impl Drop for RunningState {
    fn drop(&mut self) {
        self.system.shutdown();
    }
}

pub struct TestNode {
    pd_client: RpcClient,
    path: TempDir,
    running_state: Option<RunningState>,
    logger: Logger,
}

impl TestNode {
    fn with_pd(pd_server: &test_pd::Server<Service>, logger: Logger) -> TestNode {
        let pd_client = test_pd::util::new_client(pd_server.bind_addrs(), None);
        let path = TempDir::new().unwrap();

        TestNode {
            pd_client,
            path,
            running_state: None,
            logger,
        }
    }

    fn start(&mut self, cfg: Arc<VersionTrack<Config>>, trans: TestTransport) -> TestRouter {
        let (router, state) =
            RunningState::new(&self.pd_client, self.path.path(), cfg, trans, &self.logger);
        self.running_state = Some(state);
        router
    }

    pub fn tablet_factory(&self) -> &Arc<TestTabletFactoryV2> {
        &self.running_state().unwrap().factory
    }

    fn stop(&mut self) {
        if let Some(state) = std::mem::take(&mut self.running_state) {
            let mut meta = state.store_meta.lock().unwrap();
            meta.tablet_caches.clear();
        }
    }

    fn restart(&mut self) -> TestRouter {
        let state = self.running_state().unwrap();
        let prev_transport = state.transport.clone();
        let cfg = state.cfg.clone();
        self.stop();
        self.start(cfg, prev_transport)
    }

    pub fn running_state(&self) -> Option<&RunningState> {
        self.running_state.as_ref()
    }

    pub fn id(&self) -> u64 {
        self.running_state().unwrap().store_id
    }
}

impl Drop for TestNode {
    fn drop(&mut self) {
        self.stop();
    }
}

#[derive(Clone)]
pub struct TestTransport {
    tx: Sender<RaftMessage>,
    flush_cnt: Arc<AtomicUsize>,
}

pub fn new_test_transport() -> (TestTransport, Receiver<RaftMessage>) {
    let (tx, rx) = channel::unbounded();
    let flush_cnt = Default::default();
    (TestTransport { tx, flush_cnt }, rx)
}

impl Transport for TestTransport {
    fn send(&mut self, msg: RaftMessage) -> raftstore_v2::Result<()> {
        let _ = self.tx.send(msg);
        Ok(())
    }

    fn set_store_allowlist(&mut self, _stores: Vec<u64>) {}

    fn need_flush(&self) -> bool {
        !self.tx.is_empty()
    }

    fn flush(&mut self) {
        self.flush_cnt.fetch_add(1, Ordering::SeqCst);
    }
}

// TODO: remove following when we finally integrate it in tikv-server binary.
pub fn v2_default_config() -> Config {
    let mut config = Config::default();
    config.store_io_pool_size = 1;
    config
}

/// Disable all ticks, so test case can schedule manually.
pub fn disable_all_auto_ticks(cfg: &mut Config) {
    cfg.raft_base_tick_interval = ReadableDuration::ZERO;
    cfg.raft_log_gc_tick_interval = ReadableDuration::ZERO;
    cfg.raft_log_compact_sync_interval = ReadableDuration::ZERO;
    cfg.raft_engine_purge_interval = ReadableDuration::ZERO;
    cfg.split_region_check_tick_interval = ReadableDuration::ZERO;
    cfg.region_compact_check_interval = ReadableDuration::ZERO;
    cfg.pd_heartbeat_tick_interval = ReadableDuration::ZERO;
    cfg.pd_store_heartbeat_tick_interval = ReadableDuration::ZERO;
    cfg.snap_mgr_gc_tick_interval = ReadableDuration::ZERO;
    cfg.lock_cf_compact_interval = ReadableDuration::ZERO;
    cfg.peer_stale_state_check_interval = ReadableDuration::ZERO;
    cfg.consistency_check_interval = ReadableDuration::ZERO;
    cfg.report_region_flow_interval = ReadableDuration::ZERO;
    cfg.check_leader_lease_interval = ReadableDuration::ZERO;
    cfg.merge_check_tick_interval = ReadableDuration::ZERO;
    cfg.cleanup_import_sst_interval = ReadableDuration::ZERO;
    cfg.inspect_interval = ReadableDuration::ZERO;
    cfg.report_min_resolved_ts_interval = ReadableDuration::ZERO;
    cfg.reactive_memory_lock_tick_interval = ReadableDuration::ZERO;
    cfg.report_region_buckets_tick_interval = ReadableDuration::ZERO;
    cfg.check_long_uncommitted_interval = ReadableDuration::ZERO;
}

pub struct Cluster {
    pd_server: test_pd::Server<Service>,
    nodes: Vec<TestNode>,
    receivers: Vec<Receiver<RaftMessage>>,
    routers: Vec<TestRouter>,
    logger: Logger,
}

impl Default for Cluster {
    fn default() -> Cluster {
        Cluster::with_node_count(1, None)
    }
}

impl Cluster {
    pub fn with_config(config: Config) -> Cluster {
        Cluster::with_node_count(1, Some(config))
    }

    pub fn with_node_count(count: usize, config: Option<Config>) -> Self {
        let pd_server = test_pd::Server::new(1);
        let logger = slog_global::borrow_global().new(o!());
        let mut cluster = Cluster {
            pd_server,
            nodes: vec![],
            receivers: vec![],
            routers: vec![],
            logger,
        };
        let mut cfg = if let Some(config) = config {
            config
        } else {
            v2_default_config()
        };
        disable_all_auto_ticks(&mut cfg);
        for _ in 1..=count {
            let mut node = TestNode::with_pd(&cluster.pd_server, cluster.logger.clone());
            let (tx, rx) = new_test_transport();
            let router = node.start(Arc::new(VersionTrack::new(cfg.clone())), tx);
            cluster.nodes.push(node);
            cluster.receivers.push(rx);
            cluster.routers.push(router);
        }
        cluster
    }

    pub fn restart(&mut self, offset: usize) {
        let router = self.nodes[offset].restart();
        self.routers[offset] = router;
    }

    pub fn node(&self, offset: usize) -> &TestNode {
        &self.nodes[offset]
    }

    pub fn router(&self, offset: usize) -> TestRouter {
        self.routers[offset].clone()
    }

    /// Send messages and wait for side effects are all handled.
    #[allow(clippy::vec_box)]
    pub fn dispatch(&self, region_id: u64, mut msgs: Vec<Box<RaftMessage>>) {
        let mut regions = HashSet::default();
        regions.insert(region_id);
        loop {
            for msg in msgs.drain(..) {
                let offset = match self
                    .nodes
                    .iter()
                    .position(|n| n.id() == msg.get_to_peer().get_store_id())
                {
                    Some(offset) => offset,
                    None => {
                        debug!(self.logger, "failed to find node"; "message" => ?msg);
                        continue;
                    }
                };
                regions.insert(msg.get_region_id());
                if let Err(e) = self.routers[offset].send_raft_message(msg) {
                    debug!(self.logger, "failed to send raft message"; "err" => ?e);
                }
            }
            for (router, rx) in self.routers.iter().zip(&self.receivers) {
                for region_id in &regions {
                    router.wait_flush(*region_id, Duration::from_secs(3));
                }
                while let Ok(msg) = rx.try_recv() {
                    msgs.push(Box::new(msg));
                }
            }
            regions.clear();
            if msgs.is_empty() {
                return;
            }
        }
    }
}<|MERGE_RESOLUTION|>--- conflicted
+++ resolved
@@ -135,11 +135,7 @@
         let epoch_meta = &meta.region_state.epoch;
         epoch.set_version(epoch_meta.version);
         epoch.set_conf_ver(epoch_meta.conf_ver);
-<<<<<<< HEAD
-        let target_peer = meta
-=======
         let target_peer = *meta
->>>>>>> c74c8ca9
             .region_state
             .peers
             .iter()
@@ -151,7 +147,6 @@
         req.mut_header().set_term(meta.raft_status.hard_state.term);
         req
     }
-<<<<<<< HEAD
 
     pub fn region_detail(&self, region_id: u64) -> metapb::Region {
         let mut req = self.new_request_for(region_id);
@@ -173,8 +168,6 @@
         req.mut_requests().push(request_inner);
         block_on(async { self.get_snapshot(req).await })
     }
-=======
->>>>>>> c74c8ca9
 }
 
 pub struct RunningState {
