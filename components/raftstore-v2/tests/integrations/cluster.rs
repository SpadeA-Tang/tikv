// Copyright 2022 TiKV Project Authors. Licensed under Apache-2.0.

use core::panic;
use std::{
    ops::{Deref, DerefMut},
    path::Path,
    sync::{
        atomic::{AtomicUsize, Ordering},
        Arc, Mutex,
    },
    thread,
    time::{Duration, Instant},
};

use collections::HashSet;
use crossbeam::channel::{self, Receiver, Sender, TrySendError};
use engine_test::{
    ctor::{CfOptions, DbOptions},
    kv::{KvTestEngine, TestTabletFactoryV2},
    raft::RaftTestEngine,
};
use engine_traits::{OpenOptions, TabletFactory, ALL_CFS};
use futures::executor::block_on;
use kvproto::{
    metapb::{self, RegionEpoch, Store},
    raft_cmdpb::{RaftCmdRequest, RaftCmdResponse},
    raft_serverpb::RaftMessage,
};
<<<<<<< HEAD
use pd_client::RpcClient;
use raft::{eraftpb::MessageType, StateRole};
use raftstore::{
    coprocessor::{RegionChangeEvent, RoleChange},
    store::{
        region_meta::{RegionLocalState, RegionMeta},
        util::LockManagerObserver,
        Config, TabletSnapKey, TabletSnapManager, Transport, RAFT_INIT_LOG_INDEX,
    },
=======
use raft::eraftpb::MessageType;
use raftstore::store::{
    region_meta::{RegionLocalState, RegionMeta},
    Config, TabletSnapKey, TabletSnapManager, Transport, RAFT_INIT_LOG_INDEX,
>>>>>>> b7381e5c
};
use raftstore_v2::{
    create_store_batch_system,
    router::{DebugInfoChannel, FlushChannel, PeerMsg, PeerTick, QueryResult, RaftRouter},
    Bootstrap, StoreMeta, StoreSystem,
};
use slog::{debug, o, Logger};
use tempfile::TempDir;
use test_pd_client::TestPdClient;
use tikv_util::{
    config::{ReadableDuration, VersionTrack},
    store::new_peer,
};

#[derive(Clone)]
pub struct TestRouter(RaftRouter<KvTestEngine, RaftTestEngine>);

impl Deref for TestRouter {
    type Target = RaftRouter<KvTestEngine, RaftTestEngine>;

    fn deref(&self) -> &Self::Target {
        &self.0
    }
}

impl DerefMut for TestRouter {
    fn deref_mut(&mut self) -> &mut Self::Target {
        &mut self.0
    }
}

impl TestRouter {
    pub fn query(&self, region_id: u64, req: RaftCmdRequest) -> Option<QueryResult> {
        let (msg, sub) = PeerMsg::raft_query(req);
        self.send(region_id, msg).unwrap();
        block_on(sub.result())
    }

    pub fn must_query_debug_info(&self, region_id: u64, timeout: Duration) -> Option<RegionMeta> {
        let timer = Instant::now();
        while timer.elapsed() < timeout {
            let (ch, sub) = DebugInfoChannel::pair();
            let msg = PeerMsg::QueryDebugInfo(ch);
            let res = self.send(region_id, msg);
            if res.is_err() {
                thread::sleep(Duration::from_millis(10));
                continue;
            }
            return block_on(sub.result());
        }
        None
    }

    pub fn command(&self, region_id: u64, req: RaftCmdRequest) -> Option<RaftCmdResponse> {
        let (msg, sub) = PeerMsg::raft_command(req);
        self.send(region_id, msg).unwrap();
        block_on(sub.result())
    }

    pub fn wait_flush(&self, region_id: u64, timeout: Duration) -> bool {
        let timer = Instant::now();
        while timer.elapsed() < timeout {
            let (ch, sub) = FlushChannel::pair();
            let res = self.send(region_id, PeerMsg::WaitFlush(ch));
            match res {
                Ok(_) => return block_on(sub.result()).is_some(),
                Err(TrySendError::Disconnected(_)) => return false,
                Err(TrySendError::Full(_)) => thread::sleep(Duration::from_millis(10)),
            }
        }
        panic!("unable to flush {}", region_id);
    }

    pub fn wait_applied_to_current_term(&self, region_id: u64, timeout: Duration) {
        let mut now = Instant::now();
        let deadline = now + timeout;
        let mut res = None;
        while now < deadline {
            res = self.must_query_debug_info(region_id, deadline - now);
            if let Some(info) = &res {
                // If term matches and apply to commit index, then it must apply to current
                // term.
                if info.raft_apply.applied_index == info.raft_apply.commit_index
                    && info.raft_apply.commit_term == info.raft_status.hard_state.term
                {
                    return;
                }
            }
            thread::sleep(Duration::from_millis(10));
            now = Instant::now();
        }
        panic!(
            "region {} is not applied to current term, {:?}",
            region_id, res
        );
    }

    pub fn new_request_for(&self, region_id: u64) -> RaftCmdRequest {
        let meta = self
            .must_query_debug_info(region_id, Duration::from_secs(1))
            .unwrap();
        let mut req = RaftCmdRequest::default();
        req.mut_header().set_region_id(region_id);
        let epoch = req.mut_header().mut_region_epoch();
        let epoch_meta = &meta.region_state.epoch;
        epoch.set_version(epoch_meta.version);
        epoch.set_conf_ver(epoch_meta.conf_ver);
        let target_peer = *meta
            .region_state
            .peers
            .iter()
            .find(|p| p.id == meta.raft_status.id)
            .unwrap();
        let mut peer = new_peer(target_peer.store_id, target_peer.id);
        peer.role = target_peer.role.into();
        req.mut_header().set_peer(peer);
        req.mut_header().set_term(meta.raft_status.hard_state.term);
        req
    }

    pub fn region_detail(&self, region_id: u64) -> metapb::Region {
        let RegionLocalState {
            id,
            start_key,
            end_key,
            epoch,
            peers,
            ..
        } = self
            .must_query_debug_info(region_id, Duration::from_secs(1))
            .unwrap()
            .region_state;
        let mut region = metapb::Region::default();
        region.set_id(id);
        region.set_start_key(start_key);
        region.set_end_key(end_key);
        let mut region_epoch = RegionEpoch::default();
        region_epoch.set_conf_ver(epoch.conf_ver);
        region_epoch.set_version(epoch.version);
        region.set_region_epoch(region_epoch);
        for peer in peers {
            region.mut_peers().push(new_peer(peer.store_id, peer.id));
        }
        region
    }
}

pub struct RunningState {
    store_id: u64,
    pub raft_engine: RaftTestEngine,
    pub factory: Arc<TestTabletFactoryV2>,
    pub system: StoreSystem<KvTestEngine, RaftTestEngine>,
    pub cfg: Arc<VersionTrack<Config>>,
    pub transport: TestTransport,
    // We need this to clear the ref counts of CachedTablet when shutdown
    store_meta: Arc<Mutex<StoreMeta<KvTestEngine>>>,
    pub root_region_id: u64,
}

impl RunningState {
    fn new(
        pd_client: &Arc<TestPdClient>,
        path: &Path,
        cfg: Arc<VersionTrack<Config>>,
        transport: TestTransport,
        logger: &Logger,
    ) -> (TestRouter, Self) {
        let cf_opts = ALL_CFS
            .iter()
            .copied()
            .map(|cf| (cf, CfOptions::default()))
            .collect();
        let factory = Arc::new(TestTabletFactoryV2::new(
            path,
            DbOptions::default(),
            cf_opts,
        ));
        let raft_engine =
            engine_test::raft::new_engine(&format!("{}", path.join("raft").display()), None)
                .unwrap();
        let mut bootstrap = Bootstrap::new(&raft_engine, 0, pd_client.as_ref(), logger.clone());
        let store_id = bootstrap.bootstrap_store().unwrap();
        let mut store = Store::default();
        store.set_id(store_id);
        let mut region_id = 2;
        if let Some(region) = bootstrap.bootstrap_first_region(&store, store_id).unwrap() {
            if factory.exists(region.get_id(), RAFT_INIT_LOG_INDEX) {
                factory
                    .destroy_tablet(region.get_id(), RAFT_INIT_LOG_INDEX)
                    .unwrap();
            }
            factory
                .open_tablet(
                    region.get_id(),
                    Some(RAFT_INIT_LOG_INDEX),
                    OpenOptions::default().set_create_new(true),
                )
                .unwrap();
            region_id = region.get_id();
        }

        let (router, mut system) = create_store_batch_system::<KvTestEngine, RaftTestEngine>(
            &cfg.value(),
            store_id,
            logger.clone(),
        );

        let router = RaftRouter::new(store_id, router);
        let store_meta = router.store_meta().clone();
        let snap_mgr = TabletSnapManager::new(path.join("tablets_snap").to_str().unwrap());
        snap_mgr.init().unwrap();
        system
            .start(
                store_id,
                cfg.clone(),
                raft_engine.clone(),
                factory.clone(),
                transport.clone(),
                pd_client.clone(),
                router.store_router(),
                store_meta.clone(),
                snap_mgr,
                Arc::new(DummyLockManagerObserver {}),
            )
            .unwrap();

        let state = Self {
            store_id,
            raft_engine,
            factory,
            system,
            cfg,
            transport,
            store_meta,
            root_region_id: region_id,
        };
        (TestRouter(router), state)
    }

    pub fn peer_id(&self, region_id: u64) -> Option<u64> {
        let meta = self.store_meta.lock().unwrap();
        let kv = meta.readers.get_key_value(&region_id);
        if let Some(kv) = kv {
            return Some(kv.1.peer_id);
        }
        None
    }
}

impl Drop for RunningState {
    fn drop(&mut self) {
        self.system.shutdown();
    }
}

pub struct TestNode {
    pd_client: Arc<TestPdClient>,
    path: TempDir,
    running_state: Option<RunningState>,
    logger: Logger,
}

impl TestNode {
    fn with_pd(pd_client: Arc<TestPdClient>, logger: Logger) -> TestNode {
        let path = TempDir::new().unwrap();

        TestNode {
            pd_client,
            path,
            running_state: None,
            logger,
        }
    }

    fn start(&mut self, cfg: Arc<VersionTrack<Config>>, trans: TestTransport) -> TestRouter {
        let (router, state) =
            RunningState::new(&self.pd_client, self.path.path(), cfg, trans, &self.logger);
        self.running_state = Some(state);
        router
    }

    pub fn tablet_factory(&self) -> &Arc<TestTabletFactoryV2> {
        &self.running_state().unwrap().factory
    }

    fn stop(&mut self) {
        if let Some(state) = std::mem::take(&mut self.running_state) {
            let mut meta = state.store_meta.lock().unwrap();
            meta.tablet_caches.clear();
        }
    }

    fn restart(&mut self) -> TestRouter {
        let state = self.running_state().unwrap();
        let prev_transport = state.transport.clone();
        let cfg = state.cfg.clone();
        self.stop();
        self.start(cfg, prev_transport)
    }

    pub fn running_state(&self) -> Option<&RunningState> {
        self.running_state.as_ref()
    }

    pub fn id(&self) -> u64 {
        self.running_state().unwrap().store_id
    }

    pub fn root_region_id(&self) -> u64 {
        self.running_state().unwrap().root_region_id
    }

    pub fn peer_id(&self, region_id: u64) -> Option<u64> {
        self.running_state().unwrap().peer_id(region_id)
    }
}

impl Drop for TestNode {
    fn drop(&mut self) {
        self.stop();
    }
}

#[derive(Clone)]
pub struct TestTransport {
    tx: Sender<RaftMessage>,
    flush_cnt: Arc<AtomicUsize>,
}

pub fn new_test_transport() -> (TestTransport, Receiver<RaftMessage>) {
    let (tx, rx) = channel::unbounded();
    let flush_cnt = Default::default();
    (TestTransport { tx, flush_cnt }, rx)
}

impl Transport for TestTransport {
    fn send(&mut self, msg: RaftMessage) -> raftstore_v2::Result<()> {
        let _ = self.tx.send(msg);
        Ok(())
    }

    fn set_store_allowlist(&mut self, _stores: Vec<u64>) {}

    fn need_flush(&self) -> bool {
        !self.tx.is_empty()
    }

    fn flush(&mut self) {
        self.flush_cnt.fetch_add(1, Ordering::SeqCst);
    }
}

// TODO: remove following when we finally integrate it in tikv-server binary.
pub fn v2_default_config() -> Config {
    let mut config = Config::default();
    config.store_io_pool_size = 1;
    config
}

/// Disable all ticks, so test case can schedule manually.
pub fn disable_all_auto_ticks(cfg: &mut Config) {
    cfg.raft_base_tick_interval = ReadableDuration::ZERO;
    cfg.raft_log_gc_tick_interval = ReadableDuration::ZERO;
    cfg.raft_log_compact_sync_interval = ReadableDuration::ZERO;
    cfg.raft_engine_purge_interval = ReadableDuration::ZERO;
    cfg.split_region_check_tick_interval = ReadableDuration::ZERO;
    cfg.region_compact_check_interval = ReadableDuration::ZERO;
    cfg.pd_heartbeat_tick_interval = ReadableDuration::ZERO;
    cfg.pd_store_heartbeat_tick_interval = ReadableDuration::ZERO;
    cfg.snap_mgr_gc_tick_interval = ReadableDuration::ZERO;
    cfg.lock_cf_compact_interval = ReadableDuration::ZERO;
    cfg.peer_stale_state_check_interval = ReadableDuration::ZERO;
    cfg.consistency_check_interval = ReadableDuration::ZERO;
    cfg.report_region_flow_interval = ReadableDuration::ZERO;
    cfg.check_leader_lease_interval = ReadableDuration::ZERO;
    cfg.merge_check_tick_interval = ReadableDuration::ZERO;
    cfg.cleanup_import_sst_interval = ReadableDuration::ZERO;
    cfg.inspect_interval = ReadableDuration::ZERO;
    cfg.report_min_resolved_ts_interval = ReadableDuration::ZERO;
    cfg.reactive_memory_lock_tick_interval = ReadableDuration::ZERO;
    cfg.report_region_buckets_tick_interval = ReadableDuration::ZERO;
    cfg.check_long_uncommitted_interval = ReadableDuration::ZERO;
}

pub struct Cluster {
    pd_client: Arc<TestPdClient>,
    nodes: Vec<TestNode>,
    receivers: Vec<Receiver<RaftMessage>>,
    routers: Vec<TestRouter>,
    logger: Logger,
}

impl Default for Cluster {
    fn default() -> Cluster {
        Cluster::with_node_count(1, None)
    }
}

impl Cluster {
    pub fn with_config(config: Config) -> Cluster {
        Cluster::with_node_count(1, Some(config))
    }

    pub fn with_node_count(count: usize, config: Option<Config>) -> Self {
        let logger = slog_global::borrow_global().new(o!());
        let mut cluster = Cluster {
            pd_client: Arc::new(TestPdClient::new(1, false)),
            nodes: vec![],
            receivers: vec![],
            routers: vec![],
            logger,
        };
        let mut cfg = if let Some(config) = config {
            config
        } else {
            v2_default_config()
        };
        disable_all_auto_ticks(&mut cfg);
        for _ in 1..=count {
            let mut node = TestNode::with_pd(cluster.pd_client.clone(), cluster.logger.clone());
            let (tx, rx) = new_test_transport();
            let router = node.start(Arc::new(VersionTrack::new(cfg.clone())), tx);
            cluster.nodes.push(node);
            cluster.receivers.push(rx);
            cluster.routers.push(router);
        }
        cluster
    }

    pub fn restart(&mut self, offset: usize) {
        let router = self.nodes[offset].restart();
        self.routers[offset] = router;
    }

    pub fn node(&self, offset: usize) -> &TestNode {
        &self.nodes[offset]
    }

    pub fn router(&self, offset: usize) -> TestRouter {
        self.routers[offset].clone()
    }

    pub fn root_region_id(&self) -> u64 {
        self.nodes[0].root_region_id()
    }

    pub fn trig_heartbeat(&self, node_offset: usize, region_id: u64) {
        for _i in 1..=self
            .node(node_offset)
            .running_state()
            .unwrap()
            .cfg
            .value()
            .raft_heartbeat_ticks
        {
            self.router(node_offset)
                .send(region_id, PeerMsg::Tick(PeerTick::Raft))
                .unwrap()
        }
    }

    pub fn trig_split_check(&self, node_offset: usize, region_id: u64) {
        for _i in 1..=self
            .node(node_offset)
            .running_state()
            .unwrap()
            .cfg
            .value()
            .raft_heartbeat_ticks
        {
            self.router(node_offset)
                .send(region_id, PeerMsg::Tick(PeerTick::SplitRegionCheck))
                .unwrap()
        }
    }

    /// Send messages and wait for side effects are all handled.
    #[allow(clippy::vec_box)]
    pub fn dispatch(&self, region_id: u64, mut msgs: Vec<Box<RaftMessage>>) {
        let mut regions = HashSet::default();
        regions.insert(region_id);
        loop {
            for msg in msgs.drain(..) {
                let offset = match self
                    .nodes
                    .iter()
                    .position(|n| n.id() == msg.get_to_peer().get_store_id())
                {
                    Some(offset) => offset,
                    None => {
                        debug!(self.logger, "failed to find node"; "message" => ?msg);
                        continue;
                    }
                };
                regions.insert(msg.get_region_id());
                // Simulate already received the snapshot.
                if msg.get_message().get_msg_type() == MessageType::MsgSnapshot {
                    let from_offset = match self
                        .nodes
                        .iter()
                        .position(|n| n.id() == msg.get_from_peer().get_store_id())
                    {
                        Some(offset) => offset,
                        None => {
                            debug!(self.logger, "failed to find snapshot source node"; "message" => ?msg);
                            continue;
                        }
                    };
                    let from_path = self
                        .node(from_offset)
                        .tablet_factory()
                        .tablets_path()
                        .as_path()
                        .parent()
                        .unwrap()
                        .join("tablets_snap");
                    let to_path = self
                        .node(offset)
                        .tablet_factory()
                        .tablets_path()
                        .as_path()
                        .parent()
                        .unwrap()
                        .join("tablets_snap");
                    let key = TabletSnapKey::new(
                        region_id,
                        msg.get_to_peer().get_id(),
                        msg.get_message().get_snapshot().get_metadata().get_term(),
                        msg.get_message().get_snapshot().get_metadata().get_index(),
                    );

                    let gen_path = from_path.as_path().join(key.get_gen_suffix());
                    let recv_path = to_path.as_path().join(key.get_recv_suffix());
                    assert!(gen_path.exists());
                    std::fs::rename(gen_path, recv_path.clone()).unwrap();
                    assert!(recv_path.exists());
                }
                if let Err(e) = self.routers[offset].send_raft_message(msg) {
                    debug!(self.logger, "failed to send raft message"; "err" => ?e);
                }
            }
            for (router, rx) in self.routers.iter().zip(&self.receivers) {
                for region_id in &regions {
                    router.wait_flush(*region_id, Duration::from_secs(3));
                }
                while let Ok(msg) = rx.try_recv() {
                    msgs.push(Box::new(msg));
                }
            }
            regions.clear();
            if msgs.is_empty() {
                return;
            }
        }
    }
}

struct DummyLockManagerObserver {}

impl LockManagerObserver for DummyLockManagerObserver {
    fn on_region_changed(&self, _: &metapb::Region, _: RegionChangeEvent, _: StateRole) {}

    fn on_role_change(&self, _: &metapb::Region, _: RoleChange) {}
}<|MERGE_RESOLUTION|>--- conflicted
+++ resolved
@@ -26,8 +26,6 @@
     raft_cmdpb::{RaftCmdRequest, RaftCmdResponse},
     raft_serverpb::RaftMessage,
 };
-<<<<<<< HEAD
-use pd_client::RpcClient;
 use raft::{eraftpb::MessageType, StateRole};
 use raftstore::{
     coprocessor::{RegionChangeEvent, RoleChange},
@@ -36,12 +34,6 @@
         util::LockManagerObserver,
         Config, TabletSnapKey, TabletSnapManager, Transport, RAFT_INIT_LOG_INDEX,
     },
-=======
-use raft::eraftpb::MessageType;
-use raftstore::store::{
-    region_meta::{RegionLocalState, RegionMeta},
-    Config, TabletSnapKey, TabletSnapManager, Transport, RAFT_INIT_LOG_INDEX,
->>>>>>> b7381e5c
 };
 use raftstore_v2::{
     create_store_batch_system,
