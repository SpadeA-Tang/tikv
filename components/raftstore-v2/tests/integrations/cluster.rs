// Copyright 2022 TiKV Project Authors. Licensed under Apache-2.0.

use core::panic;
use std::{
    ops::{Deref, DerefMut},
    path::Path,
    sync::{
        atomic::{AtomicUsize, Ordering},
        Arc, Mutex,
    },
    thread,
    time::{Duration, Instant},
};

use collections::HashSet;
use crossbeam::channel::{self, Receiver, Sender, TrySendError};
use engine_test::{
    ctor::{CfOptions, DbOptions},
    kv::{KvTestEngine, TestTabletFactoryV2},
    raft::RaftTestEngine,
};
use engine_traits::{OpenOptions, TabletFactory, ALL_CFS};
use futures::executor::block_on;
use kvproto::{
    metapb::{self, RegionEpoch, Store},
    raft_cmdpb::{RaftCmdRequest, RaftCmdResponse},
    raft_serverpb::RaftMessage,
};
use pd_client::RpcClient;
<<<<<<< HEAD
use raftstore::store::{
    region_meta::{RegionLocalState, RegionMeta},
    Config, TabletSnapManager, Transport, RAFT_INIT_LOG_INDEX,
=======
use raft::eraftpb::MessageType;
use raftstore::store::{
    region_meta::RegionMeta, Config, TabletSnapKey, TabletSnapManager, Transport,
    RAFT_INIT_LOG_INDEX,
>>>>>>> 7516a0d0
};
use raftstore_v2::{
    create_store_batch_system,
    router::{DebugInfoChannel, FlushChannel, PeerMsg, PeerTick, QueryResult, RaftRouter},
    Bootstrap, StoreMeta, StoreSystem,
};
use slog::{debug, o, Logger};
use tempfile::TempDir;
use test_pd::mocker::Service;
use tikv_util::{
    config::{ReadableDuration, VersionTrack},
    store::new_peer,
};

#[derive(Clone)]
pub struct TestRouter(RaftRouter<KvTestEngine, RaftTestEngine>);

impl Deref for TestRouter {
    type Target = RaftRouter<KvTestEngine, RaftTestEngine>;

    fn deref(&self) -> &Self::Target {
        &self.0
    }
}

impl DerefMut for TestRouter {
    fn deref_mut(&mut self) -> &mut Self::Target {
        &mut self.0
    }
}

impl TestRouter {
    pub fn query(&self, region_id: u64, req: RaftCmdRequest) -> Option<QueryResult> {
        let (msg, sub) = PeerMsg::raft_query(req);
        self.send(region_id, msg).unwrap();
        block_on(sub.result())
    }

    pub fn must_query_debug_info(&self, region_id: u64, timeout: Duration) -> Option<RegionMeta> {
        let timer = Instant::now();
        while timer.elapsed() < timeout {
            let (ch, sub) = DebugInfoChannel::pair();
            let msg = PeerMsg::QueryDebugInfo(ch);
            let res = self.send(region_id, msg);
            if res.is_err() {
                thread::sleep(Duration::from_millis(10));
                continue;
            }
            return block_on(sub.result());
        }
        None
    }

    pub fn command(&self, region_id: u64, req: RaftCmdRequest) -> Option<RaftCmdResponse> {
        let (msg, sub) = PeerMsg::raft_command(req);
        self.send(region_id, msg).unwrap();
        block_on(sub.result())
    }

    pub fn wait_flush(&self, region_id: u64, timeout: Duration) -> bool {
        let timer = Instant::now();
        while timer.elapsed() < timeout {
            let (ch, sub) = FlushChannel::pair();
            let res = self.send(region_id, PeerMsg::WaitFlush(ch));
            match res {
                Ok(_) => return block_on(sub.result()).is_some(),
                Err(TrySendError::Disconnected(_)) => return false,
                Err(TrySendError::Full(_)) => thread::sleep(Duration::from_millis(10)),
            }
        }
        panic!("unable to flush {}", region_id);
    }

    pub fn wait_applied_to_current_term(&self, region_id: u64, timeout: Duration) {
        let mut now = Instant::now();
        let deadline = now + timeout;
        let mut res = None;
        while now < deadline {
            res = self.must_query_debug_info(region_id, deadline - now);
            if let Some(info) = &res {
                // If term matches and apply to commit index, then it must apply to current
                // term.
                if info.raft_apply.applied_index == info.raft_apply.commit_index
                    && info.raft_apply.commit_term == info.raft_status.hard_state.term
                {
                    return;
                }
            }
            thread::sleep(Duration::from_millis(10));
            now = Instant::now();
        }
        panic!(
            "region {} is not applied to current term, {:?}",
            region_id, res
        );
    }

    pub fn new_request_for(&self, region_id: u64) -> RaftCmdRequest {
        let meta = self
            .must_query_debug_info(region_id, Duration::from_secs(1))
            .unwrap();
        let mut req = RaftCmdRequest::default();
        req.mut_header().set_region_id(region_id);
        let epoch = req.mut_header().mut_region_epoch();
        let epoch_meta = &meta.region_state.epoch;
        epoch.set_version(epoch_meta.version);
        epoch.set_conf_ver(epoch_meta.conf_ver);
        let target_peer = *meta
            .region_state
            .peers
            .iter()
            .find(|p| p.id == meta.raft_status.id)
            .unwrap();
        let mut peer = new_peer(target_peer.store_id, target_peer.id);
        peer.role = target_peer.role.into();
        req.mut_header().set_peer(peer);
        req.mut_header().set_term(meta.raft_status.hard_state.term);
        req
    }

    pub fn region_detail(&self, region_id: u64) -> metapb::Region {
        let RegionLocalState {
            id,
            start_key,
            end_key,
            epoch,
            peers,
            ..
        } = self
            .must_query_debug_info(region_id, Duration::from_secs(1))
            .unwrap()
            .region_state;
        let mut region = metapb::Region::default();
        region.set_id(id);
        region.set_start_key(start_key);
        region.set_end_key(end_key);
        let mut region_epoch = RegionEpoch::default();
        region_epoch.set_conf_ver(epoch.conf_ver);
        region_epoch.set_version(epoch.version);
        region.set_region_epoch(region_epoch);
        for peer in peers {
            region.mut_peers().push(new_peer(peer.store_id, peer.id));
        }
        region
    }
}

pub struct RunningState {
    store_id: u64,
    pub raft_engine: RaftTestEngine,
    pub factory: Arc<TestTabletFactoryV2>,
    pub system: StoreSystem<KvTestEngine, RaftTestEngine>,
    pub cfg: Arc<VersionTrack<Config>>,
    pub transport: TestTransport,
    // We need this to clear the ref counts of CachedTablet when shutdown
    store_meta: Arc<Mutex<StoreMeta<KvTestEngine>>>,
}

impl RunningState {
    fn new(
        pd_client: &Arc<RpcClient>,
        path: &Path,
        cfg: Arc<VersionTrack<Config>>,
        transport: TestTransport,
        logger: &Logger,
    ) -> (TestRouter, Self) {
        let cf_opts = ALL_CFS
            .iter()
            .copied()
            .map(|cf| (cf, CfOptions::default()))
            .collect();
        let factory = Arc::new(TestTabletFactoryV2::new(
            path,
            DbOptions::default(),
            cf_opts,
        ));
        let raft_engine =
            engine_test::raft::new_engine(&format!("{}", path.join("raft").display()), None)
                .unwrap();
        let mut bootstrap = Bootstrap::new(&raft_engine, 0, pd_client.as_ref(), logger.clone());
        let store_id = bootstrap.bootstrap_store().unwrap();
        let mut store = Store::default();
        store.set_id(store_id);
        if let Some(region) = bootstrap.bootstrap_first_region(&store, store_id).unwrap() {
            if factory.exists(region.get_id(), RAFT_INIT_LOG_INDEX) {
                factory
                    .destroy_tablet(region.get_id(), RAFT_INIT_LOG_INDEX)
                    .unwrap();
            }
            factory
                .open_tablet(
                    region.get_id(),
                    Some(RAFT_INIT_LOG_INDEX),
                    OpenOptions::default().set_create_new(true),
                )
                .unwrap();
        }

        let (router, mut system) = create_store_batch_system::<KvTestEngine, RaftTestEngine>(
            &cfg.value(),
            store_id,
            logger.clone(),
        );

        let router = RaftRouter::new(store_id, router);
        let store_meta = router.store_meta().clone();
        let snap_mgr = TabletSnapManager::new(path.join("tablets_snap").to_str().unwrap());
<<<<<<< HEAD
=======
        snap_mgr.init().unwrap();
>>>>>>> 7516a0d0
        system
            .start(
                store_id,
                cfg.clone(),
                raft_engine.clone(),
                factory.clone(),
                transport.clone(),
                pd_client.clone(),
                router.store_router(),
                store_meta.clone(),
                snap_mgr,
            )
            .unwrap();

        let state = Self {
            store_id,
            raft_engine,
            factory,
            system,
            cfg,
            transport,
            store_meta,
        };
        (TestRouter(router), state)
    }
}

impl Drop for RunningState {
    fn drop(&mut self) {
        self.system.shutdown();
    }
}

pub struct TestNode {
    pd_client: Arc<RpcClient>,
    path: TempDir,
    running_state: Option<RunningState>,
    logger: Logger,
}

impl TestNode {
    fn with_pd(pd_server: &test_pd::Server<Service>, logger: Logger) -> TestNode {
        let pd_client = Arc::new(test_pd::util::new_client(pd_server.bind_addrs(), None));
        let path = TempDir::new().unwrap();

        TestNode {
            pd_client,
            path,
            running_state: None,
            logger,
        }
    }

    fn start(&mut self, cfg: Arc<VersionTrack<Config>>, trans: TestTransport) -> TestRouter {
        let (router, state) =
            RunningState::new(&self.pd_client, self.path.path(), cfg, trans, &self.logger);
        self.running_state = Some(state);
        router
    }

    pub fn tablet_factory(&self) -> &Arc<TestTabletFactoryV2> {
        &self.running_state().unwrap().factory
    }

    fn stop(&mut self) {
        if let Some(state) = std::mem::take(&mut self.running_state) {
            let mut meta = state.store_meta.lock().unwrap();
            meta.tablet_caches.clear();
        }
    }

    fn restart(&mut self) -> TestRouter {
        let state = self.running_state().unwrap();
        let prev_transport = state.transport.clone();
        let cfg = state.cfg.clone();
        self.stop();
        self.start(cfg, prev_transport)
    }

    pub fn running_state(&self) -> Option<&RunningState> {
        self.running_state.as_ref()
    }

    pub fn id(&self) -> u64 {
        self.running_state().unwrap().store_id
    }
}

impl Drop for TestNode {
    fn drop(&mut self) {
        self.stop();
    }
}

#[derive(Clone)]
pub struct TestTransport {
    tx: Sender<RaftMessage>,
    flush_cnt: Arc<AtomicUsize>,
}

pub fn new_test_transport() -> (TestTransport, Receiver<RaftMessage>) {
    let (tx, rx) = channel::unbounded();
    let flush_cnt = Default::default();
    (TestTransport { tx, flush_cnt }, rx)
}

impl Transport for TestTransport {
    fn send(&mut self, msg: RaftMessage) -> raftstore_v2::Result<()> {
        let _ = self.tx.send(msg);
        Ok(())
    }

    fn set_store_allowlist(&mut self, _stores: Vec<u64>) {}

    fn need_flush(&self) -> bool {
        !self.tx.is_empty()
    }

    fn flush(&mut self) {
        self.flush_cnt.fetch_add(1, Ordering::SeqCst);
    }
}

// TODO: remove following when we finally integrate it in tikv-server binary.
pub fn v2_default_config() -> Config {
    let mut config = Config::default();
    config.store_io_pool_size = 1;
    config
}

/// Disable all ticks, so test case can schedule manually.
pub fn disable_all_auto_ticks(cfg: &mut Config) {
    cfg.raft_base_tick_interval = ReadableDuration::ZERO;
    cfg.raft_log_gc_tick_interval = ReadableDuration::ZERO;
    cfg.raft_log_compact_sync_interval = ReadableDuration::ZERO;
    cfg.raft_engine_purge_interval = ReadableDuration::ZERO;
    cfg.split_region_check_tick_interval = ReadableDuration::ZERO;
    cfg.region_compact_check_interval = ReadableDuration::ZERO;
    cfg.pd_heartbeat_tick_interval = ReadableDuration::ZERO;
    cfg.pd_store_heartbeat_tick_interval = ReadableDuration::ZERO;
    cfg.snap_mgr_gc_tick_interval = ReadableDuration::ZERO;
    cfg.lock_cf_compact_interval = ReadableDuration::ZERO;
    cfg.peer_stale_state_check_interval = ReadableDuration::ZERO;
    cfg.consistency_check_interval = ReadableDuration::ZERO;
    cfg.report_region_flow_interval = ReadableDuration::ZERO;
    cfg.check_leader_lease_interval = ReadableDuration::ZERO;
    cfg.merge_check_tick_interval = ReadableDuration::ZERO;
    cfg.cleanup_import_sst_interval = ReadableDuration::ZERO;
    cfg.inspect_interval = ReadableDuration::ZERO;
    cfg.report_min_resolved_ts_interval = ReadableDuration::ZERO;
    cfg.reactive_memory_lock_tick_interval = ReadableDuration::ZERO;
    cfg.report_region_buckets_tick_interval = ReadableDuration::ZERO;
    cfg.check_long_uncommitted_interval = ReadableDuration::ZERO;
}

pub struct Cluster {
    pd_server: test_pd::Server<Service>,
    nodes: Vec<TestNode>,
    receivers: Vec<Receiver<RaftMessage>>,
    routers: Vec<TestRouter>,
    logger: Logger,
}

impl Default for Cluster {
    fn default() -> Cluster {
        Cluster::with_node_count(1, None)
    }
}

impl Cluster {
    pub fn with_config(config: Config) -> Cluster {
        Cluster::with_node_count(1, Some(config))
    }

    pub fn with_node_count(count: usize, config: Option<Config>) -> Self {
        let pd_server = test_pd::Server::new(1);
        let logger = slog_global::borrow_global().new(o!());
        let mut cluster = Cluster {
            pd_server,
            nodes: vec![],
            receivers: vec![],
            routers: vec![],
            logger,
        };
        let mut cfg = if let Some(config) = config {
            config
        } else {
            v2_default_config()
        };
        disable_all_auto_ticks(&mut cfg);
        for _ in 1..=count {
            let mut node = TestNode::with_pd(&cluster.pd_server, cluster.logger.clone());
            let (tx, rx) = new_test_transport();
            let router = node.start(Arc::new(VersionTrack::new(cfg.clone())), tx);
            cluster.nodes.push(node);
            cluster.receivers.push(rx);
            cluster.routers.push(router);
        }
        cluster
    }

    pub fn restart(&mut self, offset: usize) {
        let router = self.nodes[offset].restart();
        self.routers[offset] = router;
    }

    pub fn node(&self, offset: usize) -> &TestNode {
        &self.nodes[offset]
    }

    pub fn router(&self, offset: usize) -> TestRouter {
        self.routers[offset].clone()
    }

    pub fn trig_heartbeat(&self, node_offset: usize, region_id: u64) {
        for _i in 1..=self
            .node(node_offset)
            .running_state()
            .unwrap()
            .cfg
            .value()
            .raft_heartbeat_ticks
        {
            self.router(node_offset)
                .send(region_id, PeerMsg::Tick(PeerTick::Raft))
                .unwrap()
        }
    }

    /// Send messages and wait for side effects are all handled.
    #[allow(clippy::vec_box)]
    pub fn dispatch(&self, region_id: u64, mut msgs: Vec<Box<RaftMessage>>) {
        let mut regions = HashSet::default();
        regions.insert(region_id);
        loop {
            for msg in msgs.drain(..) {
                let offset = match self
                    .nodes
                    .iter()
                    .position(|n| n.id() == msg.get_to_peer().get_store_id())
                {
                    Some(offset) => offset,
                    None => {
                        debug!(self.logger, "failed to find node"; "message" => ?msg);
                        continue;
                    }
                };
                regions.insert(msg.get_region_id());
                // Simulate already received the snapshot.
                if msg.get_message().get_msg_type() == MessageType::MsgSnapshot {
                    let from_offset = match self
                        .nodes
                        .iter()
                        .position(|n| n.id() == msg.get_from_peer().get_store_id())
                    {
                        Some(offset) => offset,
                        None => {
                            debug!(self.logger, "failed to find snapshot source node"; "message" => ?msg);
                            continue;
                        }
                    };
                    let from_path = self
                        .node(from_offset)
                        .tablet_factory()
                        .tablets_path()
                        .as_path()
                        .parent()
                        .unwrap()
                        .join("tablets_snap");
                    let to_path = self
                        .node(offset)
                        .tablet_factory()
                        .tablets_path()
                        .as_path()
                        .parent()
                        .unwrap()
                        .join("tablets_snap");
                    let key = TabletSnapKey::new(
                        region_id,
                        msg.get_to_peer().get_id(),
                        msg.get_message().get_snapshot().get_metadata().get_term(),
                        msg.get_message().get_snapshot().get_metadata().get_index(),
                    );

                    let gen_path = from_path.as_path().join(key.get_gen_suffix());
                    let recv_path = to_path.as_path().join(key.get_recv_suffix());
                    assert!(gen_path.exists());
                    std::fs::rename(gen_path, recv_path.clone()).unwrap();
                    assert!(recv_path.exists());
                }
                if let Err(e) = self.routers[offset].send_raft_message(msg) {
                    debug!(self.logger, "failed to send raft message"; "err" => ?e);
                }
            }
            for (router, rx) in self.routers.iter().zip(&self.receivers) {
                for region_id in &regions {
                    router.wait_flush(*region_id, Duration::from_secs(3));
                }
                while let Ok(msg) = rx.try_recv() {
                    msgs.push(Box::new(msg));
                }
            }
            regions.clear();
            if msgs.is_empty() {
                return;
            }
        }
    }
}<|MERGE_RESOLUTION|>--- conflicted
+++ resolved
@@ -27,16 +27,10 @@
     raft_serverpb::RaftMessage,
 };
 use pd_client::RpcClient;
-<<<<<<< HEAD
+use raft::eraftpb::MessageType;
 use raftstore::store::{
     region_meta::{RegionLocalState, RegionMeta},
-    Config, TabletSnapManager, Transport, RAFT_INIT_LOG_INDEX,
-=======
-use raft::eraftpb::MessageType;
-use raftstore::store::{
-    region_meta::RegionMeta, Config, TabletSnapKey, TabletSnapManager, Transport,
-    RAFT_INIT_LOG_INDEX,
->>>>>>> 7516a0d0
+    Config, TabletSnapKey, TabletSnapManager, Transport, RAFT_INIT_LOG_INDEX,
 };
 use raftstore_v2::{
     create_store_batch_system,
@@ -244,10 +238,7 @@
         let router = RaftRouter::new(store_id, router);
         let store_meta = router.store_meta().clone();
         let snap_mgr = TabletSnapManager::new(path.join("tablets_snap").to_str().unwrap());
-<<<<<<< HEAD
-=======
         snap_mgr.init().unwrap();
->>>>>>> 7516a0d0
         system
             .start(
                 store_id,
