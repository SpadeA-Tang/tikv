--- conflicted
+++ resolved
@@ -252,10 +252,6 @@
     req.mut_requests().push(request_inner);
 
     block_on(async { router.get_snapshot(req.clone()).await.unwrap() });
-<<<<<<< HEAD
-
-=======
->>>>>>> 92aaf95e
     let res = router.query(region_id, req.clone()).unwrap();
     let resp = res.read().unwrap();
     // The read index will be 0 as the retry process in the `get_snapshot` will
