--- conflicted
+++ resolved
@@ -4,363 +4,9 @@
 #![feature(assert_matches)]
 #![feature(custom_test_frameworks)]
 #![test_runner(test_util::run_tests)]
-<<<<<<< HEAD
-// TODO: remove following when tests can be run.
-#![allow(dead_code)]
-#![allow(unused_imports)]
-
-use std::{
-    ops::{Deref, DerefMut},
-    path::Path,
-    sync::{
-        atomic::{AtomicUsize, Ordering},
-        Arc, Mutex,
-    },
-    thread,
-    time::{Duration, Instant},
-};
-
-use crossbeam::channel::{self, Receiver, Sender};
-use engine_test::{
-    ctor::{CfOptions, DbOptions},
-    kv::{KvTestEngine, TestTabletFactoryV2},
-    raft::RaftTestEngine,
-};
-use engine_traits::{KvEngine, OpenOptions, TabletFactory, ALL_CFS};
-use futures::executor::block_on;
-use kvproto::{
-    metapb::Store,
-    raft_cmdpb::{RaftCmdRequest, RaftCmdResponse},
-    raft_serverpb::RaftMessage,
-};
-use pd_client::RpcClient;
-use raftstore::store::{
-    region_meta::RegionMeta, Config, RegionSnapshot, Transport, RAFT_INIT_LOG_INDEX,
-};
-use raftstore_v2::{
-    create_store_batch_system,
-    router::{DebugInfoChannel, PeerMsg, QueryResult, RaftRouter},
-    Bootstrap, StoreMeta, StoreRouter, StoreSystem,
-};
-use slog::{o, Logger};
-use tempfile::TempDir;
-use test_pd::mocker::Service;
-use tikv_util::config::{ReadableDuration, VersionTrack};
-=======
->>>>>>> 95661072
 
 mod cluster;
 mod test_basic_write;
 mod test_life;
 mod test_read;
-<<<<<<< HEAD
-mod test_status;
-
-#[derive(Clone)]
-struct TestRouter(RaftRouter<KvTestEngine, RaftTestEngine>);
-
-impl Deref for TestRouter {
-    type Target = RaftRouter<KvTestEngine, RaftTestEngine>;
-
-    fn deref(&self) -> &Self::Target {
-        &self.0
-    }
-}
-
-impl DerefMut for TestRouter {
-    fn deref_mut(&mut self) -> &mut Self::Target {
-        &mut self.0
-    }
-}
-
-impl TestRouter {
-    fn query(&self, region_id: u64, req: RaftCmdRequest) -> Option<QueryResult> {
-        let (msg, sub) = PeerMsg::raft_query(req);
-        self.send(region_id, msg).unwrap();
-        block_on(sub.result())
-    }
-
-    fn must_query_debug_info(&self, region_id: u64, timeout: Duration) -> Option<RegionMeta> {
-        let timer = Instant::now();
-        while timer.elapsed() < timeout {
-            let (ch, sub) = DebugInfoChannel::pair();
-            let msg = PeerMsg::QueryDebugInfo(ch);
-            if self.send(region_id, msg).is_err() {
-                thread::sleep(Duration::from_millis(10));
-                continue;
-            }
-            return block_on(sub.result());
-        }
-        None
-    }
-
-    fn command(&self, region_id: u64, req: RaftCmdRequest) -> Option<RaftCmdResponse> {
-        let (msg, sub) = PeerMsg::raft_command(req);
-        self.send(region_id, msg).unwrap();
-        block_on(sub.result())
-    }
-
-    async fn get_snapshot(
-        &mut self,
-        req: RaftCmdRequest,
-    ) -> std::result::Result<RegionSnapshot<<KvTestEngine as KvEngine>::Snapshot>, RaftCmdResponse>
-    {
-        self.0.get_snapshot(req).await
-    }
-}
-
-struct RunningState {
-    raft_engine: RaftTestEngine,
-    factory: Arc<TestTabletFactoryV2>,
-    system: StoreSystem<KvTestEngine, RaftTestEngine>,
-    cfg: Arc<VersionTrack<Config>>,
-    transport: TestTransport,
-    // We need this to clear the ref counts of CachedTablet when shutdown
-    store_meta: Arc<Mutex<StoreMeta<KvTestEngine>>>,
-}
-
-impl RunningState {
-    fn new(
-        pd_client: &RpcClient,
-        path: &Path,
-        cfg: Arc<VersionTrack<Config>>,
-        transport: TestTransport,
-        logger: &Logger,
-    ) -> (TestRouter, Self) {
-        let cf_opts = ALL_CFS
-            .iter()
-            .copied()
-            .map(|cf| (cf, CfOptions::default()))
-            .collect();
-        let factory = Arc::new(TestTabletFactoryV2::new(
-            path,
-            DbOptions::default(),
-            cf_opts,
-        ));
-        let raft_engine =
-            engine_test::raft::new_engine(&format!("{}", path.join("raft").display()), None)
-                .unwrap();
-        let mut bootstrap = Bootstrap::new(&raft_engine, 0, pd_client, logger.clone());
-        let store_id = bootstrap.bootstrap_store().unwrap();
-        let mut store = Store::default();
-        store.set_id(store_id);
-        if let Some(region) = bootstrap.bootstrap_first_region(&store, store_id).unwrap() {
-            if factory.exists(region.get_id(), RAFT_INIT_LOG_INDEX) {
-                factory
-                    .destroy_tablet(region.get_id(), RAFT_INIT_LOG_INDEX)
-                    .unwrap();
-            }
-            factory
-                .open_tablet(
-                    region.get_id(),
-                    Some(RAFT_INIT_LOG_INDEX),
-                    OpenOptions::default().set_create_new(true),
-                )
-                .unwrap();
-        }
-
-        let (router, mut system) = create_store_batch_system::<KvTestEngine, RaftTestEngine>(
-            &cfg.value(),
-            store_id,
-            logger.clone(),
-        );
-
-        let router = RaftRouter::new(store_id, router);
-        let store_meta = router.store_meta().clone();
-
-        system
-            .start(
-                store_id,
-                cfg.clone(),
-                raft_engine.clone(),
-                factory.clone(),
-                transport.clone(),
-                router.store_router(),
-                store_meta.clone(),
-            )
-            .unwrap();
-
-        let state = Self {
-            raft_engine,
-            factory,
-            system,
-            cfg,
-            transport,
-            store_meta,
-        };
-        (TestRouter(router), state)
-    }
-}
-
-impl Drop for RunningState {
-    fn drop(&mut self) {
-        self.system.shutdown();
-    }
-}
-
-struct TestNode {
-    pd_client: RpcClient,
-    path: TempDir,
-    running_state: Option<RunningState>,
-    logger: Logger,
-}
-
-impl TestNode {
-    fn with_pd(pd_server: &test_pd::Server<Service>) -> TestNode {
-        let logger = slog_global::borrow_global().new(o!());
-        let pd_client = test_pd::util::new_client(pd_server.bind_addrs(), None);
-        let path = TempDir::new().unwrap();
-
-        TestNode {
-            pd_client,
-            path,
-            running_state: None,
-            logger,
-        }
-    }
-
-    fn start(&mut self, cfg: Arc<VersionTrack<Config>>, trans: TestTransport) -> TestRouter {
-        let (router, state) =
-            RunningState::new(&self.pd_client, self.path.path(), cfg, trans, &self.logger);
-        self.running_state = Some(state);
-        router
-    }
-
-    fn config(&self) -> &Arc<VersionTrack<Config>> {
-        &self.running_state.as_ref().unwrap().cfg
-    }
-
-    fn stop(&mut self) {
-        if let Some(state) = std::mem::take(&mut self.running_state) {
-            let mut meta = state.store_meta.lock().unwrap();
-            meta.tablet_caches.clear();
-        }
-    }
-
-    fn restart(&mut self) -> TestRouter {
-        let state = self.running_state.as_ref().unwrap();
-        let prev_transport = state.transport.clone();
-        let cfg = state.cfg.clone();
-        self.stop();
-        self.start(cfg, prev_transport)
-    }
-}
-
-impl Drop for TestNode {
-    fn drop(&mut self) {
-        self.stop();
-    }
-}
-
-#[derive(Clone)]
-pub struct TestTransport {
-    tx: Sender<RaftMessage>,
-    flush_cnt: Arc<AtomicUsize>,
-}
-
-fn new_test_transport() -> (TestTransport, Receiver<RaftMessage>) {
-    let (tx, rx) = channel::unbounded();
-    let flush_cnt = Default::default();
-    (TestTransport { tx, flush_cnt }, rx)
-}
-
-impl Transport for TestTransport {
-    fn send(&mut self, msg: RaftMessage) -> raftstore_v2::Result<()> {
-        let _ = self.tx.send(msg);
-        Ok(())
-    }
-
-    fn set_store_allowlist(&mut self, _stores: Vec<u64>) {}
-
-    fn need_flush(&self) -> bool {
-        !self.tx.is_empty()
-    }
-
-    fn flush(&mut self) {
-        self.flush_cnt.fetch_add(1, Ordering::SeqCst);
-    }
-}
-
-// TODO: remove following when we finally integrate it in tikv-server binary.
-fn v2_default_config() -> Config {
-    let mut config = Config::default();
-    config.store_io_pool_size = 1;
-    config
-}
-
-/// Disable all ticks, so test case can schedule manually.
-fn disable_all_auto_ticks(cfg: &mut Config) {
-    cfg.raft_base_tick_interval = ReadableDuration::ZERO;
-    cfg.raft_log_gc_tick_interval = ReadableDuration::ZERO;
-    cfg.raft_log_compact_sync_interval = ReadableDuration::ZERO;
-    cfg.raft_engine_purge_interval = ReadableDuration::ZERO;
-    cfg.split_region_check_tick_interval = ReadableDuration::ZERO;
-    cfg.region_compact_check_interval = ReadableDuration::ZERO;
-    cfg.pd_heartbeat_tick_interval = ReadableDuration::ZERO;
-    cfg.pd_store_heartbeat_tick_interval = ReadableDuration::ZERO;
-    cfg.snap_mgr_gc_tick_interval = ReadableDuration::ZERO;
-    cfg.lock_cf_compact_interval = ReadableDuration::ZERO;
-    cfg.peer_stale_state_check_interval = ReadableDuration::ZERO;
-    cfg.consistency_check_interval = ReadableDuration::ZERO;
-    cfg.report_region_flow_interval = ReadableDuration::ZERO;
-    cfg.check_leader_lease_interval = ReadableDuration::ZERO;
-    cfg.merge_check_tick_interval = ReadableDuration::ZERO;
-    cfg.cleanup_import_sst_interval = ReadableDuration::ZERO;
-    cfg.inspect_interval = ReadableDuration::ZERO;
-    cfg.report_min_resolved_ts_interval = ReadableDuration::ZERO;
-    cfg.reactive_memory_lock_tick_interval = ReadableDuration::ZERO;
-    cfg.report_region_buckets_tick_interval = ReadableDuration::ZERO;
-    cfg.check_long_uncommitted_interval = ReadableDuration::ZERO;
-}
-
-struct Cluster {
-    pd_server: test_pd::Server<Service>,
-    nodes: Vec<TestNode>,
-    receivers: Vec<Receiver<RaftMessage>>,
-    routers: Vec<TestRouter>,
-}
-
-impl Default for Cluster {
-    fn default() -> Cluster {
-        Cluster::with_node_count(1)
-    }
-}
-
-impl Cluster {
-    fn with_node_count(count: usize) -> Self {
-        let pd_server = test_pd::Server::new(1);
-        let mut cluster = Cluster {
-            pd_server,
-            nodes: vec![],
-            receivers: vec![],
-            routers: vec![],
-        };
-        let mut cfg = v2_default_config();
-        disable_all_auto_ticks(&mut cfg);
-        for _ in 1..=count {
-            let mut node = TestNode::with_pd(&cluster.pd_server);
-            let (tx, rx) = new_test_transport();
-            let router = node.start(Arc::new(VersionTrack::new(cfg.clone())), tx);
-            cluster.nodes.push(node);
-            cluster.receivers.push(rx);
-            cluster.routers.push(router);
-        }
-        cluster
-    }
-
-    fn restart(&mut self, offset: usize) {
-        let router = self.nodes[offset].restart();
-        self.routers[offset] = router;
-    }
-
-    fn node(&self, offset: usize) -> &TestNode {
-        &self.nodes[offset]
-    }
-
-    fn router(&self, offset: usize) -> TestRouter {
-        self.routers[offset].clone()
-    }
-}
-=======
-mod test_status;
->>>>>>> 95661072
+mod test_status;