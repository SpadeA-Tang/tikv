import os
import sys

sys.path.append(os.path.dirname(__file__))

from common import (
    DATASOURCE,
    DATASOURCE_INPUT,
    Layout,
    expr_avg,
    expr_count_rate,
    expr_histogram_avg,
    expr_histogram_quantile,
    expr_max,
    expr_max_rate,
    expr_min,
    expr_operator,
    expr_simple,
    expr_sum,
    expr_sum_aggr_over_time,
    expr_sum_delta,
    expr_sum_increase,
    expr_sum_rate,
    expr_topk,
    graph_legend,
    graph_panel,
    graph_panel_histogram_quantiles,
    heatmap_panel,
    heatmap_panel_graph_panel_histogram_quantile_pairs,
    series_override,
    stat_panel,
    target,
    template,
    yaxes,
    yaxis,
)
from grafanalib import formatunits as UNITS
from grafanalib.core import (
    GRAPH_TOOLTIP_MODE_SHARED_CROSSHAIR,
    HIDE_VARIABLE,
    NULL_AS_NULL,
    SHOW,
    Dashboard,
    GraphThreshold,
    RowPanel,
    StatValueMappingItem,
    StatValueMappings,
    Templating,
)

#### Metrics Definition Start ####


def Templates() -> Templating:
    return Templating(
        list=[
            template(
                name="k8s_cluster",
                query="label_values(tikv_engine_block_cache_size_bytes, k8s_cluster)",
                data_source=DATASOURCE,
                hide=HIDE_VARIABLE,
            ),
            template(
                name="tidb_cluster",
                query='label_values(tikv_engine_block_cache_size_bytes{k8s_cluster ="$k8s_cluster"}, tidb_cluster)',
                data_source=DATASOURCE,
                hide=HIDE_VARIABLE,
            ),
            template(
                name="db",
                query='label_values(tikv_engine_block_cache_size_bytes{k8s_cluster="$k8s_cluster", tidb_cluster="$tidb_cluster"}, db)',
                data_source=DATASOURCE,
                hide=SHOW,
                multi=True,
                include_all=True,
            ),
            template(
                name="command",
                query='query_result(tikv_storage_command_total{k8s_cluster="$k8s_cluster", tidb_cluster="$tidb_cluster"} != 0)',
                data_source=DATASOURCE,
                hide=SHOW,
                regex='/\\btype="([^"]+)"/',
                multi=True,
                include_all=True,
            ),
            template(
                name="instance",
                query='label_values(tikv_engine_size_bytes{k8s_cluster ="$k8s_cluster", tidb_cluster="$tidb_cluster"}, instance)',
                data_source=DATASOURCE,
                hide=SHOW,
                include_all=True,
                all_value=".*",
            ),
            template(
                name="titan_db",
                query='label_values(tikv_engine_titandb_num_live_blob_file{k8s_cluster="$k8s_cluster", tidb_cluster="$tidb_cluster"}, db)',
                data_source=DATASOURCE,
                hide=HIDE_VARIABLE,
                multi=True,
                include_all=True,
            ),
        ]
    )


def Duration() -> RowPanel:
    layout = Layout(title="Duration")
    layout.row(
        [
            graph_panel(
                title="Write Pipeline Duration",
                description="Write Pipeline Composition",
                yaxes=yaxes(left_format=UNITS.SECONDS),
                lines=False,
                stack=True,
                targets=[
                    target(
                        expr=expr_histogram_quantile(
                            0.99, "tikv_raftstore_append_log_duration_seconds"
                        ),
                        legend_format="Write Raft Log .99",
                    ),
                    target(
                        expr=expr_histogram_quantile(
                            0.99,
                            "tikv_raftstore_request_wait_time_duration_secs",
                        ),
                        legend_format="Propose Wait .99",
                    ),
                    target(
                        expr=expr_histogram_quantile(
                            0.99, "tikv_raftstore_apply_wait_time_duration_secs"
                        ),
                        legend_format="Apply Wait .99",
                    ),
                    target(
                        expr=expr_histogram_quantile(
                            0.99, "tikv_raftstore_commit_log_duration_seconds"
                        ),
                        legend_format="Replicate Raft Log .99",
                    ),
                    target(
                        expr=expr_histogram_quantile(
                            0.99, "tikv_raftstore_apply_log_duration_seconds"
                        ),
                        legend_format="Apply Duration .99",
                    ),
                ],
            ),
            graph_panel(
                title="Cop Read Duration",
                description="Read Duration Composition",
                yaxes=yaxes(left_format=UNITS.SECONDS),
                lines=False,
                stack=True,
                targets=[
                    target(
                        expr=expr_histogram_quantile(
                            0.99,
                            "tikv_storage_engine_async_request_duration_seconds",
                            ['type="snapshot"'],
                        ),
                        legend_format="Get Snapshot .99",
                    ),
                    target(
                        expr=expr_histogram_quantile(
                            0.99,
                            "tikv_coprocessor_request_wait_seconds",
                            ['type="all"'],
                        ),
                        legend_format="Cop Wait .99",
                    ),
                    target(
                        expr=expr_histogram_quantile(
                            0.95, "tikv_coprocessor_request_handle_seconds"
                        ),
                        legend_format="Cop Handle .99",
                    ),
                ],
            ),
        ]
    )
    return layout.row_panel


def Cluster() -> RowPanel:
    layout = Layout(title="Cluster")
    layout.row(
        [
            graph_panel(
                title="Store size",
                description="The storage size per TiKV instance",
                yaxes=yaxes(left_format=UNITS.BYTES_IEC),
                fill=1,
                stack=True,
                legend=graph_legend(max=False),
                targets=[
                    target(
                        expr=expr_sum(
                            "tikv_store_size_bytes",
                            label_selectors=['type = "used"'],
                        ),
                    ),
                ],
            ),
            graph_panel(
                title="Available size",
                description="The available capacity size of each TiKV instance",
                yaxes=yaxes(left_format=UNITS.BYTES_IEC),
                fill=1,
                stack=True,
                legend=graph_legend(max=False),
                targets=[
                    target(
                        expr=expr_sum(
                            "tikv_store_size_bytes",
                            label_selectors=['type="available"'],
                        ),
                    ),
                ],
            ),
            graph_panel(
                title="Capacity size",
                description="The capacity size per TiKV instance",
                yaxes=yaxes(left_format=UNITS.BYTES_IEC),
                fill=1,
                stack=True,
                legend=graph_legend(max=False),
                targets=[
                    target(
                        expr=expr_sum(
                            "tikv_store_size_bytes",
                            label_selectors=['type="capacity"'],
                        ),
                    ),
                ],
            ),
        ]
    )
    layout.row(
        [
            graph_panel(
                title="CPU",
                description="The CPU usage of each TiKV instance",
                yaxes=yaxes(left_format=UNITS.PERCENT_UNIT),
                targets=[
                    target(
                        expr=expr_sum_rate(
                            "process_cpu_seconds_total",
                            label_selectors=['job=~".*tikv"'],
                        ),
                    ),
                    target(
                        expr=expr_simple(
                            "tikv_server_cpu_cores_quota",
                            label_selectors=['job=~".*tikv"'],
                        ),
                        legend_format=r"quota-{{instance}}",
                    ),
                ],
            ),
            graph_panel(
                title="Memory",
                description="The memory usage per TiKV instance",
                yaxes=yaxes(left_format=UNITS.BYTES_IEC),
                targets=[
                    target(
                        expr=expr_sum(
                            "process_resident_memory_bytes",
                            label_selectors=['job=~".*tikv"'],
                        ),
                    ),
                    target(
                        expr=expr_simple(
                            "tikv_server_memory_quota_bytes",
                            label_selectors=['job=~".*tikv"'],
                        ),
                        legend_format=r"quota-{{instance}}",
                    ),
                ],
            ),
        ]
    )
    layout.row(
        [
            graph_panel(
                title="IO utilization",
                description="The I/O utilization per TiKV instance",
                yaxes=yaxes(left_format=UNITS.PERCENT_UNIT),
                targets=[
                    target(
                        expr=expr_sum_rate(
                            "node_disk_io_time_seconds_total",
                        ),
                        legend_format=r"{{instance}}-{{device}}",
                    ),
                ],
            ),
            graph_panel(
                title="MBps",
                description="The total bytes of read and write in each TiKV instance",
                yaxes=yaxes(left_format=UNITS.BYTES_IEC),
                targets=[
                    target(
                        expr=expr_sum_rate(
                            "tikv_engine_flow_bytes",
                            label_selectors=['type="wal_file_bytes"'],
                        ),
                        legend_format=r"{{instance}}-write",
                    ),
                    target(
                        expr=expr_sum_rate(
                            "tikv_engine_flow_bytes",
                            label_selectors=['type=~"bytes_read|iter_bytes_read"'],
                        ),
                        legend_format=r"{{instance}}-read",
                    ),
                    target(
                        expr=expr_sum_rate(
                            "tikv_range_cache_memory_engine_flow",
                            label_selectors=['type=~"bytes_read|iter_bytes_read"'],
                        ),
                        legend_format=r"{{instance}}-range-cache-engine-read-",
                    ),
                ],
            ),
        ]
    )
    layout.row(
        [
            graph_panel(
                title="QPS",
                description="The number of leaders on each TiKV instance",
                yaxes=yaxes(left_format=UNITS.OPS_PER_SEC),
                targets=[
                    target(
                        expr=expr_sum_rate(
                            "tikv_grpc_msg_duration_seconds_count",
                            label_selectors=['type!="kv_gc"'],
                            by_labels=["instance", "type"],
                        ),
                        legend_format=r"{{instance}}-{{type}}",
                    ),
                ],
            ),
            graph_panel(
                title="Errps",
                description="The total number of the gRPC message failures",
                yaxes=yaxes(left_format=UNITS.OPS_PER_SEC),
                targets=[
                    target(
                        expr=expr_sum_rate(
                            "tikv_grpc_msg_fail_total",
                            label_selectors=['type!="kv_gc"'],
                        ),
                        legend_format=r"{{instance}}-grpc-msg-fail",
                    ),
                    target(
                        expr=expr_sum_delta(
                            "tikv_pd_heartbeat_message_total",
                            label_selectors=['type="noop"'],
                        ).extra(extra_expr="< 1"),
                        legend_format=r"{{instance}}-pd-heartbeat",
                    ),
                    target(
                        expr=expr_sum_rate(
                            "tikv_critical_error_total",
                            by_labels=["instance", "type"],
                        ),
                    ),
                ],
            ),
        ]
    )
    layout.row(
        [
            graph_panel(
                title="Leader",
                description="The number of leaders on each TiKV instance",
                targets=[
                    target(
                        expr=expr_sum(
                            "tikv_raftstore_region_count",
                            label_selectors=['type="leader"'],
                        ),
                    ),
                ],
            ),
            graph_panel(
                title="Region",
                description="The number of Regions and Buckets on each TiKV instance",
                targets=[
                    target(
                        expr=expr_sum(
                            "tikv_raftstore_region_count",
                            label_selectors=['type="region"'],
                        ),
                    ),
                    target(
                        expr=expr_sum(
                            "tikv_raftstore_region_count",
                            label_selectors=['type="buckets"'],
                        ),
                        legend_format=r"{{instance}}-buckets",
                        hide=True,
                    ),
                ],
            ),
        ]
    )
    layout.row(
        [
            graph_panel(
                title="Uptime",
                description="TiKV uptime since the last restart",
                yaxes=yaxes(left_format=UNITS.SECONDS, log_base=2),
                targets=[
                    target(
                        expr=expr_operator(
                            "time()",
                            "-",
                            expr_simple(
                                "process_start_time_seconds",
                                label_selectors=['job=~".*tikv"'],
                            ),
                        ),
                        legend_format=r"{{instance}}",
                    ),
                ],
            )
        ]
    )
    return layout.row_panel


def Errors() -> RowPanel:
    layout = Layout(title="Errors")
    layout.row(
        [
            graph_panel(
                title="Critical error",
                targets=[
                    target(
                        expr=expr_sum_rate(
                            "tikv_critical_error_total",
                            by_labels=["instance", "type"],
                        ),
                    ),
                ],
                thresholds=[GraphThreshold(value=0.0)],
            )
        ]
    )
    layout.row(
        [
            graph_panel(
                title="Server is busy",
                description="""
Indicates occurrences of events that make the TiKV instance unavailable
temporarily, such as Write Stall, Channel Full, Scheduler Busy, and Coprocessor
Full""",
                targets=[
                    target(
                        expr=expr_sum_rate(
                            "tikv_scheduler_too_busy_total",
                        ),
                        legend_format=r"scheduler-{{instance}}",
                    ),
                    target(
                        expr=expr_sum_rate(
                            "tikv_channel_full_total",
                            by_labels=["instance", "type"],
                        ),
                        legend_format=r"channelfull-{{instance}}-{{type}}",
                    ),
                    target(
                        expr=expr_sum_rate(
                            "tikv_coprocessor_request_error",
                            label_selectors=['type="full"'],
                        ),
                        legend_format=r"coprocessor-{{instance}}",
                    ),
                    target(
                        expr=expr_avg(
                            "tikv_engine_write_stall",
                            label_selectors=[
                                'type="write_stall_percentile99"',
                                'db=~"$db"',
                            ],
                            by_labels=["instance", "db"],
                        ),
                        legend_format=r"stall-{{instance}}-{{db}}",
                    ),
                    target(
                        expr=expr_sum_rate(
                            "tikv_raftstore_store_write_msg_block_wait_duration_seconds_count",
                        ),
                        legend_format=r"store-write-channelfull-{{instance}}",
                    ),
                    target(
                        expr=expr_sum(
                            "tikv_raftstore_process_busy",
                            by_labels=["instance", "type"],
                        ),
                        legend_format=r"{{instance}}-{{type}}",
                    ),
                ],
            ),
            graph_panel(
                title="Server report failures",
                description="The total number of reporting failure messages",
                targets=[
                    target(
                        expr=expr_sum_rate(
                            "tikv_server_report_failure_msg_total",
                            by_labels=["type", "instance", "store_id"],
                        ),
                        legend_format=r"{{instance}}-{{type}}-to-{{store_id}}",
                    ),
                ],
            ),
        ]
    )
    layout.row(
        [
            graph_panel(
                title="Raftstore error",
                description="The number of different raftstore errors on each TiKV instance",
                targets=[
                    target(
                        expr=expr_sum_rate(
                            "tikv_storage_engine_async_request_total",
                            label_selectors=['status!~"success|all"'],
                            by_labels=["instance", "status"],
                        ),
                    ),
                ],
            ),
            graph_panel(
                title="Scheduler error",
                description="The number of scheduler errors per type on each TiKV instance",
                targets=[
                    target(
                        expr=expr_sum_rate(
                            "tikv_scheduler_stage_total",
                            label_selectors=['stage=~"snapshot_err|prepare_write_err"'],
                            by_labels=["instance", "stage"],
                        ),
                    ),
                ],
            ),
        ]
    )
    layout.row(
        [
            graph_panel(
                title="Coprocessor error",
                description="The number of different coprocessor errors on each TiKV instance",
                targets=[
                    target(
                        expr=expr_sum_rate(
                            "tikv_coprocessor_request_error",
                            by_labels=["instance", "reason"],
                        ),
                    ),
                ],
            ),
            graph_panel(
                title="gRPC message error",
                description="The number of gRPC message errors per type on each TiKV instance",
                targets=[
                    target(
                        expr=expr_sum_rate(
                            "tikv_grpc_msg_fail_total",
                            by_labels=["instance", "type"],
                        ),
                    ),
                ],
            ),
        ]
    )
    layout.row(
        [
            graph_panel(
                title="Leader drop",
                description="The count of dropped leaders per TiKV instance",
                targets=[
                    target(
                        expr=expr_sum_delta(
                            "tikv_raftstore_region_count",
                            label_selectors=['type="leader"'],
                        ),
                    ),
                ],
            ),
            graph_panel(
                title="Leader missing",
                description="The count of missing leaders per TiKV instance",
                targets=[
                    target(
                        expr=expr_sum(
                            "tikv_raftstore_leader_missing",
                        ),
                    ),
                ],
            ),
        ]
    )
    layout.row(
        [
            graph_panel(
                title="Damaged files",
                description="RocksDB damaged SST files",
                targets=[
                    target(
                        expr=expr_simple("tikv_rocksdb_damaged_files"),
                        legend_format=r"{{instance}}-existed",
                    ),
                    target(
                        expr=expr_simple("tikv_rocksdb_damaged_files_deleted"),
                        legend_format=r"{{instance}}-deleted",
                    ),
                ],
            ),
            graph_panel(
                title="Log Replication Rejected",
                description="The count of Log Replication Reject caused by follower memory insufficient",
                targets=[
                    target(
                        expr=expr_sum_rate(
                            "tikv_server_raft_append_rejects",
                        ),
                    ),
                ],
            ),
        ]
    )
    return layout.row_panel


def Server() -> RowPanel:
    layout = Layout(title="Server")
    layout.row(
        [
            graph_panel(
                title="CF size",
                description="The size of each column family",
                yaxes=yaxes(left_format=UNITS.BYTES_IEC),
                targets=[
                    target(
                        expr=expr_sum("tikv_engine_size_bytes", by_labels=["type"]),
                    ),
                ],
            ),
            graph_panel(
                title="Channel full",
                description="The total number of channel full errors on each TiKV instance",
                targets=[
                    target(
                        expr=expr_sum_rate(
                            "tikv_channel_full_total", by_labels=["instance", "type"]
                        ),
                    ),
                ],
            ),
        ]
    )
    layout.row(
        [
            graph_panel(
                title="Active written leaders",
                description="The number of leaders being written on each TiKV instance",
                targets=[
                    target(
                        expr=expr_sum_rate(
                            "tikv_region_written_keys_count",
                        ),
                    ),
                ],
            ),
        ]
    )
    layout.row(
        [
            heatmap_panel(
                title="Approximate region size",
                metric="tikv_raftstore_region_size_bucket",
                yaxis=yaxis(format=UNITS.BYTES_IEC),
            ),
            graph_panel_histogram_quantiles(
                title="Approximate region size",
                description="The approximate Region size",
                metric="tikv_raftstore_region_size",
                yaxes=yaxes(left_format=UNITS.BYTES_IEC),
                hide_count=True,
            ),
        ]
    )
    layout.row(
        [
            heatmap_panel(
                title="Region written bytes",
                metric="tikv_region_written_bytes_bucket",
                yaxis=yaxis(format=UNITS.BYTES_IEC),
            ),
            graph_panel(
                title="Region average written bytes",
                description="The average rate of writing bytes to Regions per TiKV instance",
                yaxes=yaxes(left_format=UNITS.BYTES_IEC),
                targets=[
                    target(
                        expr=expr_histogram_avg("tikv_region_written_bytes"),
                        legend_format="{{instance}}",
                    ),
                ],
            ),
        ]
    )
    layout.row(
        [
            heatmap_panel(
                title="Region written keys",
                metric="tikv_region_written_keys_bucket",
            ),
            graph_panel(
                title="Region average written keys",
                description="The average rate of written keys to Regions per TiKV instance",
                yaxes=yaxes(left_format=UNITS.BYTES_IEC),
                targets=[
                    target(
                        expr=expr_histogram_avg("tikv_region_written_keys"),
                        legend_format="{{instance}}",
                    ),
                ],
            ),
        ]
    )
    layout.row(
        [
            graph_panel_histogram_quantiles(
                title="Clear overlap region duration",
                description="Bucketed histogram of clear overlap region duration.",
                yaxes=yaxes(left_format=UNITS.SECONDS),
                metric="tikv_raftstore_clear_overlap_region_duration_seconds",
                by_labels=["type"],
                hide_count=True,
            ),
        ]
    )
    layout.row(
        [
            heatmap_panel(
                title="Written key size",
                description="The key size for every put of apply worker",
                metric="tikv_raftstore_apply_key_size_bucket",
                yaxis=yaxis(format=UNITS.BYTES_IEC),
            ),
            heatmap_panel(
                title="Written value size for every put of apply worker",
                metric="tikv_raftstore_apply_value_size_bucket",
                yaxis=yaxis(format=UNITS.BYTES_IEC),
            ),
        ]
    )
    layout.row(
        [
            graph_panel(
                title="Hibernate Peers",
                description="The number of peers in hibernated state",
                targets=[
                    target(
                        expr=expr_sum(
                            "tikv_raftstore_hibernated_peer_state",
                            by_labels=["instance", "state"],
                        ),
                    ),
                ],
            ),
            graph_panel(
                title="Memory trace",
                yaxes=yaxes(left_format=UNITS.BYTES_IEC),
                targets=[
                    target(
                        expr=expr_simple(
                            "tikv_server_mem_trace_sum",
                            label_selectors=['name=~"raftstore-.*"'],
                        ),
                        legend_format="{{instance}}-{{name}}",
                    ),
                    target(
                        expr=expr_simple(
                            "raft_engine_memory_usage",
                        ),
                        legend_format="{{instance}}-raft-engine",
                    ),
                ],
            ),
        ]
    )
    layout.row(
        [
            graph_panel(
                title="Raft Entry Cache Evicts",
                yaxes=yaxes(left_format=UNITS.BYTES_IEC),
                targets=[
                    target(
                        expr=expr_sum_rate(
                            "tikv_raft_entries_evict_bytes",
                        ),
                    ),
                ],
            ),
            graph_panel(
                title="Resolve address duration",
                yaxes=yaxes(left_format=UNITS.SECONDS),
                targets=[
                    target(
                        expr=expr_histogram_quantile(
                            0.99,
                            "tikv_server_address_resolve_duration_secs",
                            by_labels=["instance"],
                        ),
                        legend_format="{{instance}}",
                    ),
                ],
            ),
        ]
    )
    layout.row(
        [
            graph_panel(
                title="99% Thread Pool Schedule Wait Duration",
                yaxes=yaxes(left_format=UNITS.SECONDS, log_base=2),
                targets=[
                    target(
                        expr=expr_histogram_quantile(
                            0.99,
                            "tikv_yatp_pool_schedule_wait_duration",
                            by_labels=["name", "priority"],
                        ),
                        legend_format="{{name}}-{{priority}}",
                    ),
                ],
                thresholds=[GraphThreshold(value=1.0)],
            ),
            graph_panel(
                title="Average Thread Pool Schedule Wait Duration",
                description="The average rate of written keys to Regions per TiKV instance",
                yaxes=yaxes(left_format=UNITS.SECONDS, log_base=2),
                targets=[
                    target(
                        expr=expr_histogram_avg(
                            "tikv_yatp_pool_schedule_wait_duration",
                            by_labels=["name", "priority"],
                        ),
                        legend_format="{{name}}-{{priority}}",
                    ),
                ],
                thresholds=[GraphThreshold(value=1.0)],
            ),
        ]
    )
    layout.row(
        [
            graph_panel(
                title="Disk IO time per second",
                yaxes=yaxes(left_format=UNITS.NANO_SECONDS),
                lines=False,
                stack=True,
                targets=[
                    target(
                        expr=expr_sum_rate(
                            "tikv_storage_rocksdb_perf",
                            label_selectors=['metric="block_read_time"'],
                            by_labels=["req"],
                        ),
                    ),
                    target(
                        expr=expr_sum_rate(
                            "tikv_coprocessor_rocksdb_perf",
                            label_selectors=['metric="block_read_time"'],
                            by_labels=["req"],
                        ),
                        legend_format="copr-{{req}}",
                    ),
                ],
            ),
            graph_panel(
                title="Disk IO bytes per second",
                yaxes=yaxes(left_format=UNITS.NANO_SECONDS),
                lines=False,
                stack=True,
                targets=[
                    target(
                        expr=expr_sum_rate(
                            "tikv_storage_rocksdb_perf",
                            label_selectors=['metric="block_read_byte"'],
                            by_labels=["req"],
                        ),
                    ),
                    target(
                        expr=expr_sum_rate(
                            "tikv_coprocessor_rocksdb_perf",
                            label_selectors=['metric="block_read_byte"'],
                            by_labels=["req"],
                        ),
                        legend_format="copr-{{req}}",
                    ),
                ],
            ),
        ]
    )
    return layout.row_panel


def gRPC() -> RowPanel:
    layout = Layout(title="gRPC")
    layout.row(
        [
            graph_panel(
                title="gRPC message count",
                description="The count of different kinds of gRPC message",
                yaxes=yaxes(left_format=UNITS.REQUESTS_PER_SEC),
                targets=[
                    target(
                        expr=expr_sum_rate(
                            "tikv_grpc_msg_duration_seconds_count",
                            label_selectors=['type!="kv_gc"'],
                            by_labels=["type"],
                        ),
                    ),
                    target(
                        expr=expr_sum_rate(
                            "tikv_grpc_msg_duration_seconds_count",
                            label_selectors=['type!="kv_gc"'],
                            by_labels=["type", "priority"],
                        ),
                        hide=True,
                    ),
                ],
            ),
            graph_panel(
                title="gRPC message failed",
                description="The count of different kinds of gRPC message which is failed",
                yaxes=yaxes(left_format=UNITS.REQUESTS_PER_SEC),
                targets=[
                    target(
                        expr=expr_sum_rate(
                            "tikv_grpc_msg_fail_total",
                            label_selectors=['type!="kv_gc"'],
                            by_labels=["type"],
                        ),
                    ),
                ],
            ),
        ]
    )
    layout.row(
        [
            graph_panel(
                title=r"99% gRPC message duration",
                description=r"The 99% percentile of execution time of gRPC message",
                yaxes=yaxes(left_format=UNITS.SECONDS, log_base=2),
                targets=[
                    target(
                        expr=expr_histogram_quantile(
                            0.99,
                            "tikv_grpc_msg_duration_seconds",
                            label_selectors=['type!="kv_gc"'],
                            by_labels=["type"],
                        ),
                        legend_format="{{type}}",
                    ),
                    target(
                        expr=expr_histogram_quantile(
                            0.99,
                            "tikv_grpc_msg_duration_seconds",
                            label_selectors=['type!="kv_gc"'],
                            by_labels=["type", "priority"],
                        ),
                        legend_format="{{type}}-{{priority}}",
                        hide=True,
                    ),
                ],
            ),
            graph_panel(
                title="Average gRPC message duration",
                description="The average execution time of gRPC message",
                yaxes=yaxes(left_format=UNITS.SECONDS, log_base=2),
                targets=[
                    target(
                        expr=expr_histogram_avg(
                            "tikv_grpc_msg_duration_seconds",
                            by_labels=["type"],
                        ),
                        legend_format="{{type}}",
                    ),
                    target(
                        expr=expr_histogram_avg(
                            "tikv_grpc_msg_duration_seconds",
                            by_labels=["type", "priority"],
                        ),
                        legend_format="{{type}}-{{priority}}",
                        hide=True,
                    ),
                ],
            ),
        ]
    )
    layout.row(
        [
            graph_panel(
                title="gRPC batch size",
                description=r"The 99% percentile of execution time of gRPC message",
                targets=[
                    target(
                        expr=expr_histogram_quantile(
                            0.99,
                            "tikv_server_grpc_req_batch_size",
                        ),
                        legend_format=r"99% request",
                    ),
                    target(
                        expr=expr_histogram_quantile(
                            0.99,
                            "tikv_server_grpc_resp_batch_size",
                        ),
                        legend_format=r"99% response",
                    ),
                    target(
                        expr=expr_histogram_avg(
                            "tikv_server_grpc_req_batch_size",
                            by_labels=[],  # override default by instance.
                        ),
                        legend_format="avg request",
                    ),
                    target(
                        expr=expr_histogram_avg(
                            "tikv_server_grpc_resp_batch_size",
                            by_labels=[],  # override default by instance.
                        ),
                        legend_format="avg response",
                    ),
                    target(
                        expr=expr_histogram_quantile(
                            0.99,
                            "tikv_server_request_batch_size",
                        ),
                        legend_format=r"99% kv get batch",
                    ),
                    target(
                        expr=expr_histogram_avg(
                            "tikv_server_request_batch_size",
                            by_labels=[],  # override default by instance.
                        ),
                        legend_format="avg kv batch",
                    ),
                ],
            ),
            graph_panel(
                title="raft message batch size",
                targets=[
                    target(
                        expr=expr_histogram_quantile(
                            0.99,
                            "tikv_server_raft_message_batch_size",
                        ),
                        legend_format=r"99%",
                    ),
                    target(
                        expr=expr_histogram_avg(
                            "tikv_server_raft_message_batch_size",
                            by_labels=[],  # override default by instance.
                        ),
                        legend_format="avg",
                    ),
                ],
            ),
        ]
    )
    layout.row(
        [
            graph_panel(
                title="gRPC request sources QPS",
                description="The QPS of different sources of gRPC request",
                yaxes=yaxes(left_format=UNITS.OPS_PER_SEC),
                targets=[
                    target(
                        expr=expr_sum_rate(
                            "tikv_grpc_request_source_counter_vec",
                            by_labels=["source"],
                        ),
                    ),
                ],
            ),
            graph_panel(
                title="gRPC request sources duration",
                description="The duration of different sources of gRPC request",
                yaxes=yaxes(left_format=UNITS.MICRO_SECONDS),
                lines=False,
                stack=True,
                targets=[
                    target(
                        expr=expr_sum_rate(
                            "tikv_grpc_request_source_duration_vec",
                            by_labels=["source"],
                        ),
                    ),
                ],
            ),
        ]
    )
    layout.row(
        [
            graph_panel(
                title="gRPC resource group QPS",
                description="The QPS of different resource groups of gRPC request",
                targets=[
                    target(
                        expr=expr_sum_rate(
                            "tikv_grpc_resource_group_total", by_labels=["name"]
                        ),
                    ),
                ],
            ),
        ]
    )
    return layout.row_panel


def ThreadCPU() -> RowPanel:
    layout = Layout(title="Thread CPU")
    layout.row(
        [
            graph_panel(
                title="Raft store CPU",
                description="The CPU utilization of raftstore thread",
                yaxes=yaxes(left_format=UNITS.PERCENT_UNIT),
                targets=[
                    target(
                        expr=expr_sum_rate(
                            "tikv_thread_cpu_seconds_total",
                            label_selectors=['name=~"(raftstore|rs)_.*"'],
                        ),
                    ),
                ],
            ),
            graph_panel(
                title="Async apply CPU",
                description="The CPU utilization of async apply",
                yaxes=yaxes(left_format=UNITS.PERCENT_UNIT),
                targets=[
                    target(
                        expr=expr_sum_rate(
                            "tikv_thread_cpu_seconds_total",
                            label_selectors=['name=~"apply_[0-9]+"'],
                        ),
                    ),
                ],
            ),
        ]
    )
    layout.row(
        [
            graph_panel(
                title="Store writer CPU",
                description="The CPU utilization of store writer thread",
                yaxes=yaxes(left_format=UNITS.PERCENT_UNIT),
                targets=[
                    target(
                        expr=expr_sum_rate(
                            "tikv_thread_cpu_seconds_total",
                            label_selectors=['name=~"store_write.*"'],
                        ),
                    ),
                ],
                thresholds=[GraphThreshold(value=0.8)],
            ),
            graph_panel(
                title="gRPC poll CPU",
                description="The CPU utilization of gRPC",
                yaxes=yaxes(left_format=UNITS.PERCENT_UNIT),
                targets=[
                    target(
                        expr=expr_sum_rate(
                            "tikv_thread_cpu_seconds_total",
                            label_selectors=['name=~"grpc.*"'],
                        ),
                    ),
                ],
            ),
        ]
    )
    layout.row(
        [
            graph_panel(
                title="Scheduler worker CPU",
                description="The CPU utilization of scheduler worker",
                yaxes=yaxes(left_format=UNITS.PERCENT_UNIT),
                targets=[
                    target(
                        expr=expr_sum_rate(
                            "tikv_thread_cpu_seconds_total",
                            label_selectors=['name=~"sched_.*"'],
                        ),
                    ),
                ],
                thresholds=[GraphThreshold(value=3.6)],
            ),
            graph_panel(
                title="Unified read pool CPU",
                description="The CPU utilization of the unified read pool",
                yaxes=yaxes(left_format=UNITS.PERCENT_UNIT),
                targets=[
                    target(
                        expr=expr_sum_rate(
                            "tikv_thread_cpu_seconds_total",
                            label_selectors=['name=~"unified_read_po.*"'],
                        ),
                    ),
                ],
                thresholds=[GraphThreshold(value=7.2)],
            ),
        ]
    )
    layout.row(
        [
            graph_panel(
                title="RocksDB CPU",
                description="The CPU utilization of RocksDB",
                yaxes=yaxes(left_format=UNITS.PERCENT_UNIT),
                targets=[
                    target(
                        expr=expr_sum_rate(
                            "tikv_thread_cpu_seconds_total",
                            label_selectors=['name=~"rocksdb.*"'],
                        ),
                    ),
                ],
            ),
            graph_panel(
                title="GC worker CPU",
                yaxes=yaxes(left_format=UNITS.PERCENT_UNIT),
                targets=[
                    target(
                        expr=expr_sum_rate(
                            "tikv_thread_cpu_seconds_total",
                            label_selectors=['name=~"gc_worker.*"'],
                        ),
                    ),
                ],
            ),
        ]
    )
    layout.row(
        [
            graph_panel(
                title="Region worker CPU",
                yaxes=yaxes(left_format=UNITS.PERCENT_UNIT),
                targets=[
                    target(
                        expr=expr_sum_rate(
                            "tikv_thread_cpu_seconds_total",
                            label_selectors=['name=~"region_worker.*"'],
                        ),
                    ),
                ],
            ),
            graph_panel(
                title="Snap generator CPU",
                yaxes=yaxes(left_format=UNITS.PERCENT_UNIT),
                targets=[
                    target(
                        expr=expr_sum_rate(
                            "tikv_thread_cpu_seconds_total",
                            label_selectors=['name=~"snap_generator.*"'],
                        ),
                    ),
                ],
            ),
        ]
    )
    layout.row(
        [
            graph_panel(
                title="Background worker CPU",
                yaxes=yaxes(left_format=UNITS.PERCENT_UNIT),
                targets=[
                    target(
                        expr=expr_sum_rate(
                            "tikv_thread_cpu_seconds_total",
                            label_selectors=['name=~"background.*"'],
                        ),
                    ),
                ],
            ),
            graph_panel(
                title="Raftlog fetch worker CPU",
                yaxes=yaxes(left_format=UNITS.PERCENT_UNIT),
                targets=[
                    target(
                        expr=expr_sum_rate(
                            "tikv_thread_cpu_seconds_total",
                            label_selectors=['name=~"raftlog_fetch.*"'],
                        ),
                    ),
                ],
            ),
        ]
    )
    layout.row(
        [
            graph_panel(
                title="Import CPU",
                yaxes=yaxes(left_format=UNITS.PERCENT_UNIT),
                targets=[
                    target(
                        expr=expr_sum_rate(
                            "tikv_thread_cpu_seconds_total",
                            label_selectors=['name=~"sst_.*"'],
                        ),
                    ),
                ],
            ),
            graph_panel(
                title="Backup CPU",
                yaxes=yaxes(left_format=UNITS.PERCENT_UNIT),
                targets=[
                    target(
                        expr=expr_sum_rate(
                            "tikv_thread_cpu_seconds_total",
                            label_selectors=[
                                'name=~"(backup-worker|bkwkr|backup_endpoint).*"'
                            ],
                        ),
                    ),
                ],
            ),
        ]
    )
    layout.row(
        [
            graph_panel(
                title="CDC worker CPU",
                yaxes=yaxes(left_format=UNITS.PERCENT_UNIT),
                targets=[
                    target(
                        expr=expr_sum_rate(
                            "tikv_thread_cpu_seconds_total",
                            label_selectors=['name=~"cdcwkr.*"'],
                        ),
                        legend_format="{{instance}}-worker",
                    ),
                    target(
                        expr=expr_sum_rate(
                            "tikv_thread_cpu_seconds_total",
                            label_selectors=['name=~"tso"'],
                        ),
                        legend_format="{{instance}}-tso",
                    ),
                    target(
                        expr=expr_sum_rate(
                            "tikv_thread_cpu_seconds_total",
                            label_selectors=['name=~"cdc_.*"'],
                        ),
                        legend_format="{{instance}}-endpoint",
                    ),
                ],
            ),
            graph_panel(
                title="TSO worker CPU",
                description="The CPU utilization of raftstore thread",
                yaxes=yaxes(left_format=UNITS.PERCENT_UNIT),
                targets=[
                    target(
                        expr=expr_sum_rate(
                            "tikv_thread_cpu_seconds_total",
                            label_selectors=['name=~"tso_worker"'],
                        ),
                    ),
                ],
            ),
        ]
    )
    layout.row(
        [
            graph_panel(
                title="Storage read pool CPU",
                description="The CPU utilization of storage read pool",
                yaxes=yaxes(left_format=UNITS.PERCENT_UNIT),
                targets=[
                    target(
                        expr=expr_sum_rate(
                            "tikv_thread_cpu_seconds_total",
                            label_selectors=['name=~"store_read_norm.*"'],
                        ),
                        legend_format="{{instance}}-normal",
                    ),
                    target(
                        expr=expr_sum_rate(
                            "tikv_thread_cpu_seconds_total",
                            label_selectors=['name=~"store_read_high.*"'],
                        ),
                        legend_format="{{instance}}-high",
                    ),
                    target(
                        expr=expr_sum_rate(
                            "tikv_thread_cpu_seconds_total",
                            label_selectors=['name=~"store_read_low.*"'],
                        ),
                        legend_format="{{instance}}-low",
                    ),
                ],
                thresholds=[GraphThreshold(value=3.6)],
            ),
            graph_panel(
                title="Coprocessor read pool CPU",
                description="The CPU utilization of coprocessor read pool",
                yaxes=yaxes(left_format=UNITS.PERCENT_UNIT),
                targets=[
                    target(
                        expr=expr_sum_rate(
                            "tikv_thread_cpu_seconds_total",
                            label_selectors=['name=~"cop_normal.*"'],
                        ),
                        legend_format="{{instance}}-normal",
                    ),
                    target(
                        expr=expr_sum_rate(
                            "tikv_thread_cpu_seconds_total",
                            label_selectors=['name=~"cop_high.*"'],
                        ),
                        legend_format="{{instance}}-high",
                    ),
                    target(
                        expr=expr_sum_rate(
                            "tikv_thread_cpu_seconds_total",
                            label_selectors=['name=~"cop_low.*"'],
                        ),
                        legend_format="{{instance}}-low",
                    ),
                ],
                thresholds=[GraphThreshold(value=7.2)],
            ),
        ]
    )
    return layout.row_panel


def TTL() -> RowPanel:
    layout = Layout(title="TTL")
    layout.row(
        [
            graph_panel(
                title="TTL expire count",
                targets=[
                    target(
                        expr=expr_sum_rate(
                            "tikv_ttl_expire_kv_count_total",
                        ),
                        legend_format="{{instance}}",
                    ),
                ],
            ),
            graph_panel(
                title="TTL expire size",
                yaxes=yaxes(left_format=UNITS.BYTES_IEC),
                targets=[
                    target(
                        expr=expr_sum_rate(
                            "tikv_ttl_expire_kv_size_total",
                        )
                    ),
                ],
            ),
        ]
    )
    layout.row(
        [
            graph_panel(
                title="TTL check progress",
                yaxes=yaxes(left_format=UNITS.PERCENT_UNIT),
                targets=[
                    target(
                        expr=expr_operator(
                            expr_sum_rate(
                                "tikv_ttl_checker_processed_regions",
                            ),
                            "/",
                            expr_sum_rate(
                                "tikv_raftstore_region_count",
                                label_selectors=['type="region"'],
                            ),
                        ),
                        legend_format="{{instance}}",
                    ),
                ],
            ),
            graph_panel(
                title="TTL checker actions",
                yaxes=yaxes(left_format=UNITS.OPS_PER_SEC),
                targets=[
                    target(
                        expr=expr_sum_rate(
                            "tikv_ttl_checker_actions", by_labels=["type"]
                        )
                    ),
                ],
            ),
        ]
    )
    layout.row(
        [
            graph_panel_histogram_quantiles(
                title="TTL checker compact duration",
                description="The time consumed when executing GC tasks",
                yaxes=yaxes(left_format=UNITS.SECONDS),
                metric="tikv_ttl_checker_compact_duration",
            ),
            stat_panel(
                title="TTL checker poll interval",
                format=UNITS.MILLI_SECONDS,
                targets=[
                    target(
                        expr=expr_max(
                            "tikv_ttl_checker_poll_interval",
                            label_selectors=['type="tikv_gc_run_interval"'],
                            by_labels=[],  # override default by instance.
                        ),
                    ),
                ],
            ),
        ]
    )
    return layout.row_panel


def PD() -> RowPanel:
    layout = Layout(title="PD")
    layout.row(
        [
            graph_panel(
                title="PD requests",
                description="The count of requests that TiKV sends to PD",
                yaxes=yaxes(left_format=UNITS.OPS_PER_SEC),
                targets=[
                    target(
                        expr=expr_sum_rate(
                            "tikv_pd_request_duration_seconds_count",
                            by_labels=["type"],
                        ),
                    ),
                ],
            ),
            graph_panel(
                title="PD request duration (average)",
                description="The time consumed by requests that TiKV sends to PD",
                yaxes=yaxes(left_format=UNITS.SECONDS),
                targets=[
                    target(
                        expr=expr_histogram_avg(
                            "tikv_pd_request_duration_seconds",
                            by_labels=["type"],
                        ),
                        legend_format="{{type}}",
                    ),
                ],
            ),
        ]
    )
    layout.row(
        [
            graph_panel(
                title="PD heartbeats",
                description="The total number of PD heartbeat messages",
                yaxes=yaxes(left_format=UNITS.OPS_PER_SEC),
                targets=[
                    target(
                        expr=expr_sum_rate(
                            "tikv_pd_heartbeat_message_total",
                            by_labels=["type"],
                        ),
                    ),
                    target(
                        expr=expr_sum(
                            "tikv_pd_pending_heartbeat_total",
                        ),
                        legend_format="{{instance}}-pending",
                    ),
                ],
            ),
            graph_panel(
                title="PD validate peers",
                description="The total number of peers validated by the PD worker",
                yaxes=yaxes(left_format=UNITS.OPS_PER_SEC),
                targets=[
                    target(
                        expr=expr_sum_rate(
                            "tikv_pd_validate_peer_total",
                            by_labels=["type"],
                        ),
                    ),
                ],
            ),
        ]
    )
    layout.row(
        [
            graph_panel(
                title="PD reconnection",
                description="The count of reconnection between TiKV and PD",
                yaxes=yaxes(left_format=UNITS.OPS_PER_MIN),
                targets=[
                    target(
                        expr=expr_sum_delta(
                            "tikv_pd_reconnect_total",
                            range_selector="$__rate_interval",
                            by_labels=["type"],
                        ),
                    ),
                ],
            ),
            graph_panel(
                title="PD forward status",
                description="The forward status of PD client",
                targets=[
                    target(
                        expr=expr_simple(
                            "tikv_pd_request_forwarded",
                        ),
                        legend_format="{{instance}}-{{host}}",
                    ),
                ],
            ),
        ]
    )
    layout.row(
        [
            graph_panel(
                title="Pending TSO Requests",
                description="The number of TSO requests waiting in the queue.",
                yaxes=yaxes(left_format=UNITS.OPS_PER_MIN),
                targets=[
                    target(
                        expr=expr_sum(
                            "tikv_pd_pending_tso_request_total",
                        ),
                    ),
                ],
            ),
        ]
    )
    return layout.row_panel


def IOBreakdown() -> RowPanel:
    layout = Layout(title="IO Breakdown")
    layout.row(
        [
            graph_panel(
                title="Write IO bytes",
                description="The throughput of disk write per IO type",
                yaxes=yaxes(left_format=UNITS.BYTES_SEC_IEC),
                targets=[
                    target(
                        expr=expr_sum_rate(
                            "tikv_io_bytes",
                            label_selectors=['op="write"'],
                            by_labels=["type"],
                        ),
                    ),
                    target(
                        expr=expr_sum_rate(
                            "tikv_io_bytes",
                            label_selectors=['op="write"'],
                            by_labels=[],  # override default by instance.
                        ),
                        legend_format="total",
                    ),
                ],
            ),
            graph_panel(
                title="Read IO bytes",
                description="The throughput of disk read per IO type",
                yaxes=yaxes(left_format=UNITS.BYTES_SEC_IEC),
                targets=[
                    target(
                        expr=expr_sum_rate(
                            "tikv_io_bytes",
                            label_selectors=['op="read"'],
                            by_labels=["type"],
                        ),
                    ),
                    target(
                        expr=expr_sum_rate(
                            "tikv_io_bytes",
                            label_selectors=['op="read"'],
                            by_labels=[],  # override default by instance.
                        ),
                        legend_format="total",
                    ),
                ],
            ),
        ]
    )
    layout.row(
        [
            graph_panel(
                title="IO threshold",
                description="The threshold of disk IOs per priority",
                yaxes=yaxes(left_format=UNITS.BYTES_SEC_IEC),
                targets=[
                    target(
                        expr=expr_avg(
                            "tikv_rate_limiter_max_bytes_per_sec",
                            by_labels=["type"],
                        ),
                    ),
                ],
            ),
            graph_panel(
                title="Rate Limiter Request Wait Duration",
                description="IO rate limiter request wait duration.",
                yaxes=yaxes(left_format=UNITS.SECONDS),
                targets=[
                    target(
                        expr=expr_histogram_quantile(
                            0.99,
                            "tikv_rate_limiter_request_wait_duration_seconds",
                            by_labels=["type"],
                        ),
                        legend_format=r"{{type}}-99%",
                    ),
                    target(
                        expr=expr_histogram_avg(
                            "tikv_rate_limiter_request_wait_duration_seconds",
                            by_labels=[],  # override default by instance.
                        ),
                        legend_format="avg",
                    ),
                ],
            ),
        ]
    )
    return layout.row_panel


def RaftWaterfall() -> RowPanel:
    layout = Layout(title="Raft Waterfall")
    layout.row(
        [
            graph_panel_histogram_quantiles(
                title="Storage async write duration",
                description="The time consumed by processing asynchronous write requests",
                yaxes=yaxes(left_format=UNITS.SECONDS, right_format=UNITS.NONE_FORMAT),
                metric="tikv_storage_engine_async_request_duration_seconds",
                label_selectors=['type="write"'],
            ),
        ]
    )
    layout.row(
        [
            graph_panel_histogram_quantiles(
                title="Store duration",
                description="The store time duration of each request",
                yaxes=yaxes(left_format=UNITS.SECONDS),
                metric="tikv_raftstore_store_duration_secs",
            ),
            graph_panel_histogram_quantiles(
                title="Apply duration",
                description="The apply time duration of each request",
                yaxes=yaxes(left_format=UNITS.SECONDS),
                metric="tikv_raftstore_apply_duration_secs",
            ),
        ]
    )
    layout.row(
        [
            graph_panel_histogram_quantiles(
                title="Store propose wait duration",
                description="The propose wait time duration of each request",
                yaxes=yaxes(left_format=UNITS.SECONDS),
                metric="tikv_raftstore_request_wait_time_duration_secs",
            ),
            graph_panel_histogram_quantiles(
                title="Store batch wait duration",
                description="The batch wait time duration of each request",
                yaxes=yaxes(left_format=UNITS.SECONDS),
                metric="tikv_raftstore_store_wf_batch_wait_duration_seconds",
            ),
        ]
    )
    layout.row(
        [
            graph_panel_histogram_quantiles(
                title="Store send to write queue duration",
                description="The send-to-write-queue time duration of each request",
                yaxes=yaxes(left_format=UNITS.SECONDS),
                metric="tikv_raftstore_store_wf_send_to_queue_duration_seconds",
            ),
            graph_panel_histogram_quantiles(
                title="Store send proposal duration",
                description="The send raft message of the proposal duration of each request",
                yaxes=yaxes(left_format=UNITS.SECONDS),
                metric="tikv_raftstore_store_wf_send_proposal_duration_seconds",
            ),
        ]
    )
    layout.row(
        [
            graph_panel_histogram_quantiles(
                title="Store write kv db end duration",
                description="The write kv db end duration of each request",
                yaxes=yaxes(left_format=UNITS.SECONDS),
                metric="tikv_raftstore_store_wf_write_kvdb_end_duration_seconds",
            ),
            graph_panel_histogram_quantiles(
                title="Store before write duration",
                description="The before write time duration of each request",
                yaxes=yaxes(left_format=UNITS.SECONDS),
                metric="tikv_raftstore_store_wf_before_write_duration_seconds",
            ),
        ]
    )
    layout.row(
        [
            graph_panel_histogram_quantiles(
                title="Store persist duration",
                description="The persist duration of each request",
                yaxes=yaxes(left_format=UNITS.SECONDS),
                metric="tikv_raftstore_store_wf_persist_duration_seconds",
            ),
            graph_panel_histogram_quantiles(
                title="Store write end duration",
                description="The write end duration of each request",
                yaxes=yaxes(left_format=UNITS.SECONDS),
                metric="tikv_raftstore_store_wf_write_end_duration_seconds",
            ),
        ]
    )
    layout.row(
        [
            graph_panel_histogram_quantiles(
                title="Store commit but not persist duration",
                description="The commit but not persist duration of each request",
                yaxes=yaxes(left_format=UNITS.SECONDS),
                metric="tikv_raftstore_store_wf_commit_not_persist_log_duration_seconds",
            ),
            graph_panel_histogram_quantiles(
                title="Store commit and persist duration",
                description="The commit and persist duration of each request",
                yaxes=yaxes(left_format=UNITS.SECONDS),
                metric="tikv_raftstore_store_wf_commit_log_duration_seconds",
            ),
        ]
    )
    return layout.row_panel


def RaftIO() -> RowPanel:
    layout = Layout(title="Raft IO")
    layout.row(
        heatmap_panel_graph_panel_histogram_quantile_pairs(
            heatmap_title="Process ready duration",
            heatmap_description="The time consumed for peer processes to be ready in Raft",
            graph_title="99% Process ready duration per server",
            graph_description="The time consumed for peer processes to be ready in Raft",
            graph_by_labels=["instance"],
            graph_hides=["count", "avg"],
            yaxis_format=UNITS.SECONDS,
            metric="tikv_raftstore_raft_process_duration_secs",
            label_selectors=['type="ready"'],
        )
    )
    layout.row(
        heatmap_panel_graph_panel_histogram_quantile_pairs(
            heatmap_title="Store write loop duration",
            heatmap_description="The time duration of store write loop when store-io-pool-size is not zero.",
            graph_title="99% Store write loop duration per server",
            graph_description="The time duration of store write loop on each TiKV instance when store-io-pool-size is not zero.",
            graph_by_labels=["instance"],
            graph_hides=["count", "avg"],
            yaxis_format=UNITS.SECONDS,
            metric="tikv_raftstore_store_write_loop_duration_seconds",
        )
    )
    layout.row(
        heatmap_panel_graph_panel_histogram_quantile_pairs(
            heatmap_title="Append log duration",
            heatmap_description="The time consumed when Raft appends log",
            graph_title="99% Append log duration per server",
            graph_description="The time consumed when Raft appends log on each TiKV instance",
            graph_by_labels=["instance"],
            graph_hides=["count", "avg"],
            yaxis_format=UNITS.SECONDS,
            metric="tikv_raftstore_append_log_duration_seconds",
        )
    )
    layout.row(
        heatmap_panel_graph_panel_histogram_quantile_pairs(
            heatmap_title="Commit log duration",
            heatmap_description="The time consumed when Raft commits log",
            graph_title="99% Commit log duration per server",
            graph_description="The time consumed when Raft commits log on each TiKV instance",
            graph_by_labels=["instance"],
            graph_hides=["count", "avg"],
            yaxis_format=UNITS.SECONDS,
            metric="tikv_raftstore_commit_log_duration_seconds",
        )
    )
    layout.row(
        heatmap_panel_graph_panel_histogram_quantile_pairs(
            heatmap_title="Apply log duration",
            heatmap_description="The time consumed when Raft applies log",
            graph_title="99% Apply log duration per server",
            graph_description="The time consumed for Raft to apply logs per TiKV instance",
            graph_by_labels=["instance"],
            graph_hides=["count", "avg"],
            yaxis_format=UNITS.SECONDS,
            metric="tikv_raftstore_apply_log_duration_seconds",
        )
    )
    layout.row(
        heatmap_panel_graph_panel_histogram_quantile_pairs(
            heatmap_title="Raft Client Wait Connection Ready Duration",
            heatmap_description="The time consumed for Raft Client wait connection ready",
            graph_title="99% Raft Client Wait Connection Ready Duration",
            graph_description="The time consumed for Raft Client wait connection ready per TiKV instance",
            yaxis_format=UNITS.SECONDS,
            metric="tikv_server_raft_client_wait_ready_duration",
            graph_by_labels=["to"],
        )
    )
    layout.row(
        [
            graph_panel(
                title="Store io task reschedule",
                description="The throughput of disk write per IO type",
                targets=[
                    target(
                        expr=expr_sum(
                            "tikv_raftstore_io_reschedule_region_total",
                        ),
                        legend_format="rechedule-{{instance}}",
                    ),
                    target(
                        expr=expr_sum(
                            "tikv_raftstore_io_reschedule_pending_tasks_total",
                        ),
                        legend_format="pending-task-{{instance}}",
                    ),
                ],
            ),
            graph_panel(
                title="99% Write task block duration per server",
                description="The time consumed when store write task block on each TiKV instance",
                yaxes=yaxes(left_format=UNITS.SECONDS),
                targets=[
                    target(
                        expr=expr_histogram_quantile(
                            0.99,
                            "tikv_raftstore_store_write_msg_block_wait_duration_seconds",
                            by_labels=["instance"],
                        ),
                        legend_format="{{instance}}",
                    ),
                ],
            ),
        ]
    )
    return layout.row_panel


def RaftPropose() -> RowPanel:
    layout = Layout(title="Raft Propose")
    layout.row(
        [
            graph_panel(
                title="Raft proposals per ready",
                description="The proposal count of a Regions in a tick",
                targets=[
                    target(
                        expr=expr_histogram_quantile(
                            0.99,
                            "tikv_raftstore_apply_proposal",
                            by_labels=["instance"],
                        ),
                        legend_format="{{instance}}",
                    ),
                ],
            ),
            graph_panel(
                title="Raft read/write proposals",
                description="The number of proposals per type",
                yaxes=yaxes(left_format=UNITS.OPS_PER_SEC),
                targets=[
                    target(
                        expr=expr_sum_rate(
                            "tikv_raftstore_proposal_total",
                            label_selectors=['type=~"local_read|normal|read_index"'],
                            by_labels=["type"],
                        ),
                    ),
                ],
            ),
        ]
    )
    layout.row(
        [
            graph_panel(
                title="Raft read proposals per server",
                description="The number of read proposals which are made by each TiKV instance",
                yaxes=yaxes(left_format=UNITS.OPS_PER_SEC),
                targets=[
                    target(
                        expr=expr_sum_rate(
                            "tikv_raftstore_proposal_total",
                            label_selectors=['type=~"local_read|read_index"'],
                        ),
                    ),
                ],
            ),
            graph_panel(
                title="Raft write proposals per server",
                description="The number of write proposals which are made by each TiKV instance",
                yaxes=yaxes(left_format=UNITS.OPS_PER_SEC),
                targets=[
                    target(
                        expr=expr_sum_rate(
                            "tikv_raftstore_proposal_total",
                            label_selectors=['type=~"normal"'],
                        ),
                    ),
                ],
            ),
        ]
    )
    layout.row(
        heatmap_panel_graph_panel_histogram_quantile_pairs(
            heatmap_title="Propose wait duration",
            heatmap_description="The wait time of each proposal",
            graph_title="99% Propose wait duration per server",
            graph_description="The wait time of each proposal in each TiKV instance",
            graph_by_labels=["instance"],
            graph_hides=["count", "avg"],
            yaxis_format=UNITS.SECONDS,
            metric="tikv_raftstore_request_wait_time_duration_secs",
        )
    )
    layout.row(
        heatmap_panel_graph_panel_histogram_quantile_pairs(
            heatmap_title="Store write wait duration",
            heatmap_description="The wait time of each store write task",
            graph_title="99% Store write wait duration per server",
            graph_description="The wait time of each store write task in each TiKV instance",
            graph_by_labels=["instance"],
            graph_hides=["count", "avg"],
            yaxis_format=UNITS.SECONDS,
            metric="tikv_raftstore_store_write_task_wait_duration_secs",
        )
    )
    layout.row(
        heatmap_panel_graph_panel_histogram_quantile_pairs(
            heatmap_title="Apply wait duration",
            heatmap_description="The wait time of each apply task",
            graph_title="99% Apply wait duration per server",
            graph_description="The wait time of each apply task in each TiKV instance",
            graph_by_labels=["instance"],
            graph_hides=["count", "avg"],
            yaxis_format=UNITS.SECONDS,
            metric="tikv_raftstore_apply_wait_time_duration_secs",
        )
    )
    layout.row(
        [
            heatmap_panel(
                title="Store write handle msg duration",
                description="The handle duration of each store write task msg",
                yaxis=yaxis(format=UNITS.SECONDS),
                metric="tikv_raftstore_store_write_handle_msg_duration_secs_bucket",
            ),
            heatmap_panel(
                title="Store write trigger size",
                description="The distribution of write trigger size",
                yaxis=yaxis(format=UNITS.BYTES_IEC),
                metric="tikv_raftstore_store_write_trigger_wb_bytes_bucket",
            ),
        ]
    )
    layout.row(
        [
            graph_panel(
                title="Raft propose speed",
                description="The rate at which peers propose logs",
                yaxes=yaxes(left_format=UNITS.BYTES_SEC_IEC),
                targets=[
                    target(
                        expr=expr_sum_rate(
                            "tikv_raftstore_propose_log_size_sum",
                        ),
                    ),
                ],
            ),
            graph_panel(
                title="Perf Context duration",
                description="The rate at which peers propose logs",
                yaxes=yaxes(left_format=UNITS.SECONDS),
                targets=[
                    target(
                        expr=expr_histogram_quantile(
                            0.99,
                            "tikv_raftstore_store_perf_context_time_duration_secs",
                            by_labels=["type"],
                        ),
                        legend_format="store-{{type}}",
                    ),
                    target(
                        expr=expr_histogram_quantile(
                            0.99,
                            "tikv_raftstore_apply_perf_context_time_duration_secs",
                            by_labels=["type"],
                        ),
                        legend_format="apply-{{type}}",
                    ),
                ],
            ),
        ]
    )
    return layout.row_panel


def RaftProcess() -> RowPanel:
    layout = Layout(title="Raft Process")
    layout.row(
        [
            graph_panel(
                title="Ready handled",
                description="The count of different ready type of Raft",
                targets=[
                    target(
                        expr=expr_sum_rate(
                            "tikv_raftstore_raft_ready_handled_total",
                            by_labels=["type"],
                        ),
                    ),
                    target(
                        expr=expr_sum_rate(
                            "tikv_raftstore_raft_process_duration_secs_count",
                            label_selectors=['type="ready"'],
                            by_labels=[],  # overwrite default by instance.
                        ),
                        legend_format="count",
                    ),
                ],
            ),
            graph_panel(
                title="Max duration of raft store events",
                description="The max time consumed by raftstore events",
                yaxes=yaxes(left_format=UNITS.SECONDS),
                targets=[
                    target(
                        expr=expr_histogram_quantile(
                            0.999999,
                            "tikv_raftstore_event_duration",
                            by_labels=["type"],
                        ),
                        legend_format="{{type}}",
                    ),
                    target(
                        expr=expr_histogram_quantile(
                            0.999999,
                            "tikv_broadcast_normal_duration_seconds",
                        ),
                        legend_format="broadcast_normal",
                    ),
                ],
            ),
        ]
    )
    layout.row(
        [
            heatmap_panel(
                title="Replica read lock checking duration",
                description="Replica read lock checking duration",
                yaxis=yaxis(format=UNITS.SECONDS),
                metric="tikv_replica_read_lock_check_duration_seconds_bucket",
            ),
            heatmap_panel(
                title="Peer msg length distribution",
                description="The length of peer msgs for each round handling",
                metric="tikv_raftstore_peer_msg_len_bucket",
            ),
        ]
    )
    layout.row(
        [
            graph_panel(
                title="Enable apply unpersisted log regoin count",
                description="The number of regions that enable apply unpersisted raft log",
                yaxes=yaxes(left_format=UNITS.SHORT),
                targets=[
                    target(
                        expr=expr_simple(
                            "tikv_raft_enable_unpersisted_apply_regions",
                        ),
                        legend_format="{{instance}}",
                    ),
                ],
            ),
            graph_panel(
                title="Apply ahead of persistence raft log count",
                description="The number of raft logs between apply and persisted index",
                yaxes=yaxes(left_format=UNITS.SHORT),
                targets=[
                    target(
                        expr=expr_histogram_quantile(
                            0.99,
                            "tikv_raft_apply_ahead_of_persist",
                            by_labels=["instance"],
                        ),
                        legend_format="{{instance}}-99%",
                    ),
                    target(
                        expr=expr_histogram_quantile(
                            1,
                            "tikv_raft_apply_ahead_of_persist",
                            by_labels=["instance"],
                        ),
                        legend_format="{{instance}}-max",
                    ),
                ],
            ),
        ]
    )
    return layout.row_panel


def RaftMessage() -> RowPanel:
    layout = Layout(title="Raft Message")
    layout.row(
        [
            graph_panel(
                title="Sent messages per server",
                description="The number of Raft messages sent by each TiKV instance",
                yaxes=yaxes(left_format=UNITS.OPS_PER_SEC),
                targets=[
                    target(
                        expr=expr_sum_rate(
                            "tikv_raftstore_raft_sent_message_total",
                        ),
                    ),
                ],
            ),
            graph_panel(
                title="Flush messages per server",
                description="The number of Raft messages flushed by each TiKV instance",
                yaxes=yaxes(left_format=UNITS.OPS_PER_SEC),
                targets=[
                    target(
                        expr=expr_sum_rate(
                            "tikv_server_raft_message_flush_total",
                            by_labels=["instance", "reason"],
                        ),
                    ),
                ],
            ),
        ]
    )
    layout.row(
        [
            graph_panel(
                title="Receive messages per server",
                description="The number of Raft messages received by each TiKV instance",
                yaxes=yaxes(left_format=UNITS.OPS_PER_SEC),
                targets=[
                    target(
                        expr=expr_sum_rate(
                            "tikv_server_raft_message_recv_total",
                        ),
                    ),
                ],
            ),
            graph_panel(
                title="Messages",
                description="The number of different types of Raft messages that are sent",
                yaxes=yaxes(left_format=UNITS.OPS_PER_SEC),
                targets=[
                    target(
                        expr=expr_sum_rate(
                            "tikv_raftstore_raft_sent_message_total",
                            label_selectors=['status="accept"'],
                            by_labels=["type"],
                        ),
                    ),
                ],
            ),
        ]
    )
    layout.row(
        [
            graph_panel(
                title="Vote",
                description="The total number of vote messages that are sent in Raft",
                yaxes=yaxes(left_format=UNITS.OPS_PER_SEC),
                targets=[
                    target(
                        expr=expr_sum_rate(
                            "tikv_raftstore_raft_sent_message_total",
                            label_selectors=['type="vote"'],
                        ),
                    ),
                ],
            ),
            graph_panel(
                title="Raft dropped messages",
                description="The number of dropped Raft messages per type",
                yaxes=yaxes(left_format=UNITS.OPS_PER_SEC),
                targets=[
                    target(
                        expr=expr_sum_rate(
                            "tikv_raftstore_raft_dropped_message_total",
                            by_labels=["type"],
                        ),
                    ),
                    target(
                        expr=expr_sum_rate(
                            "tikv_raftstore_raft_sent_message_total",
                            label_selectors=['status="drop"'],
                            by_labels=["type"],
                        ),
                    ),
                ],
            ),
        ]
    )
    return layout.row_panel


def RaftAdmin() -> RowPanel:
    layout = Layout(title="Raft Admin")
    layout.row(
        [
            graph_panel(
                title="Admin proposals",
                description="The number of admin proposals",
                yaxes=yaxes(left_format=UNITS.OPS_PER_SEC),
                targets=[
                    target(
                        expr=expr_sum_rate(
                            "tikv_raftstore_proposal_total",
                            label_selectors=['type=~"conf_change|transfer_leader"'],
                            by_labels=["type"],
                        ),
                    ),
                ],
            ),
            graph_panel(
                title="Admin apply",
                description="The number of the processed apply command",
                yaxes=yaxes(left_format=UNITS.OPS_PER_SEC),
                targets=[
                    target(
                        expr=expr_sum_rate(
                            "tikv_raftstore_admin_cmd_total",
                            label_selectors=['type!="compact"'],
                            by_labels=["type"],
                        ),
                    ),
                ],
            ),
        ]
    )
    layout.row(
        [
            graph_panel(
                title="Check split",
                description="The number of raftstore split checks",
                yaxes=yaxes(left_format=UNITS.OPS_PER_SEC),
                targets=[
                    target(
                        expr=expr_sum_rate(
                            "tikv_raftstore_check_split_total",
                            label_selectors=['type!="ignore"'],
                            by_labels=["type"],
                        ),
                    ),
                ],
            ),
            graph_panel(
                title="99.99% Check split duration",
                description="The time consumed when running split check in .9999",
                yaxes=yaxes(left_format=UNITS.SECONDS),
                targets=[
                    target(
                        expr=expr_histogram_quantile(
                            0.9999,
                            "tikv_raftstore_check_split_duration_seconds",
                            by_labels=["instance"],
                        ),
                        legend_format="{{instance}}",
                    ),
                ],
            ),
        ]
    )
    layout.row(
        [
            graph_panel(
                title="Load base split event",
                yaxes=yaxes(left_format=UNITS.OPS_PER_MIN),
                targets=[
                    target(
                        expr=expr_sum_delta(
                            "tikv_load_base_split_event",
                            range_selector="1m",
                            by_labels=["type"],
                        ),
                    ),
                ],
            ),
            graph_panel(
                title="Load base split duration",
                yaxes=yaxes(left_format=UNITS.SECONDS),
                targets=[
                    target(
                        expr=expr_histogram_quantile(
                            0.80,
                            "tikv_load_base_split_duration_seconds",
                            by_labels=["instance"],
                        ),
                        legend_format="80%-{{instance}}",
                    ),
                    target(
                        expr=expr_histogram_quantile(
                            0.99,
                            "tikv_load_base_split_duration_seconds",
                            by_labels=["instance"],
                        ),
                        legend_format="99%-{{instance}}",
                    ),
                    target(
                        expr=expr_histogram_avg(
                            "tikv_load_base_split_duration_seconds",
                            by_labels=["instance"],
                        ),
                        legend_format="avg-{{instance}}",
                    ),
                ],
            ),
        ]
    )
    layout.row(
        [
            graph_panel(
                title="Peer in Flashback State",
                targets=[
                    target(
                        expr=expr_sum(
                            "tikv_raftstore_peer_in_flashback_state",
                        ),
                    ),
                ],
            ),
        ]
    )
    return layout.row_panel


def RaftLog() -> RowPanel:
    layout = Layout(title="Raft Log")
    layout.row(
        [
            graph_panel(
                title="Raft log GC write duration",
                yaxes=yaxes(left_format=UNITS.SECONDS, log_base=10),
                targets=[
                    target(
                        expr=expr_histogram_quantile(
                            0.9999,
                            "tikv_raftstore_raft_log_gc_write_duration_secs",
                            by_labels=["instance"],
                        ),
                        legend_format="99.99%-{{instance}}",
                    ),
                    target(
                        expr=expr_histogram_avg(
                            "tikv_raftstore_raft_log_gc_write_duration_secs",
                            by_labels=["instance"],
                        ),
                        legend_format="avg-{{instance}}",
                    ),
                ],
            ),
            graph_panel(
                title="Raft log GC kv sync duration",
                yaxes=yaxes(left_format=UNITS.SECONDS, log_base=10),
                targets=[
                    target(
                        expr=expr_histogram_quantile(
                            0.9999,
                            "tikv_raftstore_raft_log_kv_sync_duration_secs",
                            by_labels=["instance"],
                        ),
                        legend_format="99.99%-{{instance}}",
                    ),
                    target(
                        expr=expr_histogram_avg(
                            "tikv_raftstore_raft_log_kv_sync_duration_secs",
                            by_labels=["instance"],
                        ),
                        legend_format="avg-{{instance}}",
                    ),
                ],
            ),
        ]
    )
    layout.row(
        [
            graph_panel(
                title="Raft log GC write operations",
                yaxes=yaxes(left_format=UNITS.OPS_PER_SEC),
                targets=[
                    target(
                        expr=expr_sum_rate(
                            "tikv_raftstore_raft_log_gc_write_duration_secs_count",
                        ),
                    ),
                ],
            ),
            graph_panel(
                title="Raft log GC seek operations ",
                yaxes=yaxes(left_format=UNITS.OPS_PER_SEC),
                targets=[
                    target(
                        expr=expr_sum_rate(
                            "tikv_raftstore_raft_log_gc_seek_operations_count",
                        ),
                    ),
                ],
            ),
        ]
    )
    layout.row(
        [
            graph_panel(
                title="Raft log lag",
                targets=[
                    target(
                        expr=expr_sum_rate(
                            "tikv_raftstore_log_lag_sum",
                        ),
                    ),
                ],
            ),
            graph_panel(
                title="Raft log gc skipped",
                targets=[
                    target(
                        expr=expr_sum_rate(
                            "tikv_raftstore_raft_log_gc_skipped",
                            by_labels=["instance", "reason"],
                        ),
                    ),
                ],
            ),
        ]
    )
    layout.row(
        [
            graph_panel(
                title="Raft log GC failed",
                yaxes=yaxes(left_format=UNITS.OPS_PER_SEC),
                targets=[
                    target(
                        expr=expr_sum_rate(
                            "tikv_raftstore_raft_log_gc_failed",
                        ),
                    ),
                ],
            ),
            graph_panel(
                title="Raft log fetch ",
                yaxes=yaxes(left_format=UNITS.OPS_PER_SEC),
                targets=[
                    target(
                        expr=expr_sum_rate(
                            "tikv_raftstore_entry_fetches",
                            by_labels=["type"],
                        ),
                    ),
                ],
            ),
        ]
    )
    layout.row(
        [
            graph_panel(
                title="Raft log async fetch task duration",
                yaxes=yaxes(left_format=UNITS.SECONDS, log_base=10),
                targets=[
                    target(
                        expr=expr_histogram_quantile(
                            0.9999,
                            "tikv_raftstore_entry_fetches_task_duration_seconds",
                        ),
                        legend_format="99.99%",
                    ),
                    target(
                        expr=expr_histogram_avg(
                            "tikv_raftstore_entry_fetches_task_duration_seconds",
                            by_labels=["instance"],
                        ),
                        legend_format="avg-{{instance}}",
                    ),
                    target(
                        expr=expr_sum(
                            "tikv_worker_pending_task_total",
                            label_selectors=['name=~"raftlog-fetch-worker"'],
                        ),
                        legend_format="pending-task",
                    ),
                ],
                series_overrides=[
                    series_override(
                        alias="/pending-task/",
                        yaxis=2,
                        transform_negative_y=True,
                    ),
                ],
            ),
        ]
    )
    return layout.row_panel


def LocalReader() -> RowPanel:
    layout = Layout(title="Local Reader")
    layout.row(
        [
            graph_panel(
                title="Local reader requests",
                targets=[
                    target(
                        expr=expr_sum_rate(
                            "tikv_raftstore_local_read_reject_total",
                            by_labels=["instance", "reason"],
                        ),
                        legend_format="{{instance}}-reject-by-{{reason}}",
                    ),
                    target(
                        expr=expr_sum_rate(
                            "tikv_raftstore_local_read_executed_requests",
                        ),
                        legend_format="{{instance}}-total",
                    ),
                    target(
                        expr=expr_sum_rate(
                            "tikv_raftstore_local_read_executed_stale_read_requests",
                        ),
                        legend_format="{{instance}}-stale-read",
                    ),
                ],
                series_overrides=[
                    series_override(
                        alias="/.*-total/",
                        yaxis=2,
                    ),
                ],
            ),
        ]
    )
    return layout.row_panel


def UnifiedReadPool() -> RowPanel:
    layout = Layout(title="Unified Read Pool")
    layout.row(
        [
            graph_panel(
                title="Time used by level",
                description="The time used by each level in the unified read pool per second. Level 0 refers to small queries.",
                yaxes=yaxes(left_format=UNITS.MICRO_SECONDS),
                targets=[
                    target(
                        expr=expr_sum_rate(
                            "tikv_multilevel_level_elapsed",
                            label_selectors=['name="unified-read-pool"'],
                            by_labels=["level"],
                        ),
                    ),
                ],
            ),
            graph_panel(
                title="Level 0 chance",
                description="The chance that level 0 (small) tasks are scheduled in the unified read pool.",
                yaxes=yaxes(left_format=UNITS.PERCENT_UNIT),
                targets=[
                    target(
                        expr=expr_simple(
                            "tikv_multilevel_level0_chance",
                            label_selectors=['name="unified-read-pool"'],
                        ),
                        legend_format="{{type}}",
                    ),
                ],
            ),
        ]
    )
    layout.row(
        [
            graph_panel(
                title="Running tasks",
                description="The number of concurrently running tasks in the unified read pool.",
                targets=[
                    target(
                        expr=expr_sum_aggr_over_time(
                            "tikv_unified_read_pool_running_tasks",
                            "avg",
                            "1m",
                            by_labels=["priority"],
                        ),
                        legend_format="{{priority}}",
                    ),
                ],
            ),
            heatmap_panel(
                title="Unified Read Pool Wait Duration",
                yaxis=yaxis(format=UNITS.SECONDS),
                metric="tikv_yatp_pool_schedule_wait_duration_bucket",
                label_selectors=['name=~"unified-read.*"'],
            ),
        ]
    )
    layout.row(
        [
            graph_panel_histogram_quantiles(
                title="Duration of One Time Slice",
                description="Unified read pool task execution time during one schedule.",
                yaxes=yaxes(left_format=UNITS.SECONDS, log_base=2),
                metric="tikv_yatp_task_poll_duration",
                hide_count=True,
            ),
            graph_panel_histogram_quantiles(
                title="Task Execute Duration",
                description="Unified read pool task total execution duration.",
                yaxes=yaxes(left_format=UNITS.SECONDS, log_base=2),
                metric="tikv_yatp_task_exec_duration",
                hide_count=True,
            ),
        ]
    )
    layout.row(
        [
            graph_panel_histogram_quantiles(
                title="Task Schedule Times",
                description="Task schedule number of times.",
                yaxes=yaxes(left_format=UNITS.NONE_FORMAT, log_base=2),
                metric="tikv_yatp_task_execute_times",
                hide_count=True,
            ),
        ]
    )
    return layout.row_panel


def Storage() -> RowPanel:
    layout = Layout(title="Storage")
    layout.row(
        [
            graph_panel(
                title="Storage command total",
                description="The total count of different kinds of commands received",
                yaxes=yaxes(left_format=UNITS.OPS_PER_SEC, log_base=10),
                targets=[
                    target(
                        expr=expr_sum_rate(
                            "tikv_storage_command_total",
                            by_labels=["type"],
                        ),
                    ),
                ],
            ),
            graph_panel(
                title="Storage async request error",
                description="The total number of engine asynchronous request errors",
                targets=[
                    target(
                        expr=expr_sum_rate(
                            "tikv_storage_engine_async_request_total",
                            label_selectors=['status!~"all|success"'],
                            by_labels=["status"],
                        ),
                    ),
                ],
            ),
        ]
    )
    layout.row(
        heatmap_panel_graph_panel_histogram_quantile_pairs(
            heatmap_title="Storage async write duration",
            heatmap_description="The time consumed by processing asynchronous write requests",
            graph_title="Storage async write duration",
            graph_description="The storage async write duration",
            yaxis_format=UNITS.SECONDS,
            metric="tikv_storage_engine_async_request_duration_seconds",
            label_selectors=['type="write"'],
        ),
    )
    layout.row(
        heatmap_panel_graph_panel_histogram_quantile_pairs(
            heatmap_title="Storage async snapshot duration",
            heatmap_description="The time consumed by processing asynchronous snapshot requests",
            graph_title="Storage async snapshot duration",
            graph_description="The storage async snapshot duration",
            yaxis_format=UNITS.SECONDS,
            metric="tikv_storage_engine_async_request_duration_seconds",
            label_selectors=['type="snapshot"'],
        ),
    )
    layout.row(
        heatmap_panel_graph_panel_histogram_quantile_pairs(
            heatmap_title="Storage async snapshot duration (pure local read)",
            heatmap_description="The storage async snapshot duration without the involving of raftstore",
            graph_title="Storage async snapshot duration (pure local read)",
            graph_description="The storage async snapshot duration without the involving of raftstore",
            yaxis_format=UNITS.SECONDS,
            metric="tikv_storage_engine_async_request_duration_seconds",
            label_selectors=['type="snapshot_local_read"'],
        ),
    )
    layout.row(
        heatmap_panel_graph_panel_histogram_quantile_pairs(
            heatmap_title="Read index propose wait duration",
            heatmap_description="Read index propose wait duration associated with async snapshot",
            graph_title="Read index propose wait duration",
            graph_description="Read index propose wait duration associated with async snapshot",
            yaxis_format=UNITS.SECONDS,
            metric="tikv_storage_engine_async_request_duration_seconds",
            label_selectors=['type="snapshot_read_index_propose_wait"'],
        ),
    )
    layout.row(
        heatmap_panel_graph_panel_histogram_quantile_pairs(
            heatmap_title="Read index confirm duration",
            heatmap_description="Read index confirm duration associated with async snapshot",
            graph_title="Read index confirm duration",
            graph_description="Read index confirm duration associated with async snapshot",
            yaxis_format=UNITS.SECONDS,
            metric="tikv_storage_engine_async_request_duration_seconds",
            label_selectors=['type="snapshot_read_index_confirm"'],
        ),
    )
    layout.row(
        [
            graph_panel(
                title="Process Stat Cpu Usage",
                description="CPU usage measured over a 30 second window",
                yaxes=yaxes(left_format=UNITS.PERCENT_UNIT),
                targets=[
                    target(
                        expr=expr_sum(
                            "tikv_storage_process_stat_cpu_usage",
                        ),
                    ),
                ],
            ),
            graph_panel_histogram_quantiles(
                title="Full compaction duration seconds",
                description="",
                yaxes=yaxes(left_format=UNITS.SECONDS),
                metric="tikv_storage_full_compact_duration_seconds",
                hide_count=True,
            ),
        ]
    )
    layout.row(
        [
            graph_panel_histogram_quantiles(
                title="Full compaction pause duration",
                description="",
                yaxes=yaxes(left_format=UNITS.SECONDS),
                metric="tikv_storage_full_compact_pause_duration_seconds",
                hide_count=True,
            ),
            graph_panel_histogram_quantiles(
                title="Full compaction per-increment duration",
                description="",
                yaxes=yaxes(left_format=UNITS.SECONDS),
                metric="tikv_storage_full_compact_increment_duration_seconds",
                hide_count=True,
            ),
        ]
    )
    return layout.row_panel


def FlowControl() -> RowPanel:
    layout = Layout(title="Flow Control")
    layout.row(
        [
            graph_panel(
                title="Scheduler flow",
                description="",
                yaxes=yaxes(left_format=UNITS.BYTES_IEC),
                targets=[
                    target(
                        expr=expr_sum(
                            "tikv_scheduler_write_flow",
                        ),
                        legend_format="write-{{instance}}",
                    ),
                    target(
                        expr=expr_sum(
                            "tikv_scheduler_throttle_flow",
                        ).extra(" != 0"),
                        legend_format="throttle-{{instance}}",
                    ),
                ],
            ),
            graph_panel(
                title="Scheduler discard ratio",
                description="",
                yaxes=yaxes(left_format=UNITS.PERCENT_UNIT),
                targets=[
                    target(
                        expr=expr_sum(
                            "tikv_scheduler_discard_ratio",
                            by_labels=["type"],
                        ).extra(" / 10000000"),
                    ),
                ],
            ),
        ]
    )
    layout.row(
        [
            heatmap_panel(
                title="Throttle duration",
                metric="tikv_scheduler_throttle_duration_seconds_bucket",
                yaxis=yaxis(format=UNITS.SECONDS),
            ),
            graph_panel(
                title="Scheduler throttled CF",
                yaxes=yaxes(left_format=UNITS.OPS_PER_SEC),
                targets=[
                    target(
                        expr=expr_simple(
                            "tikv_scheduler_throttle_cf",
                        ).extra(" != 0"),
                        legend_format="{{instance}}-{{cf}}",
                    ),
                ],
            ),
        ]
    )
    layout.row(
        [
            graph_panel(
                title="Flow controller actions",
                description="",
                yaxes=yaxes(left_format=UNITS.OPS_PER_SEC),
                targets=[
                    target(
                        expr=expr_sum_rate(
                            "tikv_scheduler_throttle_action_total",
                            by_labels=["type", "cf"],
                        ),
                    ),
                ],
            ),
            graph_panel(
                title="Flush/L0 flow",
                description="",
                yaxes=yaxes(left_format=UNITS.BYTES_IEC),
                targets=[
                    target(
                        expr=expr_sum(
                            "tikv_scheduler_l0_flow",
                            by_labels=["instance", "cf"],
                        ),
                        legend_format="{{cf}}_l0_flow-{{instance}}",
                    ),
                    target(
                        expr=expr_sum(
                            "tikv_scheduler_flush_flow",
                            by_labels=["instance", "cf"],
                        ),
                        legend_format="{{cf}}_flush_flow-{{instance}}",
                    ),
                    target(
                        expr=expr_sum(
                            "tikv_scheduler_l0_flow",
                        ),
                        legend_format="total_l0_flow-{{instance}}",
                    ),
                    target(
                        expr=expr_sum(
                            "tikv_scheduler_flush_flow",
                        ),
                        legend_format="total_flush_flow-{{instance}}",
                    ),
                ],
            ),
        ]
    )
    layout.row(
        [
            graph_panel(
                title="Flow controller factors",
                description="",
                targets=[
                    target(
                        expr=expr_max(
                            "tikv_scheduler_l0",
                        ),
                        legend_format="l0-{{instance}}",
                    ),
                    target(
                        expr=expr_max(
                            "tikv_scheduler_memtable",
                        ),
                        legend_format="memtable-{{instance}}",
                    ),
                    target(
                        expr=expr_max(
                            "tikv_scheduler_l0_avg",
                        ),
                        legend_format="avg_l0-{{instance}}",
                    ),
                ],
            ),
            graph_panel(
                title="Compaction pending bytes",
                description="",
                yaxes=yaxes(left_format=UNITS.BYTES_IEC),
                targets=[
                    target(
                        expr=expr_sum(
                            "tikv_engine_pending_compaction_bytes",
                            label_selectors=['db="kv"'],
                            by_labels=["cf"],
                        ),
                    ),
                    target(
                        expr=expr_sum(
                            "tikv_scheduler_pending_compaction_bytes",
                            by_labels=["cf"],
                        ).extra(" / 10000000"),
                        legend_format="pending-bytes-{{instance}}",
                    ),
                ],
            ),
        ]
    )
    layout.row(
        [
            graph_panel(
                title="Txn command throttled duration",
                description="Throttle time for txn storage commands in 1 minute.",
                yaxes=yaxes(left_format=UNITS.MICRO_SECONDS),
                targets=[
                    target(
                        expr=expr_sum_rate(
                            "tikv_txn_command_throttle_time_total",
                            by_labels=["type"],
                        ),
                    ),
                ],
            ),
            graph_panel(
                title="Non-txn command throttled duration",
                description="Throttle time for non-txn related processing like analyze or dag in 1 minute.",
                yaxes=yaxes(left_format=UNITS.MICRO_SECONDS),
                targets=[
                    target(
                        expr=expr_sum_rate(
                            "tikv_non_txn_command_throttle_time_total",
                            by_labels=["type"],
                        ),
                    ),
                ],
            ),
        ]
    )
    return layout.row_panel


def SchedulerCommands() -> RowPanel:
    layout = Layout(title="Scheduler", repeat="command")
    layout.row(
        [
            graph_panel(
                title="Scheduler stage total",
                description="The total number of commands on each stage in commit command",
                yaxes=yaxes(left_format=UNITS.OPS_PER_SEC),
                targets=[
                    target(
                        expr=expr_sum_rate(
                            "tikv_scheduler_too_busy_total",
                            label_selectors=['type="$command"'],
                        ),
                        legend_format="busy-{{instance}}",
                    ),
                    target(
                        expr=expr_sum_rate(
                            "tikv_scheduler_stage_total",
                            label_selectors=['type="$command"'],
                            by_labels=["stage"],
                        ),
                    ),
                ],
            ),
        ]
    )
    layout.row(
        [
            graph_panel_histogram_quantiles(
                title="Scheduler command duration",
                description="The time consumed when executing commit command",
                yaxes=yaxes(left_format=UNITS.SECONDS),
                metric="tikv_scheduler_command_duration_seconds",
                label_selectors=['type="$command"'],
                hide_count=True,
            ),
            graph_panel_histogram_quantiles(
                title="Scheduler latch wait duration",
                description="The time which is caused by latch wait in commit command",
                yaxes=yaxes(left_format=UNITS.SECONDS),
                metric="tikv_scheduler_latch_wait_duration_seconds",
                label_selectors=['type="$command"'],
                hide_count=True,
            ),
        ]
    )
    layout.row(
        [
            graph_panel_histogram_quantiles(
                title="Scheduler keys read",
                description="The count of keys read by a commit command",
                yaxes=yaxes(left_format=UNITS.NONE_FORMAT),
                metric="tikv_scheduler_kv_command_key_read",
                label_selectors=['type="$command"'],
                hide_count=True,
            ),
            graph_panel_histogram_quantiles(
                title="Scheduler keys written",
                description="The count of keys written by a commit command",
                yaxes=yaxes(left_format=UNITS.NONE_FORMAT),
                metric="tikv_scheduler_kv_command_key_write",
                label_selectors=['type="$command"'],
                hide_count=True,
            ),
        ]
    )
    layout.row(
        [
            graph_panel(
                title="Scheduler scan details",
                description="The keys scan details of each CF when executing commit command",
                yaxes=yaxes(left_format=UNITS.NONE_FORMAT),
                targets=[
                    target(
                        expr=expr_sum_rate(
                            "tikv_scheduler_kv_scan_details",
                            label_selectors=['req="$command"'],
                            by_labels=["tag"],
                        ),
                    ),
                ],
            ),
            graph_panel(
                title="Scheduler scan details [lock]",
                description="The keys scan details of lock CF when executing commit command",
                yaxes=yaxes(left_format=UNITS.NONE_FORMAT),
                targets=[
                    target(
                        expr=expr_sum_rate(
                            "tikv_scheduler_kv_scan_details",
                            label_selectors=['req="$command", cf="lock"'],
                            by_labels=["tag"],
                        ),
                    ),
                ],
            ),
        ]
    )
    layout.row(
        [
            graph_panel(
                title="Scheduler scan details [write]",
                description="The keys scan details of write CF when executing commit command",
                yaxes=yaxes(left_format=UNITS.NONE_FORMAT),
                targets=[
                    target(
                        expr=expr_sum_rate(
                            "tikv_scheduler_kv_scan_details",
                            label_selectors=['req="$command", cf="write"'],
                            by_labels=["tag"],
                        ),
                    ),
                ],
            ),
            graph_panel(
                title="Scheduler scan details [default]",
                description="The keys scan details of default CF when executing commit command",
                yaxes=yaxes(left_format=UNITS.NONE_FORMAT),
                targets=[
                    target(
                        expr=expr_sum_rate(
                            "tikv_scheduler_kv_scan_details",
                            label_selectors=['req="$command", cf="default"'],
                            by_labels=["tag"],
                        ),
                    ),
                ],
            ),
        ]
    )
    layout.row(
        [
            graph_panel_histogram_quantiles(
                title="Scheduler command read duration",
                description="The time consumed on reading when executing commit command",
                yaxes=yaxes(left_format=UNITS.SECONDS),
                metric="tikv_scheduler_processing_read_duration_seconds",
                label_selectors=['type="$command"'],
                hide_count=True,
            ),
            heatmap_panel(
                title="Check memory locks duration",
                description="The time consumed on checking memory locks",
                yaxis=yaxis(format=UNITS.SECONDS),
                metric="tikv_storage_check_mem_lock_duration_seconds_bucket",
                label_selectors=['type="$command"'],
            ),
        ]
    )
    return layout.row_panel


def Scheduler() -> RowPanel:
    layout = Layout(title="Scheduler")
    layout.row(
        [
            graph_panel(
                title="Scheduler stage total",
                description="The total number of commands on each stage",
                yaxes=yaxes(left_format=UNITS.OPS_PER_SEC),
                targets=[
                    target(
                        expr=expr_sum_rate(
                            "tikv_scheduler_too_busy_total",
                            by_labels=["stage"],
                        ),
                    ),
                    target(
                        expr=expr_sum_rate(
                            "tikv_scheduler_stage_total",
                            by_labels=["stage"],
                        ),
                    ),
                ],
            ),
            graph_panel(
                title="Scheduler priority commands",
                description="The count of different priority commands",
                yaxes=yaxes(left_format=UNITS.OPS_PER_SEC),
                targets=[
                    target(
                        expr=expr_sum_rate(
                            "tikv_scheduler_commands_pri_total",
                            by_labels=["priority"],
                        ),
                    ),
                ],
            ),
        ]
    )
    layout.row(
        [
            graph_panel(
                title="Scheduler pending commands",
                description="The count of pending commands per TiKV instance",
                yaxes=yaxes(left_format=UNITS.NONE_FORMAT),
                targets=[
                    target(
                        expr=expr_sum(
                            "tikv_scheduler_contex_total",
                        ),
                    ),
                ],
            ),
            graph_panel(
                title="Scheduler running commands",
                description="The count of running commands per TiKV instance",
                yaxes=yaxes(left_format=UNITS.NONE_FORMAT),
                targets=[
                    target(
                        expr=expr_sum(
                            "tikv_scheduler_running_commands",
                        ),
                    ),
                ],
            ),
        ]
    )
    layout.row(
        [
            graph_panel(
                title="Scheduler writing bytes",
                description="The total writing bytes of commands on each stage",
                yaxes=yaxes(left_format=UNITS.BYTES_IEC),
                targets=[
                    target(
                        expr=expr_sum(
                            "tikv_scheduler_writing_bytes",
                        ),
                    ),
                ],
            ),
            graph_panel(
                title="Scheduler memory quota",
                description="The number of bytes used by scheduler",
                yaxes=yaxes(left_format=UNITS.BYTES_IEC),
                targets=[
                    target(
                        expr=expr_sum(
                            "tikv_scheduler_memory_quota_size",
                            label_selectors=['type="in_use"'],
                        ),
                    ),
                    target(
                        expr=expr_sum(
                            "tikv_scheduler_memory_quota_size",
                            label_selectors=['type="capacity"'],
                        ),
                        hide=True,
                    ),
                ],
            ),
        ]
    )
    layout.row(
        [
            heatmap_panel(
                title="Txn Scheduler Pool Wait Duration",
                yaxis=yaxis(format=UNITS.SECONDS),
                metric="tikv_yatp_pool_schedule_wait_duration_bucket",
                label_selectors=['name=~"sched-worker.*"'],
            ),
        ]
    )
    return layout.row_panel


def GC() -> RowPanel:
    layout = Layout(title="GC")
    layout.row(
        [
            graph_panel(
                title="GC tasks",
                description="The count of GC tasks processed by gc_worker",
                targets=[
                    target(
                        expr=expr_sum_rate(
                            "tikv_gcworker_gc_tasks_vec",
                            by_labels=["task"],
                        ),
                        legend_format="total-{{task}}",
                    ),
                    target(
                        expr=expr_sum_rate(
                            "tikv_storage_gc_skipped_counter",
                            by_labels=["task"],
                        ),
                        legend_format="skipped-{{task}}",
                    ),
                    target(
                        expr=expr_sum_rate(
                            "tikv_gcworker_gc_task_fail_vec",
                            by_labels=["task"],
                        ),
                        legend_format="failed-{{task}}",
                    ),
                    target(
                        expr=expr_sum_rate(
                            "tikv_gc_worker_too_busy",
                            by_labels=[],
                        ),
                        legend_format="gcworker-too-busy",
                    ),
                ],
            ),
            graph_panel_histogram_quantiles(
                title="GC tasks duration",
                description="The time consumed when executing GC tasks",
                yaxes=yaxes(left_format=UNITS.SECONDS),
                metric="tikv_gcworker_gc_task_duration_vec",
                label_selectors=['type="$command"'],
                hide_count=True,
            ),
        ]
    )
    layout.row(
        [
            graph_panel(
                title="TiDB GC seconds",
                description="The GC duration",
                yaxes=yaxes(left_format=UNITS.SECONDS),
                targets=[
                    target(
                        expr=expr_histogram_quantile(
                            1, "tidb_tikvclient_gc_seconds", by_labels=["instance"]
                        ).skip_default_instance_selector(),
                        legend_format="{{instance}}",
                    ),
                ],
            ),
            graph_panel(
                title="TiDB GC worker actions",
                description="The count of TiDB GC worker actions",
                targets=[
                    target(
                        expr=expr_sum_rate(
                            "tidb_tikvclient_gc_worker_actions_total",
                            by_labels=["type"],
                        ).skip_default_instance_selector(),
                    ),
                ],
            ),
        ]
    )
    layout.row(
        [
            graph_panel(
                title="ResolveLocks Progress",
                description="Progress of ResolveLocks, the first phase of GC",
                targets=[
                    target(
                        expr=expr_max(
                            "tidb_tikvclient_range_task_stats",
                            label_selectors=['type=~"resolve-locks.*"'],
                            by_labels=["result"],
                        ).skip_default_instance_selector(),
                    ),
                ],
            ),
            graph_panel(
                title="TiKV Auto GC Progress",
                description="Progress of TiKV's GC",
                yaxes=yaxes(left_format=UNITS.PERCENT_UNIT),
                targets=[
                    target(
                        expr=expr_operator(
                            expr_sum(
                                "tikv_gcworker_autogc_processed_regions",
                                label_selectors=['type="scan"'],
                            ),
                            "/",
                            expr_sum(
                                "tikv_raftstore_region_count",
                                label_selectors=['type="region"'],
                            ),
                        ),
                        legend_format="{{instance}}",
                    ),
                ],
            ),
        ]
    )
    layout.row(
        [
            graph_panel(
                title="GC speed",
                description="keys / second",
                targets=[
                    target(
                        expr=expr_sum_rate(
                            "tikv_storage_mvcc_gc_delete_versions_sum",
                            by_labels=["key_mode"],
                        ),
                        legend_format="{{key_mode}}_keys/s",
                    ),
                ],
            ),
            graph_panel(
                title="TiKV Auto GC SafePoint",
                description="SafePoint used for TiKV's Auto GC",
                yaxes=yaxes(left_format=UNITS.DATE_TIME_ISO),
                targets=[
                    target(
                        expr=expr_max(
                            "tikv_gcworker_autogc_safe_point",
                        )
                        .extra("/ (2^18)")
                        .skip_default_instance_selector(),
                    ),
                ],
            ),
        ]
    )
    layout.half_row(
        [
            stat_panel(
                title="GC lifetime",
                description="The lifetime of TiDB GC",
                format=UNITS.SECONDS,
                targets=[
                    target(
                        expr=expr_max(
                            "tidb_tikvclient_gc_config",
                            label_selectors=['type="tikv_gc_life_time"'],
                            by_labels=[],
                        ).skip_default_instance_selector(),
                    ),
                ],
            ),
            stat_panel(
                title="GC interval",
                description="The interval of TiDB GC",
                format=UNITS.SECONDS,
                targets=[
                    target(
                        expr=expr_max(
                            "tidb_tikvclient_gc_config",
                            label_selectors=['type="tikv_gc_run_interval"'],
                            by_labels=[],
                        ).skip_default_instance_selector(),
                    ),
                ],
            ),
        ]
    )
    layout.half_row(
        [
            graph_panel(
                title="GC in Compaction Filter",
                description="Keys handled in GC compaction filter",
                targets=[
                    target(
                        expr=expr_sum_rate(
                            "tikv_gc_compaction_filtered",
                            by_labels=["key_mode"],
                        ),
                        legend_format="{{key_mode}}_filtered",
                    ),
                    target(
                        expr=expr_sum_rate(
                            "tikv_gc_compaction_filter_skip",
                            by_labels=["key_mode"],
                        ),
                        legend_format="{{key_mode}}_skipped",
                    ),
                    target(
                        expr=expr_sum_rate(
                            "tikv_gc_compaction_mvcc_rollback",
                            by_labels=["key_mode"],
                        ),
                        legend_format="{{key_mode}}_mvcc-rollback/mvcc-lock",
                    ),
                    target(
                        expr=expr_sum_rate(
                            "tikv_gc_compaction_filter_orphan_versions",
                            by_labels=["key_mode"],
                        ),
                        legend_format="{{key_mode}}_orphan-versions",
                    ),
                    target(
                        expr=expr_sum_rate(
                            "tikv_gc_compaction_filter_perform",
                            by_labels=["key_mode"],
                        ),
                        legend_format="{{key_mode}}_performed-times",
                    ),
                    target(
                        expr=expr_sum_rate(
                            "tikv_gc_compaction_failure",
                            by_labels=["key_mode", "type"],
                        ),
                        legend_format="{{key_mode}}_failure-{{type}}",
                    ),
                    target(
                        expr=expr_sum_rate(
                            "tikv_gc_compaction_filter_mvcc_deletion_met",
                            by_labels=["key_mode"],
                        ),
                        legend_format="{{key_mode}}_mvcc-deletion-met",
                    ),
                    target(
                        expr=expr_sum_rate(
                            "tikv_gc_compaction_filter_mvcc_deletion_handled",
                            by_labels=["key_mode"],
                        ),
                        legend_format="{{key_mode}}_mvcc-deletion-handled",
                    ),
                    target(
                        expr=expr_sum_rate(
                            "tikv_gc_compaction_filter_mvcc_deletion_wasted",
                            by_labels=["key_mode"],
                        ),
                        legend_format="{{key_mode}}_mvcc-deletion-wasted",
                    ),
                ],
            ),
        ]
    )
    layout.row(
        [
            graph_panel(
                title="GC scan write details",
                description="GC scan write details",
                targets=[
                    target(
                        expr=expr_sum_rate(
                            "tikv_gcworker_gc_keys",
                            label_selectors=['cf="write"'],
                            by_labels=["key_mode", "tag"],
                        ),
                    ),
                ],
            ),
            graph_panel(
                title="GC scan default details",
                description="GC scan default details",
                targets=[
                    target(
                        expr=expr_sum_rate(
                            "tikv_gcworker_gc_keys",
                            label_selectors=['cf="default"'],
                            by_labels=["key_mode", "tag"],
                        ),
                    ),
                ],
            ),
        ]
    )
    return layout.row_panel


def Snapshot() -> RowPanel:
    layout = Layout(title="Snapshot")
    layout.row(
        [
            graph_panel(
                title="Rate snapshot message",
                description="The rate of Raft snapshot messages sent",
                yaxes=yaxes(left_format=UNITS.OPS_PER_MIN),
                targets=[
                    target(
                        expr=expr_sum_delta(
                            "tikv_raftstore_raft_sent_message_total",
                            range_selector="1m",
                            label_selectors=['type="snapshot"'],
                        ),
                    ),
                ],
            ),
            graph_panel(
                title="Snapshot state count",
                description="The number of snapshots in different states",
                targets=[
                    target(
                        expr=expr_sum(
                            "tikv_raftstore_snapshot_traffic_total",
                            by_labels=["type"],
                        ),
                    ),
                ],
            ),
        ]
    )
    layout.row(
        [
            graph_panel(
                title="99% Snapshot generation/apply wait duration",
                description="The time snapshot generation/apply tasks spent waiting to be executed.",
                yaxes=yaxes(left_format=UNITS.SECONDS),
                targets=[
                    target(
                        expr=expr_histogram_quantile(
                            0.99,
                            "tikv_raftstore_snapshot_generation_wait_duration_seconds",
                            by_labels=["instance"],
                        ),
                        legend_format="{{instance}}-generate",
                    ),
                    target(
                        expr=expr_histogram_quantile(
                            0.99,
                            "tikv_raftstore_snapshot_apply_wait_duration_seconds",
                            by_labels=["instance"],
                        ),
                        legend_format="{{instance}}-apply",
                    ),
                ],
            ),
            graph_panel(
                title="99% Handle snapshot duration",
                description="The time consumed when handling snapshots",
                yaxes=yaxes(left_format=UNITS.SECONDS),
                targets=[
                    target(
                        expr=expr_histogram_quantile(
                            0.99,
                            "tikv_server_send_snapshot_duration_seconds",
                        ),
                        legend_format="send",
                    ),
                    target(
                        expr=expr_histogram_quantile(
                            0.99,
                            "tikv_raftstore_snapshot_duration_seconds",
                            label_selectors=['type="apply"'],
                        ),
                        legend_format="apply",
                    ),
                    target(
                        expr=expr_histogram_quantile(
                            0.99,
                            "tikv_raftstore_snapshot_duration_seconds",
                            label_selectors=['type="generate"'],
                        ),
                        legend_format="generate",
                    ),
                ],
            ),
        ]
    )
    layout.row(
        [
            graph_panel(
                title="99.99% Snapshot size",
                description="The snapshot size (P99.99).9999",
                yaxes=yaxes(left_format=UNITS.BYTES_IEC),
                targets=[
                    target(
                        expr=expr_histogram_quantile(
                            0.9999,
                            "tikv_snapshot_size",
                        ),
                        legend_format="size",
                    ),
                ],
            ),
            graph_panel(
                title="99.99% Snapshot KV count",
                description="The number of KV within a snapshot in .9999",
                targets=[
                    target(
                        expr=expr_histogram_quantile(
                            0.9999,
                            "tikv_snapshot_kv_count",
                        ),
                        legend_format="count",
                    ),
                ],
            ),
        ]
    )
    layout.row(
        [
            graph_panel(
                title="Snapshot Actions",
                description="Action stats for snapshot generating and applying",
                yaxes=yaxes(left_format=UNITS.OPS_PER_MIN),
                targets=[
                    target(
                        expr=expr_sum_delta(
                            "tikv_raftstore_snapshot_total",
                            range_selector="1m",
                            by_labels=["type", "status"],
                        ),
                    ),
                    target(
                        expr=expr_sum_delta(
                            "tikv_raftstore_clean_region_count",
                            range_selector="1m",
                            by_labels=["type", "status"],
                        ),
                        legend_format="clean-region-by-{{type}}",
                    ),
                ],
            ),
            graph_panel(
                title="Snapshot transport speed",
                description="The speed of sending or receiving snapshot",
                yaxes=yaxes(left_format=UNITS.BYTES_SEC_IEC),
                targets=[
                    target(
                        expr=expr_sum_rate(
                            "tikv_snapshot_limit_transport_bytes",
                            by_labels=["instance", "type"],
                        ),
                    ),
                    target(
                        expr=expr_sum_rate(
                            "tikv_snapshot_limit_generate_bytes",
                        ),
                        legend_format="{{instance}}-generate",
                    ),
                ],
            ),
        ]
    )
    layout.row(
        [
            graph_panel(
                title="Snapshot pending applies",
                description="The number of snapshots waiting to be applied",
                yaxes=yaxes(left_format=UNITS.SHORT),
                targets=[
                    target(
                        expr=expr_simple(
                            "tikv_raftstore_snapshot_pending_applies",
                        ),
                        legend_format="{{instance}}",
                    ),
                ],
            ),
        ]
    )
    return layout.row_panel


def Task() -> RowPanel:
    layout = Layout(title="Task")
    layout.row(
        [
            graph_panel(
                title="Worker handled tasks",
                description="The number of tasks handled by worker",
                yaxes=yaxes(left_format=UNITS.OPS_PER_SEC),
                targets=[
                    target(
                        expr=expr_sum_rate(
                            "tikv_worker_handled_task_total",
                            by_labels=["name"],
                        ),
                    ),
                ],
            ),
            graph_panel(
                title="Worker pending tasks",
                description="Current pending and running tasks of worker",
                targets=[
                    target(
                        expr=expr_sum(
                            "tikv_worker_pending_task_total",
                            by_labels=["name"],
                        ),
                    ),
                ],
            ),
        ]
    )
    layout.row(
        [
            graph_panel(
                title="FuturePool handled tasks",
                description="The number of tasks handled by future_pool",
                yaxes=yaxes(left_format=UNITS.OPS_PER_SEC),
                targets=[
                    target(
                        expr=expr_sum_rate(
                            "tikv_futurepool_handled_task_total",
                            by_labels=["name"],
                        ),
                    ),
                ],
            ),
            graph_panel(
                title="FuturePool pending tasks",
                description="Current pending and running tasks of future_pool",
                targets=[
                    target(
                        expr=expr_sum_aggr_over_time(
                            "tikv_futurepool_pending_task_total",
                            "avg",
                            range_selector="1m",
                            by_labels=["name"],
                        ),
                    ),
                ],
            ),
        ]
    )
    return layout.row_panel


def CoprocessorOverview() -> RowPanel:
    layout = Layout(title="Coprocessor Overview")
    layout.row(
        heatmap_panel_graph_panel_histogram_quantile_pairs(
            heatmap_title="Request duration",
            heatmap_description="The time consumed to handle coprocessor read requests",
            graph_title="Request duration",
            graph_description="The time consumed to handle coprocessor read requests",
            yaxis_format=UNITS.SECONDS,
            metric="tikv_coprocessor_request_duration_seconds",
            graph_by_labels=["req"],
        ),
    )
    layout.row(
        [
            graph_panel(
                title="Total Requests",
                yaxes=yaxes(left_format=UNITS.OPS_PER_SEC),
                targets=[
                    target(
                        expr=expr_sum_rate(
                            "tikv_coprocessor_request_duration_seconds_count",
                            by_labels=["req"],
                        ),
                    ),
                ],
            ),
            graph_panel(
                title="Total Request Errors",
                yaxes=yaxes(left_format=UNITS.OPS_PER_SEC),
                targets=[
                    target(
                        expr=expr_sum_rate(
                            "tikv_coprocessor_request_error",
                            by_labels=["reason"],
                        ),
                    ),
                ],
            ),
        ]
    )
    layout.row(
        [
            graph_panel(
                title="KV Cursor Operations",
                targets=[
                    target(
                        expr=expr_sum_rate(
                            "tikv_coprocessor_scan_keys_sum",
                            by_labels=["req"],
                        ),
                    ),
                ],
            ),
            graph_panel_histogram_quantiles(
                title="KV Cursor Operations",
                description="",
                metric="tikv_coprocessor_scan_keys",
                yaxes=yaxes(left_format=UNITS.SHORT),
                by_labels=["req"],
                hide_count=True,
            ),
        ]
    )
    layout.row(
        [
            graph_panel(
                title="Total RocksDB Perf Statistics",
                targets=[
                    target(
                        expr=expr_sum_rate(
                            "tikv_coprocessor_rocksdb_perf",
                            label_selectors=['metric="internal_delete_skipped_count"'],
                            by_labels=["req"],
                        ),
                        legend_format="delete_skipped-{{req}}",
                    ),
                ],
            ),
            graph_panel(
                title="Total Response Size",
                yaxes=yaxes(left_format=UNITS.BYTES_IEC),
                targets=[
                    target(
                        expr=expr_sum_rate(
                            "tikv_coprocessor_response_bytes",
                        ),
                    ),
                ],
            ),
        ]
    )
    layout.row(
        [
            graph_panel(
                title="Memory Quota",
                description="Total bytes of memory used by coprocessor requests",
                yaxes=yaxes(left_format=UNITS.BYTES_IEC),
                targets=[
                    target(
                        expr=expr_sum(
                            "tikv_coprocessor_memory_quota",
                            by_labels=["instance", "type"],
                        ),
                    ),
                ],
            )
        ]
    )
    return layout.row_panel


def CoprocessorDetail() -> RowPanel:
    layout = Layout(title="Coprocessor Detail")
    layout.row(
        [
            graph_panel_histogram_quantiles(
                title="Handle duration",
                description="The time consumed when handling coprocessor requests",
                yaxes=yaxes(left_format=UNITS.SECONDS),
                metric="tikv_coprocessor_request_handle_seconds",
                by_labels=["req"],
                hide_avg=True,
                hide_count=True,
            ),
            graph_panel_histogram_quantiles(
                title="Handle duration by store",
                description="The time consumed to handle coprocessor requests per TiKV instance",
                yaxes=yaxes(left_format=UNITS.SECONDS),
                metric="tikv_coprocessor_request_handle_seconds",
                by_labels=["req", "instance"],
                hide_avg=True,
                hide_count=True,
            ),
        ]
    )
    layout.row(
        [
            graph_panel_histogram_quantiles(
                title="Wait duration",
                description="The time consumed when coprocessor requests are wait for being handled",
                yaxes=yaxes(left_format=UNITS.SECONDS),
                metric="tikv_coprocessor_request_wait_seconds",
                label_selectors=['type="all"'],
                by_labels=["req"],
                hide_avg=True,
                hide_count=True,
            ),
            graph_panel_histogram_quantiles(
                title="Wait duration by store",
                description="The time consumed when coprocessor requests are wait for being handled in each TiKV instance",
                yaxes=yaxes(left_format=UNITS.SECONDS),
                metric="tikv_coprocessor_request_wait_seconds",
                label_selectors=['type="all"'],
                by_labels=["req", "instance"],
                hide_avg=True,
                hide_count=True,
            ),
        ]
    )
    layout.row(
        [
            graph_panel(
                title="Total DAG Requests",
                targets=[
                    target(
                        expr=expr_sum_rate(
                            "tikv_coprocessor_dag_request_count",
                            by_labels=["vec_type"],
                        ),
                    ),
                ],
            ),
            graph_panel(
                title="Total DAG Executors",
                description="The total number of DAG executors",
                yaxes=yaxes(left_format=UNITS.OPS_PER_SEC),
                targets=[
                    target(
                        expr=expr_sum_rate(
                            "tikv_coprocessor_executor_count",
                            by_labels=["type"],
                        ),
                    ),
                ],
            ),
        ]
    )
    layout.row(
        [
            graph_panel(
                title="Total Ops Details (Table Scan)",
                yaxes=yaxes(left_format=UNITS.OPS_PER_SEC),
                targets=[
                    target(
                        expr=expr_sum_rate(
                            "tikv_coprocessor_scan_details",
                            label_selectors=['req=~"select|select_by_range_cache"'],
                            by_labels=["tag"],
                        ),
                    ),
                ],
            ),
            graph_panel(
                title="Total Ops Details (Index Scan)",
                yaxes=yaxes(left_format=UNITS.OPS_PER_SEC),
                targets=[
                    target(
                        expr=expr_sum_rate(
                            "tikv_coprocessor_scan_details",
                            label_selectors=['req=~"index|index_by_range_cache"'],
                            by_labels=["tag"],
                        ),
                    ),
                ],
            ),
        ]
    )
    layout.row(
        [
            graph_panel(
                title="Total Ops Details by CF (Table Scan)",
                yaxes=yaxes(left_format=UNITS.OPS_PER_SEC),
                targets=[
                    target(
                        expr=expr_sum_rate(
                            "tikv_coprocessor_scan_details",
                            label_selectors=['req=~"select|select_by_range_cache"'],
                            by_labels=["cf", "tag"],
                        ),
                    ),
                ],
            ),
            graph_panel(
                title="Total Ops Details by CF (Index Scan)",
                yaxes=yaxes(left_format=UNITS.OPS_PER_MIN),
                targets=[
                    target(
                        expr=expr_sum_rate(
                            "tikv_coprocessor_scan_details",
                            label_selectors=['req=~"index|index_by_range_cache"'],
                            by_labels=["cf", "tag"],
                        ),
                    ),
                ],
            ),
        ]
    )
    layout.row(
        heatmap_panel_graph_panel_histogram_quantile_pairs(
            heatmap_title="Memory lock checking duration",
            heatmap_description="The time consumed on checking memory locks for coprocessor requests",
            graph_title="Memory lock checking duration",
            graph_description="The time consumed on checking memory locks for coprocessor requests",
            yaxis_format=UNITS.SECONDS,
            metric="tikv_coprocessor_mem_lock_check_duration_seconds",
        ),
    )
    return layout.row_panel


def RangeCacheMemoryEngine() -> RowPanel:
    layout = Layout(title="Range Cache Memory Engine")
    layout.row(
        [
            graph_panel(
                title="Snapshot Type Count",
                description="Count of each snapshot type",
                targets=[
                    target(
                        expr=expr_sum_rate(
                            "tikv_snapshot_type_count",
                            by_labels=["type"],
                        ),
                        legend_format="{{type}}",
                    ),
                ],
            ),
            graph_panel(
                title="Snapshot Failed Reason",
                description="Reasons for why rance cache snapshot is not acquired",
                targets=[
                    target(
                        expr=expr_sum_rate(
                            "tikv_range_cache_snapshot_acquire_failed_reason_count",
                            by_labels=["type"],
                        ),
                        legend_format="{{type}}",
                    ),
                ],
            ),
            graph_panel(
                title="Range Count",
                description="The count of different types of range",
                targets=[
                    target(
                        expr=expr_avg(
                            "tikv_range_cache_count",
                            by_labels=["instance", "type"],
                        ),
                        legend_format="{{instance}}--{{type}}",
                    ),
                ],
            ),
        ]
    )
    layout.row(
        [
            graph_panel(
                title="Memory Usage",
                description="The memory usage of the range cache memory engine",
                yaxes=yaxes(left_format=UNITS.BYTES_IEC),
                targets=[
                    target(
                        expr=expr_avg(
                            "tikv_range_cache_memory_usage_bytes",
                            by_labels=["instance"],
                        ),
                    ),
                ],
            ),
            graph_panel(
                title="GC Filter",
                description="Rang cache engine garbage collection information",
                targets=[
                    target(
                        expr=expr_sum_rate(
                            "tikv_range_cache_memory_engine_gc_filtered",
                            by_labels=["type"],
                        ),
                        legend_format="{{type}}",
                    ),
                ],
            ),
        ]
    )
    layout.row(
        [
            heatmap_panel(
                title="Range load duration",
                description="The handle duration of range load",
                yaxis=yaxis(format=UNITS.SECONDS),
                metric="tikv_range_load_duration_secs_bucket",
            ),
            heatmap_panel(
                title="Range gc duration",
                description="The handle duration of range gc",
                yaxis=yaxis(format=UNITS.SECONDS),
                metric="tikv_range_gc_duration_secs_bucket",
            ),
        ]
    )
    layout.row(
        heatmap_panel_graph_panel_histogram_quantile_pairs(
            heatmap_title="Write duration",
            heatmap_description="The time consumed of write in range cache engine",
            graph_title="99% Range cache engine write duration per server",
            graph_description="The time consumed of write in range cache engine per TiKV instance",
            graph_by_labels=["instance"],
            graph_hides=["count", "avg"],
            yaxis_format=UNITS.SECONDS,
            metric="tikv_range_cache_engine_write_duration_seconds",
        )
    )
    layout.row(
        heatmap_panel_graph_panel_histogram_quantile_pairs(
            heatmap_title="Prepare for write duration",
            heatmap_description="The time consumed of prepare for write in range cache engine",
            graph_title="99% Range cache engine prepare for write duration per server",
            graph_description="The time consumed of prepare for write in range cache engine per TiKV instance",
            graph_by_labels=["instance"],
            graph_hides=["count", "avg"],
            yaxis_format=UNITS.SECONDS,
            metric="tikv_range_cache_engine_prepare_for_write_duration_seconds",
        )
    )
    layout.row(
<<<<<<< HEAD
        heatmap_panel_graph_panel_histogram_quantile_pairs(
            heatmap_title="Upgrade wait duration",
            heatmap_description="The time consumed of prepare for apply in range cache engine",
            graph_title="99% Range cache engine prepare for apply duration per server",
            graph_description="The time consumed of prepare for apply in range cache engine per TiKV instance",
            graph_by_labels=["instance"],
            graph_hides=["count", "avg"],
            yaxis_format=UNITS.SECONDS,
            metric="tikv_range_cache_upgrade_wait_duration_seconds",
        )
    )
    layout.row(
=======
>>>>>>> 7c263c59
        [
            graph_panel(
                title="Iterator operations",
                description="The count of different type of iteration operations",
                yaxes=yaxes(left_format=UNITS.OPS_PER_SEC),
                targets=[
                    target(
                        expr=expr_sum_rate(
                            "tikv_range_cache_memory_engine_locate",
                            label_selectors=[
                                'type="number_db_seek"',
                            ],
                            by_labels=[],  # override default by instance.
                        ),
                        legend_format="seek",
                    ),
                    target(
                        expr=expr_sum_rate(
                            "tikv_range_cache_memory_engine_locate",
                            label_selectors=[
                                'type="number_db_seek_found"',
                            ],
                            by_labels=[],  # override default by instance.
                        ),
                        legend_format="seek_found",
                    ),
                    target(
                        expr=expr_sum_rate(
                            "tikv_range_cache_memory_engine_locate",
                            label_selectors=[
                                'type="number_db_next"',
                            ],
                            by_labels=[],  # override default by instance.
                        ),
                        legend_format="next",
                    ),
                    target(
                        expr=expr_sum_rate(
                            "tikv_range_cache_memory_engine_locate",
                            label_selectors=[
                                'type="number_db_next_found"',
                            ],
                            by_labels=[],  # override default by instance.
                        ),
                        legend_format="next_found",
                    ),
                    target(
                        expr=expr_sum_rate(
                            "tikv_range_cache_memory_engine_locate",
                            label_selectors=[
                                'type="number_db_prev"',
                            ],
                            by_labels=[],  # override default by instance.
                        ),
                        legend_format="prev",
                    ),
                    target(
                        expr=expr_sum_rate(
                            "tikv_range_cache_memory_engine_locate",
                            label_selectors=[
                                'type="number_db_prev_found"',
                            ],
                            by_labels=[],  # override default by instance.
                        ),
                        legend_format="prev_found",
                    ),
                ],
            ),
            graph_panel(
                title="Seek duration",
                description="The time consumed when executing seek operation",
                yaxes=yaxes(left_format=UNITS.SECONDS, log_base=2),
                targets=[
                    target(
                        expr=expr_histogram_quantile(
                            1,
                            "tikv_range_cache_memory_engine_seek_duration",
                        ),
                        legend_format="max",
                    ),
                    target(
                        expr=expr_histogram_quantile(
                            0.99,
                            "tikv_range_cache_memory_engine_seek_duration",
                        ),
                        legend_format="99%",
                    ),
                    target(
                        expr=expr_histogram_quantile(
                            0.95,
                            "tikv_range_cache_memory_engine_seek_duration",
                        ),
                        legend_format="95%",
                    ),
                    target(
                        expr=expr_histogram_avg(
                            "tikv_range_cache_memory_engine_seek_duration",
                            by_labels=["type"],
                        ),
                        legend_format="avg",
                    ),
                ],
            ),
        ]
    )
    return layout.row_panel


def Threads() -> RowPanel:
    layout = Layout(title="Threads")
    layout.row(
        [
            graph_panel(
                title="Threads state",
                targets=[
                    target(
                        expr=expr_sum(
                            "tikv_threads_state",
                            by_labels=["instance", "state"],
                        ),
                    ),
                    target(
                        expr=expr_sum(
                            "tikv_threads_state",
                            by_labels=["instance"],
                        ),
                        legend_format="{{instance}}-total",
                    ),
                ],
            ),
            graph_panel(
                title="Threads IO",
                yaxes=yaxes(left_format=UNITS.BYTES_SEC_IEC),
                targets=[
                    target(
                        expr=expr_topk(
                            20,
                            "%s"
                            % expr_sum_rate(
                                "tikv_threads_io_bytes_total",
                                by_labels=["name", "io"],
                            ).extra("> 1024"),
                        ),
                        legend_format="{{name}}",
                    ),
                ],
            ),
        ]
    )
    layout.row(
        [
            graph_panel(
                title="Thread Voluntary Context Switches",
                targets=[
                    target(
                        expr=expr_topk(
                            20,
                            "%s"
                            % expr_max_rate(
                                "tikv_thread_voluntary_context_switches",
                                by_labels=["name"],
                            ).extra("> 100"),
                        ),
                        legend_format="{{name}}",
                    ),
                ],
            ),
            graph_panel(
                title="Thread Nonvoluntary Context Switches",
                targets=[
                    target(
                        expr=expr_topk(
                            20,
                            "%s"
                            % expr_max_rate(
                                "tikv_thread_nonvoluntary_context_switches",
                                by_labels=["name"],
                            ).extra("> 100"),
                        ),
                        legend_format="{{name}}",
                    ),
                ],
            ),
        ]
    )
    return layout.row_panel


def RocksDB() -> RowPanel:
    layout = Layout(title="RocksDB", repeat="db")
    layout.row(
        [
            graph_panel(
                title="Get operations",
                description="The count of get operations",
                yaxes=yaxes(left_format=UNITS.OPS_PER_SEC),
                targets=[
                    target(
                        expr=expr_sum_rate(
                            "tikv_engine_memtable_efficiency",
                            label_selectors=[
                                'db="$db"',
                                'type="memtable_hit"',
                            ],
                            by_labels=[],  # override default by instance.
                        ),
                        legend_format="memtable",
                    ),
                    target(
                        expr=expr_sum_rate(
                            "tikv_engine_cache_efficiency",
                            label_selectors=[
                                'db="$db"',
                                'type=~"block_cache_data_hit|block_cache_filter_hit"',
                            ],
                            by_labels=[],  # override default by instance.
                        ),
                        legend_format="block_cache",
                    ),
                    target(
                        expr=expr_sum_rate(
                            "tikv_engine_get_served",
                            label_selectors=[
                                'db="$db"',
                                'type="get_hit_l0"',
                            ],
                            by_labels=[],  # override default by instance.
                        ),
                        legend_format="l0",
                    ),
                    target(
                        expr=expr_sum_rate(
                            "tikv_engine_get_served",
                            label_selectors=[
                                'db="$db"',
                                'type="get_hit_l1"',
                            ],
                            by_labels=[],  # override default by instance.
                        ),
                        legend_format="l1",
                    ),
                    target(
                        expr=expr_sum_rate(
                            "tikv_engine_get_served",
                            label_selectors=[
                                'db="$db"',
                                'type="get_hit_l2_and_up"',
                            ],
                            by_labels=[],  # override default by instance.
                        ),
                        legend_format="l2_and_up",
                    ),
                ],
            ),
            graph_panel(
                title="Get duration",
                description="The time consumed when executing get operations",
                yaxes=yaxes(left_format=UNITS.MICRO_SECONDS, log_base=2),
                targets=[
                    target(
                        expr=expr_max(
                            "tikv_engine_get_micro_seconds",
                            label_selectors=[
                                'db="$db"',
                                'type="get_max"',
                            ],
                            by_labels=[],  # override default by instance.
                        ),
                        legend_format="max",
                    ),
                    target(
                        expr=expr_avg(
                            "tikv_engine_get_micro_seconds",
                            label_selectors=[
                                'db="$db"',
                                'type="get_percentile99"',
                            ],
                            by_labels=[],  # override default by instance.
                        ),
                        legend_format="99%",
                    ),
                    target(
                        expr=expr_avg(
                            "tikv_engine_get_micro_seconds",
                            label_selectors=[
                                'db="$db"',
                                'type="get_percentile95"',
                            ],
                            by_labels=[],  # override default by instance.
                        ),
                        legend_format="95%",
                    ),
                    target(
                        expr=expr_avg(
                            "tikv_engine_get_micro_seconds",
                            label_selectors=[
                                'db="$db"',
                                'type="get_average"',
                            ],
                            by_labels=[],  # override default by instance.
                        ),
                        legend_format="avg",
                    ),
                ],
            ),
        ]
    )
    layout.row(
        [
            graph_panel(
                title="Seek operations",
                description="The count of seek operations",
                yaxes=yaxes(left_format=UNITS.OPS_PER_SEC),
                targets=[
                    target(
                        expr=expr_sum_rate(
                            "tikv_engine_locate",
                            label_selectors=[
                                'db="$db"',
                                'type="number_db_seek"',
                            ],
                            by_labels=[],  # override default by instance.
                        ),
                        legend_format="seek",
                    ),
                    target(
                        expr=expr_sum_rate(
                            "tikv_engine_locate",
                            label_selectors=[
                                'db="$db"',
                                'type="number_db_seek_found"',
                            ],
                            by_labels=[],  # override default by instance.
                        ),
                        legend_format="seek_found",
                    ),
                    target(
                        expr=expr_sum_rate(
                            "tikv_engine_locate",
                            label_selectors=[
                                'db="$db"',
                                'type="number_db_next"',
                            ],
                            by_labels=[],  # override default by instance.
                        ),
                        legend_format="next",
                    ),
                    target(
                        expr=expr_sum_rate(
                            "tikv_engine_locate",
                            label_selectors=[
                                'db="$db"',
                                'type="number_db_next_found"',
                            ],
                            by_labels=[],  # override default by instance.
                        ),
                        legend_format="next_found",
                    ),
                    target(
                        expr=expr_sum_rate(
                            "tikv_engine_locate",
                            label_selectors=[
                                'db="$db"',
                                'type="number_db_prev"',
                            ],
                            by_labels=[],  # override default by instance.
                        ),
                        legend_format="prev",
                    ),
                    target(
                        expr=expr_sum_rate(
                            "tikv_engine_locate",
                            label_selectors=[
                                'db="$db"',
                                'type="number_db_prev_found"',
                            ],
                            by_labels=[],  # override default by instance.
                        ),
                        legend_format="prev_found",
                    ),
                ],
            ),
            graph_panel(
                title="Seek duration",
                description="The time consumed when executing seek operation",
                yaxes=yaxes(left_format=UNITS.MICRO_SECONDS, log_base=2),
                targets=[
                    target(
                        expr=expr_max(
                            "tikv_engine_seek_micro_seconds",
                            label_selectors=[
                                'db="$db"',
                                'type="seek_max"',
                            ],
                            by_labels=[],  # override default by instance.
                        ),
                        legend_format="max",
                    ),
                    target(
                        expr=expr_avg(
                            "tikv_engine_seek_micro_seconds",
                            label_selectors=[
                                'db="$db"',
                                'type="seek_percentile99"',
                            ],
                            by_labels=[],  # override default by instance.
                        ),
                        legend_format="99%",
                    ),
                    target(
                        expr=expr_avg(
                            "tikv_engine_seek_micro_seconds",
                            label_selectors=[
                                'db="$db"',
                                'type="seek_percentile95"',
                            ],
                            by_labels=[],  # override default by instance.
                        ),
                        legend_format="95%",
                    ),
                    target(
                        expr=expr_avg(
                            "tikv_engine_seek_micro_seconds",
                            label_selectors=[
                                'db="$db"',
                                'type="seek_average"',
                            ],
                            by_labels=[],  # override default by instance.
                        ),
                        legend_format="avg",
                    ),
                ],
            ),
        ]
    )
    layout.row(
        [
            graph_panel(
                title="Write operations",
                description="The count of write operations",
                yaxes=yaxes(left_format=UNITS.OPS_PER_SEC),
                targets=[
                    target(
                        expr=expr_sum_rate(
                            "tikv_engine_write_served",
                            label_selectors=[
                                'db="$db"',
                                'type=~"write_done_by_self|write_done_by_other"',
                            ],
                            by_labels=[],  # override default by instance.
                        ),
                        legend_format="done",
                    ),
                    target(
                        expr=expr_sum_rate(
                            "tikv_engine_write_served",
                            label_selectors=[
                                'db="$db"',
                                'type="write_timeout"',
                            ],
                            by_labels=[],  # override default by instance.
                        ),
                        legend_format="timeout",
                    ),
                    target(
                        expr=expr_sum_rate(
                            "tikv_engine_write_served",
                            label_selectors=[
                                'db="$db"',
                                'type="write_with_wal"',
                            ],
                            by_labels=[],  # override default by instance.
                        ),
                        legend_format="with_wal",
                    ),
                ],
            ),
            graph_panel(
                title="Write duration",
                description="The time consumed when executing write operation",
                yaxes=yaxes(left_format=UNITS.MICRO_SECONDS, log_base=2),
                targets=[
                    target(
                        expr=expr_max(
                            "tikv_engine_write_micro_seconds",
                            label_selectors=[
                                'db="$db"',
                                'type="write_max"',
                            ],
                            by_labels=[],  # override default by instance.
                        ),
                        legend_format="max",
                    ),
                    target(
                        expr=expr_avg(
                            "tikv_engine_write_micro_seconds",
                            label_selectors=[
                                'db="$db"',
                                'type="write_percentile99"',
                            ],
                            by_labels=[],  # override default by instance.
                        ),
                        legend_format="99%",
                    ),
                    target(
                        expr=expr_avg(
                            "tikv_engine_write_micro_seconds",
                            label_selectors=[
                                'db="$db"',
                                'type="write_percentile95"',
                            ],
                            by_labels=[],  # override default by instance.
                        ),
                        legend_format="95%",
                    ),
                    target(
                        expr=expr_avg(
                            "tikv_engine_write_micro_seconds",
                            label_selectors=[
                                'db="$db"',
                                'type="write_average"',
                            ],
                            by_labels=[],  # override default by instance.
                        ),
                        legend_format="avg",
                    ),
                ],
            ),
        ]
    )
    layout.row(
        [
            graph_panel(
                title="WAL sync operations",
                description="The count of WAL sync operations",
                yaxes=yaxes(left_format=UNITS.OPS_PER_SEC),
                targets=[
                    target(
                        expr=expr_sum_rate(
                            "tikv_engine_wal_file_synced",
                            label_selectors=[
                                'db="$db"',
                            ],
                            by_labels=[],  # override default by instance.
                        ),
                        legend_format="sync",
                    ),
                ],
            ),
            graph_panel(
                title="Write WAL duration",
                description="The time consumed when executing write wal operation",
                yaxes=yaxes(left_format=UNITS.MICRO_SECONDS, log_base=2),
                targets=[
                    target(
                        expr=expr_max(
                            "tikv_engine_write_wal_time_micro_seconds",
                            label_selectors=[
                                'db="$db"',
                                'type="write_wal_micros_max"',
                            ],
                            by_labels=[],  # override default by instance.
                        ),
                        legend_format="max",
                    ),
                    target(
                        expr=expr_avg(
                            "tikv_engine_write_wal_time_micro_seconds",
                            label_selectors=[
                                'db="$db"',
                                'type="write_wal_micros_percentile99"',
                            ],
                            by_labels=[],  # override default by instance.
                        ),
                        legend_format="99%",
                    ),
                    target(
                        expr=expr_avg(
                            "tikv_engine_write_wal_time_micro_seconds",
                            label_selectors=[
                                'db="$db"',
                                'type="write_wal_micros_percentile95"',
                            ],
                            by_labels=[],  # override default by instance.
                        ),
                        legend_format="95%",
                    ),
                    target(
                        expr=expr_avg(
                            "tikv_engine_write_wal_time_micro_seconds",
                            label_selectors=[
                                'db="$db"',
                                'type="write_wal_micros_average"',
                            ],
                            by_labels=[],  # override default by instance.
                        ),
                        legend_format="avg",
                    ),
                ],
            ),
        ]
    )
    layout.row(
        [
            graph_panel(
                title="Compaction operations",
                description="The count of compaction and flush operations",
                yaxes=yaxes(left_format=UNITS.OPS_PER_SEC),
                targets=[
                    target(
                        expr=expr_sum_rate(
                            "tikv_engine_event_total",
                            label_selectors=[
                                'db="$db"',
                            ],
                            by_labels=["type"],
                        ),
                    ),
                ],
            ),
            graph_panel(
                title="WAL sync duration",
                description="The time consumed when executing WAL sync operation",
                yaxes=yaxes(left_format=UNITS.MICRO_SECONDS, log_base=10),
                targets=[
                    target(
                        expr=expr_max(
                            "tikv_engine_wal_file_sync_micro_seconds",
                            label_selectors=[
                                'db="$db"',
                                'type="wal_file_sync_max"',
                            ],
                            by_labels=[],  # override default by instance.
                        ),
                        legend_format="max",
                    ),
                    target(
                        expr=expr_avg(
                            "tikv_engine_wal_file_sync_micro_seconds",
                            label_selectors=[
                                'db="$db"',
                                'type="wal_file_sync_percentile99"',
                            ],
                            by_labels=[],  # override default by instance.
                        ),
                        legend_format="99%",
                    ),
                    target(
                        expr=expr_avg(
                            "tikv_engine_wal_file_sync_micro_seconds",
                            label_selectors=[
                                'db="$db"',
                                'type="wal_file_sync_percentile95"',
                            ],
                            by_labels=[],  # override default by instance.
                        ),
                        legend_format="95%",
                    ),
                    target(
                        expr=expr_avg(
                            "tikv_engine_wal_file_sync_micro_seconds",
                            label_selectors=[
                                'db="$db"',
                                'type="wal_file_sync_average"',
                            ],
                            by_labels=[],  # override default by instance.
                        ),
                        legend_format="avg",
                    ),
                ],
            ),
        ]
    )
    layout.row(
        [
            graph_panel(
                title="Compaction guard actions",
                description="Compaction guard actions",
                yaxes=yaxes(left_format=UNITS.OPS_PER_SEC),
                targets=[
                    target(
                        expr=expr_sum_rate(
                            "tikv_raftstore_compaction_guard_action_total",
                            label_selectors=[
                                'cf=~"default|write"',
                            ],
                            by_labels=["cf", " type"],
                        ),
                    ),
                ],
            ),
            graph_panel(
                title="Compaction duration",
                description="The time consumed when executing the compaction and flush operations",
                yaxes=yaxes(left_format=UNITS.MICRO_SECONDS, log_base=2),
                targets=[
                    target(
                        expr=expr_max(
                            "tikv_engine_compaction_time",
                            label_selectors=[
                                'db="$db"',
                                'type="compaction_time_max"',
                            ],
                            by_labels=[],  # override default by instance.
                        ),
                        legend_format="max",
                    ),
                    target(
                        expr=expr_avg(
                            "tikv_engine_compaction_time",
                            label_selectors=[
                                'db="$db"',
                                'type="compaction_time_percentile99"',
                            ],
                            by_labels=[],  # override default by instance.
                        ),
                        legend_format="99%",
                    ),
                    target(
                        expr=expr_avg(
                            "tikv_engine_compaction_time",
                            label_selectors=[
                                'db="$db"',
                                'type="compaction_time_percentile95"',
                            ],
                            by_labels=[],  # override default by instance.
                        ),
                        legend_format="95%",
                    ),
                    target(
                        expr=expr_avg(
                            "tikv_engine_compaction_time",
                            label_selectors=[
                                'db="$db"',
                                'type="compaction_time_average"',
                            ],
                            by_labels=[],  # override default by instance.
                        ),
                        legend_format="avg",
                    ),
                ],
            ),
            graph_panel(
                title="Compaction Job Size(files)",
                description="How many sst files are compacted in a compaction job",
                yaxes=yaxes(left_format=UNITS.SHORT, log_base=2),
                targets=[
                    target(
                        expr=expr_max(
                            "tikv_engine_num_files_in_single_compaction",
                            label_selectors=[
                                'db="$db"',
                                'type="compaction_job_size_max"',
                            ],
                            by_labels=[],  # override default by instance.
                        ),
                        legend_format="max",
                    ),
                    target(
                        expr=expr_avg(
                            "tikv_engine_num_files_in_single_compaction",
                            label_selectors=[
                                'db="$db"',
                                'type="compaction_job_size_percentile99"',
                            ],
                            by_labels=[],  # override default by instance.
                        ),
                        legend_format="99%",
                    ),
                    target(
                        expr=expr_avg(
                            "tikv_engine_num_files_in_single_compaction",
                            label_selectors=[
                                'db="$db"',
                                'type="compaction_job_size_percentile95"',
                            ],
                            by_labels=[],  # override default by instance.
                        ),
                        legend_format="95%",
                    ),
                    target(
                        expr=expr_avg(
                            "tikv_engine_num_files_in_single_compaction",
                            label_selectors=[
                                'db="$db"',
                                'type="compaction_job_size_average"',
                            ],
                            by_labels=[],  # override default by instance.
                        ),
                        legend_format="avg",
                    ),
                ],
            ),
        ]
    )
    layout.row(
        [
            graph_panel(
                title="SST read duration",
                description="The time consumed when reading SST files",
                yaxes=yaxes(left_format=UNITS.MICRO_SECONDS, log_base=2),
                targets=[
                    target(
                        expr=expr_max(
                            "tikv_engine_sst_read_micros",
                            label_selectors=[
                                'db="$db"',
                                'type="sst_read_micros_max"',
                            ],
                            by_labels=[],  # override default by instance.
                        ),
                        legend_format="max",
                    ),
                    target(
                        expr=expr_avg(
                            "tikv_engine_sst_read_micros",
                            label_selectors=[
                                'db="$db"',
                                'type="sst_read_micros_percentile99"',
                            ],
                            by_labels=[],  # override default by instance.
                        ),
                        legend_format="99%",
                    ),
                    target(
                        expr=expr_avg(
                            "tikv_engine_sst_read_micros",
                            label_selectors=[
                                'db="$db"',
                                'type="sst_read_micros_percentile95"',
                            ],
                            by_labels=[],  # override default by instance.
                        ),
                        legend_format="95%",
                    ),
                    target(
                        expr=expr_avg(
                            "tikv_engine_sst_read_micros",
                            label_selectors=[
                                'db="$db"',
                                'type="sst_read_micros_average"',
                            ],
                            by_labels=[],  # override default by instance.
                        ),
                        legend_format="avg",
                    ),
                ],
            ),
            graph_panel(
                title="Compaction reason",
                description=None,
                yaxes=yaxes(left_format=UNITS.SHORT),
                targets=[
                    target(
                        expr=expr_sum_rate(
                            "tikv_engine_compaction_reason",
                            label_selectors=[
                                'db="$db"',
                            ],
                            by_labels=["cf", "reason"],
                        ),
                    ),
                ],
            ),
        ]
    )
    layout.row(
        [
            graph_panel(
                title="Block cache size",
                description="The block cache size. Broken down by column family if shared block cache is disabled.",
                yaxes=yaxes(left_format=UNITS.BYTES_IEC),
                targets=[
                    target(
                        expr=expr_topk(
                            20,
                            "%s"
                            % expr_avg(
                                "tikv_engine_block_cache_size_bytes",
                                label_selectors=[
                                    'db="$db"',
                                ],
                                by_labels=["cf", "instance"],
                            ),
                        ),
                        legend_format="{{instance}}-{{cf}}",
                    ),
                ],
            ),
            graph_panel(
                title="Memtable hit",
                description="The hit rate of memtable",
                yaxes=yaxes(left_format=UNITS.PERCENT_UNIT),
                targets=[
                    target(
                        expr=expr_operator(
                            expr_sum_rate(
                                "tikv_engine_memtable_efficiency",
                                label_selectors=[
                                    'db="$db"',
                                    'type="memtable_hit"',
                                ],
                                by_labels=[],  # override default by instance.
                            ),
                            "/",
                            expr_operator(
                                expr_sum_rate(
                                    "tikv_engine_memtable_efficiency",
                                    label_selectors=[
                                        'db="$db"',
                                        'type="memtable_hit"',
                                    ],
                                    by_labels=[],  # override default by instance.
                                ),
                                "+",
                                expr_sum_rate(
                                    "tikv_engine_memtable_efficiency",
                                    label_selectors=[
                                        'db="$db"',
                                        'type="memtable_miss"',
                                    ],
                                    by_labels=[],  # override default by instance.
                                ),
                            ),
                        ),
                        legend_format="hit",
                    ),
                ],
            ),
        ]
    )
    layout.row(
        [
            graph_panel(
                title="Block cache flow",
                description="The flow of different kinds of block cache operations",
                yaxes=yaxes(left_format=UNITS.BYTES_SEC_IEC, log_base=10),
                targets=[
                    target(
                        expr=expr_sum_rate(
                            "tikv_engine_flow_bytes",
                            label_selectors=[
                                'db="$db"',
                                'type="block_cache_byte_read"',
                            ],
                            by_labels=[],  # override default by instance.
                        ),
                        legend_format="total_read",
                    ),
                    target(
                        expr=expr_sum_rate(
                            "tikv_engine_flow_bytes",
                            label_selectors=[
                                'db="$db"',
                                'type="block_cache_byte_write"',
                            ],
                            by_labels=[],  # override default by instance.
                        ),
                        legend_format="total_written",
                    ),
                    target(
                        expr=expr_sum_rate(
                            "tikv_engine_cache_efficiency",
                            label_selectors=[
                                'db="$db"',
                                'type="block_cache_data_bytes_insert"',
                            ],
                            by_labels=[],  # override default by instance.
                        ),
                        legend_format="data_insert",
                    ),
                    target(
                        expr=expr_sum_rate(
                            "tikv_engine_cache_efficiency",
                            label_selectors=[
                                'db="$db"',
                                'type="block_cache_filter_bytes_insert"',
                            ],
                            by_labels=[],  # override default by instance.
                        ),
                        legend_format="filter_insert",
                    ),
                    target(
                        expr=expr_sum_rate(
                            "tikv_engine_cache_efficiency",
                            label_selectors=[
                                'db="$db"',
                                'type="block_cache_filter_bytes_evict"',
                            ],
                            by_labels=[],  # override default by instance.
                        ),
                        legend_format="filter_evict",
                    ),
                    target(
                        expr=expr_sum_rate(
                            "tikv_engine_cache_efficiency",
                            label_selectors=[
                                'db="$db"',
                                'type="block_cache_index_bytes_insert"',
                            ],
                            by_labels=[],  # override default by instance.
                        ),
                        legend_format="index_insert",
                    ),
                    target(
                        expr=expr_sum_rate(
                            "tikv_engine_cache_efficiency",
                            label_selectors=[
                                'db="$db"',
                                'type="block_cache_index_bytes_evict"',
                            ],
                            by_labels=[],  # override default by instance.
                        ),
                        legend_format="index_evict",
                    ),
                ],
            ),
            graph_panel(
                title="Block cache hit",
                description="The hit rate of block cache",
                yaxes=yaxes(left_format=UNITS.PERCENT_UNIT),
                targets=[
                    target(
                        expr=expr_operator(
                            expr_sum_rate(
                                "tikv_engine_cache_efficiency",
                                label_selectors=[
                                    'db="$db"',
                                    'type="block_cache_hit"',
                                ],
                                by_labels=[],  # override default by instance.
                            ),
                            "/",
                            expr_operator(
                                expr_sum_rate(
                                    "tikv_engine_cache_efficiency",
                                    label_selectors=[
                                        'db="$db"',
                                        'type="block_cache_hit"',
                                    ],
                                    by_labels=[],  # override default by instance.
                                ),
                                "+",
                                expr_sum_rate(
                                    "tikv_engine_cache_efficiency",
                                    label_selectors=[
                                        'db="$db"',
                                        'type="block_cache_miss"',
                                    ],
                                    by_labels=[],  # override default by instance.
                                ),
                            ),
                        ),
                        legend_format="all",
                    ),
                    target(
                        expr=expr_operator(
                            expr_sum_rate(
                                "tikv_engine_cache_efficiency",
                                label_selectors=[
                                    'db="$db"',
                                    'type="block_cache_data_hit"',
                                ],
                                by_labels=[],  # override default by instance.
                            ),
                            "/",
                            expr_operator(
                                expr_sum_rate(
                                    "tikv_engine_cache_efficiency",
                                    label_selectors=[
                                        'db="$db"',
                                        'type="block_cache_data_hit"',
                                    ],
                                    by_labels=[],  # override default by instance.
                                ),
                                "+",
                                expr_sum_rate(
                                    "tikv_engine_cache_efficiency",
                                    label_selectors=[
                                        'db="$db"',
                                        'type="block_cache_data_miss"',
                                    ],
                                    by_labels=[],  # override default by instance.
                                ),
                            ),
                        ),
                        legend_format="data",
                    ),
                    target(
                        expr=expr_operator(
                            expr_sum_rate(
                                "tikv_engine_cache_efficiency",
                                label_selectors=[
                                    'db="$db"',
                                    'type="block_cache_filter_hit"',
                                ],
                                by_labels=[],  # override default by instance.
                            ),
                            "/",
                            expr_operator(
                                expr_sum_rate(
                                    "tikv_engine_cache_efficiency",
                                    label_selectors=[
                                        'db="$db"',
                                        'type="block_cache_filter_hit"',
                                    ],
                                    by_labels=[],  # override default by instance.
                                ),
                                "+",
                                expr_sum_rate(
                                    "tikv_engine_cache_efficiency",
                                    label_selectors=[
                                        'db="$db"',
                                        'type="block_cache_filter_miss"',
                                    ],
                                    by_labels=[],  # override default by instance.
                                ),
                            ),
                        ),
                        legend_format="filter",
                    ),
                    target(
                        expr=expr_operator(
                            expr_sum_rate(
                                "tikv_engine_cache_efficiency",
                                label_selectors=[
                                    'db="$db"',
                                    'type="block_cache_index_hit"',
                                ],
                                by_labels=[],  # override default by instance.
                            ),
                            "/",
                            expr_operator(
                                expr_sum_rate(
                                    "tikv_engine_cache_efficiency",
                                    label_selectors=[
                                        'db="$db"',
                                        'type="block_cache_index_hit"',
                                    ],
                                    by_labels=[],  # override default by instance.
                                ),
                                "+",
                                expr_sum_rate(
                                    "tikv_engine_cache_efficiency",
                                    label_selectors=[
                                        'db="$db"',
                                        'type="block_cache_index_miss"',
                                    ],
                                    by_labels=[],  # override default by instance.
                                ),
                            ),
                        ),
                        legend_format="index",
                    ),
                    target(
                        expr=expr_operator(
                            expr_sum_rate(
                                "tikv_engine_bloom_efficiency",
                                label_selectors=[
                                    'db="$db"',
                                    'type="bloom_prefix_useful"',
                                ],
                                by_labels=[],  # override default by instance.
                            ),
                            "/",
                            expr_sum_rate(
                                "tikv_engine_bloom_efficiency",
                                label_selectors=[
                                    'db="$db"',
                                    'type="bloom_prefix_checked"',
                                ],
                                by_labels=[],  # override default by instance.
                            ),
                        ),
                        legend_format="bloom prefix",
                    ),
                ],
            ),
        ]
    )
    layout.row(
        [
            graph_panel(
                title="Keys flow",
                description="The flow of different kinds of operations on keys",
                yaxes=yaxes(left_format=UNITS.OPS_PER_SEC),
                targets=[
                    target(
                        expr=expr_sum_rate(
                            "tikv_engine_flow_bytes",
                            label_selectors=[
                                'db="$db"',
                                'type="keys_read"',
                            ],
                            by_labels=[],  # override default by instance.
                        ),
                        legend_format="read",
                    ),
                    target(
                        expr=expr_sum_rate(
                            "tikv_engine_flow_bytes",
                            label_selectors=[
                                'db="$db"',
                                'type="keys_written"',
                            ],
                            by_labels=[],  # override default by instance.
                        ),
                        legend_format="written",
                    ),
                    target(
                        expr=expr_sum_rate(
                            "tikv_engine_compaction_num_corrupt_keys",
                            label_selectors=[
                                'db="$db"',
                            ],
                            by_labels=[],  # override default by instance.
                        ),
                        legend_format="corrupt",
                    ),
                ],
            ),
            graph_panel(
                title="Block cache operations",
                description="The count of different kinds of block cache operations",
                yaxes=yaxes(left_format=UNITS.OPS_PER_SEC),
                targets=[
                    target(
                        expr=expr_sum_rate(
                            "tikv_engine_cache_efficiency",
                            label_selectors=[
                                'db="$db"',
                                'type="block_cache_add"',
                            ],
                            by_labels=[],  # override default by instance.
                        ),
                        legend_format="total_add",
                    ),
                    target(
                        expr=expr_sum_rate(
                            "tikv_engine_cache_efficiency",
                            label_selectors=[
                                'db="$db"',
                                'type="block_cache_data_add"',
                            ],
                            by_labels=[],  # override default by instance.
                        ),
                        legend_format="data_add",
                    ),
                    target(
                        expr=expr_sum_rate(
                            "tikv_engine_cache_efficiency",
                            label_selectors=[
                                'db="$db"',
                                'type="block_cache_filter_add"',
                            ],
                            by_labels=[],  # override default by instance.
                        ),
                        legend_format="filter_add",
                    ),
                    target(
                        expr=expr_sum_rate(
                            "tikv_engine_cache_efficiency",
                            label_selectors=[
                                'db="$db"',
                                'type="block_cache_index_add"',
                            ],
                            by_labels=[],  # override default by instance.
                        ),
                        legend_format="index_add",
                    ),
                    target(
                        expr=expr_sum_rate(
                            "tikv_engine_cache_efficiency",
                            label_selectors=[
                                'db="$db"',
                                'type="block_cache_add_failures"',
                            ],
                            by_labels=[],  # override default by instance.
                        ),
                        legend_format="add_failures",
                    ),
                ],
            ),
        ]
    )
    layout.row(
        [
            graph_panel(
                title="Read flow",
                description="The flow rate of read operations per type",
                yaxes=yaxes(left_format=UNITS.BYTES_SEC_IEC),
                targets=[
                    target(
                        expr=expr_sum_rate(
                            "tikv_engine_flow_bytes",
                            label_selectors=[
                                'db="$db"',
                                'type="bytes_read"',
                            ],
                            by_labels=[],  # override default by instance.
                        ),
                        legend_format="get",
                    ),
                    target(
                        expr=expr_sum_rate(
                            "tikv_engine_flow_bytes",
                            label_selectors=[
                                'db="$db"',
                                'type="iter_bytes_read"',
                            ],
                            by_labels=[],  # override default by instance.
                        ),
                        legend_format="scan",
                    ),
                ],
            ),
            graph_panel(
                title="Total keys",
                description="The count of keys in each column family",
                yaxes=yaxes(left_format=UNITS.SHORT),
                targets=[
                    target(
                        expr=expr_sum(
                            "tikv_engine_estimate_num_keys",
                            label_selectors=[
                                'db="$db"',
                            ],
                            by_labels=["cf"],
                        ),
                    ),
                ],
            ),
        ]
    )
    layout.row(
        [
            graph_panel(
                title="Write flow",
                description="The flow of different kinds of write operations",
                yaxes=yaxes(left_format=UNITS.BYTES_SEC_IEC),
                targets=[
                    target(
                        expr=expr_sum_rate(
                            "tikv_engine_flow_bytes",
                            label_selectors=[
                                'db="$db"',
                                'type="wal_file_bytes"',
                            ],
                            by_labels=[],  # override default by instance.
                        ),
                        legend_format="wal",
                    ),
                    target(
                        expr=expr_sum_rate(
                            "tikv_engine_flow_bytes",
                            label_selectors=[
                                'db="$db"',
                                'type="bytes_written"',
                            ],
                            by_labels=[],  # override default by instance.
                        ),
                        legend_format="write",
                    ),
                ],
            ),
            graph_panel(
                title="Bytes / Read",
                description="The bytes per read",
                yaxes=yaxes(left_format=UNITS.BYTES_IEC, log_base=10),
                targets=[
                    target(
                        expr=expr_max(
                            "tikv_engine_bytes_per_read",
                            label_selectors=[
                                'db="$db"',
                                'type="bytes_per_read_max"',
                            ],
                            by_labels=[],  # override default by instance.
                        ),
                        legend_format="max",
                    ),
                    target(
                        expr=expr_avg(
                            "tikv_engine_bytes_per_read",
                            label_selectors=[
                                'db="$db"',
                                'type="bytes_per_read_percentile99"',
                            ],
                            by_labels=[],  # override default by instance.
                        ),
                        legend_format="99%",
                    ),
                    target(
                        expr=expr_avg(
                            "tikv_engine_bytes_per_read",
                            label_selectors=[
                                'db="$db"',
                                'type="bytes_per_read_percentile95"',
                            ],
                            by_labels=[],  # override default by instance.
                        ),
                        legend_format="95%",
                    ),
                    target(
                        expr=expr_avg(
                            "tikv_engine_bytes_per_read",
                            label_selectors=[
                                'db="$db"',
                                'type="bytes_per_read_average"',
                            ],
                            by_labels=[],  # override default by instance.
                        ),
                        legend_format="avg",
                    ),
                ],
            ),
        ]
    )
    layout.row(
        [
            graph_panel(
                title="Compaction flow",
                description="The flow rate of compaction operations per type",
                yaxes=yaxes(left_format=UNITS.BYTES_SEC_IEC),
                targets=[
                    target(
                        expr=expr_sum_rate(
                            "tikv_engine_compaction_flow_bytes",
                            label_selectors=[
                                'db="$db"',
                                'type="bytes_read"',
                            ],
                            by_labels=[],  # override default by instance.
                        ),
                        legend_format="read",
                    ),
                    target(
                        expr=expr_sum_rate(
                            "tikv_engine_compaction_flow_bytes",
                            label_selectors=[
                                'db="$db"',
                                'type="bytes_written"',
                            ],
                            by_labels=[],  # override default by instance.
                        ),
                        legend_format="written",
                    ),
                    target(
                        expr=expr_sum_rate(
                            "tikv_engine_flow_bytes",
                            label_selectors=[
                                'db="$db"',
                                'type="flush_write_bytes"',
                            ],
                            by_labels=[],  # override default by instance.
                        ),
                        legend_format="flushed",
                    ),
                ],
            ),
            graph_panel(
                title="Bytes / Write",
                description="The bytes per write",
                yaxes=yaxes(left_format=UNITS.BYTES_IEC),
                targets=[
                    target(
                        expr=expr_max(
                            "tikv_engine_bytes_per_write",
                            label_selectors=['db="$db"', 'type="bytes_per_write_max"'],
                            by_labels=[],  # override default by instance.
                        ),
                        legend_format="max",
                    ),
                    target(
                        expr=expr_avg(
                            "tikv_engine_bytes_per_write",
                            label_selectors=[
                                'db="$db"',
                                'type="bytes_per_write_percentile99"',
                            ],
                            by_labels=[],  # override default by instance.
                        ),
                        legend_format="99%",
                    ),
                    target(
                        expr=expr_avg(
                            "tikv_engine_bytes_per_write",
                            label_selectors=[
                                'db="$db"',
                                'type="bytes_per_write_percentile95"',
                            ],
                            by_labels=[],  # override default by instance.
                        ),
                        legend_format="95%",
                    ),
                    target(
                        expr=expr_avg(
                            "tikv_engine_bytes_per_write",
                            label_selectors=[
                                'db="$db"',
                                'type="bytes_per_write_average"',
                            ],
                            by_labels=[],  # override default by instance.
                        ),
                        legend_format="avg",
                    ),
                ],
            ),
        ]
    )
    layout.row(
        [
            graph_panel(
                title="Read amplification",
                description="The read amplification per TiKV instance",
                yaxes=yaxes(left_format=UNITS.SHORT),
                targets=[
                    target(
                        expr=expr_operator(
                            expr_sum_rate(
                                "tikv_engine_read_amp_flow_bytes",
                                label_selectors=[
                                    'db="$db"',
                                    'type="read_amp_total_read_bytes"',
                                ],
                            ),
                            "/",
                            expr_sum_rate(
                                "tikv_engine_read_amp_flow_bytes",
                                label_selectors=[
                                    'db="$db"',
                                    'type="read_amp_estimate_useful_bytes"',
                                ],
                            ),
                        ),
                        legend_format="{{instance}}",
                    ),
                ],
            ),
            graph_panel(
                title="Compaction pending bytes",
                description="The pending bytes to be compacted",
                yaxes=yaxes(left_format=UNITS.BYTES_IEC),
                targets=[
                    target(
                        expr=expr_sum(
                            "tikv_engine_pending_compaction_bytes",
                            label_selectors=['db="$db"'],
                            by_labels=["cf"],
                        ),
                        legend_format="{{cf}}",
                    ),
                ],
            ),
        ]
    )
    layout.row(
        [
            graph_panel(
                title="Number of snapshots",
                description="The number of snapshot of each TiKV instance",
                yaxes=yaxes(left_format=UNITS.SHORT),
                targets=[
                    target(
                        expr=expr_simple(
                            "tikv_engine_num_snapshots",
                            label_selectors=['db="$db"'],
                        ),
                        legend_format="{{instance}}",
                    ),
                ],
            ),
            graph_panel(
                title="Compression ratio",
                description="The compression ratio of each level",
                yaxes=yaxes(left_format=UNITS.SHORT),
                targets=[
                    target(
                        expr=expr_avg(
                            "tikv_engine_compression_ratio",
                            label_selectors=['db="$db"'],
                            by_labels=["cf", "level"],
                        ),
                        legend_format="{{cf}}-L{{level}}",
                    ),
                ],
            ),
        ]
    )
    layout.row(
        [
            graph_panel(
                title="Number files at each level",
                description="The number of SST files for different column families in each level",
                yaxes=yaxes(left_format=UNITS.SHORT),
                targets=[
                    target(
                        expr=expr_avg(
                            "tikv_engine_num_files_at_level",
                            label_selectors=['db="$db"'],
                            by_labels=["cf", "level"],
                        ),
                        legend_format="{{cf}}-L{{level}}",
                    ),
                ],
            ),
            graph_panel(
                title="Oldest snapshots duration",
                description="The time that the oldest unreleased snapshot survivals",
                yaxes=yaxes(left_format=UNITS.SECONDS),
                targets=[
                    target(
                        expr=expr_simple(
                            "tikv_engine_oldest_snapshot_duration",
                            label_selectors=['db="$db"'],
                        ),
                        legend_format="{{instance}}",
                    ),
                ],
            ),
        ]
    )
    layout.row(
        [
            graph_panel(
                title="Stall conditions changed of each CF",
                description="Stall conditions changed of each column family",
                yaxes=yaxes(left_format=UNITS.SHORT),
                targets=[
                    target(
                        expr=expr_simple(
                            "tikv_engine_stall_conditions_changed",
                            label_selectors=['db="$db"'],
                        ),
                        legend_format="{{instance}}-{{cf}}-{{type}}",
                    ),
                ],
            ),
            graph_panel_histogram_quantiles(
                title="Ingest SST duration seconds",
                description="Bucketed histogram of ingest external SST files duration.",
                yaxes=yaxes(left_format=UNITS.SECONDS),
                metric="tikv_storage_ingest_external_file_duration_secs",
                label_selectors=['db="$db"'],
                by_labels=["cf", "type"],
                hide_count=True,
            ),
        ]
    )
    layout.row(
        [
            graph_panel(
                title="Write Stall Reason",
                description=None,
                yaxes=yaxes(left_format=UNITS.SHORT),
                targets=[
                    target(
                        expr=expr_sum_rate(
                            "tikv_engine_write_stall_reason",
                            label_selectors=['db="$db"'],
                            by_labels=["type"],
                        ),
                    ),
                ],
            ),
            graph_panel(
                title="Write stall duration",
                description="The time which is caused by write stall",
                yaxes=yaxes(left_format=UNITS.MICRO_SECONDS),
                targets=[
                    target(
                        expr=expr_max(
                            "tikv_engine_write_stall",
                            label_selectors=['db="$db"', 'type="write_stall_max"'],
                            by_labels=[],  # override default by instance.
                        ),
                        legend_format="max",
                    ),
                    target(
                        expr=expr_avg(
                            "tikv_engine_write_stall",
                            label_selectors=[
                                'db="$db"',
                                'type="write_stall_percentile99"',
                            ],
                            by_labels=[],  # override default by instance.
                        ),
                        legend_format="99%",
                    ),
                    target(
                        expr=expr_avg(
                            "tikv_engine_write_stall",
                            label_selectors=[
                                'db="$db"',
                                'type="write_stall_percentile95"',
                            ],
                            by_labels=[],  # override default by instance.
                        ),
                        legend_format="95%",
                    ),
                    target(
                        expr=expr_avg(
                            "tikv_engine_write_stall",
                            label_selectors=['db="$db"', 'type="write_stall_average"'],
                            by_labels=[],  # override default by instance.
                        ),
                        legend_format="avg",
                    ),
                ],
            ),
        ]
    )
    layout.row(
        [
            heatmap_panel(
                title="Ingestion picked level",
                description="The level that the external file ingests into",
                yaxis=yaxis(format=UNITS.SHORT),
                metric="tikv_engine_ingestion_picked_level_bucket",
                label_selectors=['db="$db"'],
            ),
            graph_panel(
                title="Memtable size",
                description="The memtable size of each column family",
                yaxes=yaxes(left_format=UNITS.BYTES_IEC),
                targets=[
                    target(
                        expr=expr_avg(
                            "tikv_engine_memory_bytes",
                            label_selectors=['db="$db"', 'type="mem-tables-all"'],
                            by_labels=["cf"],
                        ),
                    ),
                ],
            ),
        ]
    )
    return layout.row_panel


def RaftEngine() -> RowPanel:
    layout = Layout(title="Raft Engine")
    layout.row(
        [
            graph_panel(
                title="Operation",
                description="The count of operations per second",
                yaxes=yaxes(left_format=UNITS.OPS_PER_SEC),
                targets=[
                    target(
                        expr=expr_sum_rate(
                            "raft_engine_write_apply_duration_seconds_count",
                            by_labels=[],  # override default by instance.
                        ),
                        legend_format="write",
                    ),
                    target(
                        expr=expr_sum_rate(
                            "raft_engine_read_entry_duration_seconds_count",
                            by_labels=[],  # override default by instance.
                        ),
                        legend_format="read_entry",
                    ),
                    target(
                        expr=expr_sum_rate(
                            "raft_engine_read_message_duration_seconds_count",
                            by_labels=[],  # override default by instance.
                        ),
                        legend_format="read_message",
                    ),
                ],
            ),
            graph_panel_histogram_quantiles(
                title="Write Duration",
                description="The time used in write operation",
                yaxes=yaxes(left_format=UNITS.SECONDS),
                metric="raft_engine_write_duration_seconds",
                hide_count=True,
            ),
        ]
    )
    layout.row(
        [
            graph_panel(
                title="Flow",
                description="The I/O flow rate",
                yaxes=yaxes(left_format=UNITS.BYTES_SEC_IEC),
                targets=[
                    target(
                        expr=expr_sum_rate(
                            "raft_engine_write_size_sum",
                            by_labels=[],  # override default by instance.
                        ),
                        legend_format="write",
                    ),
                    target(
                        expr=expr_sum_rate(
                            "raft_engine_background_rewrite_bytes_sum",
                            by_labels=["type"],
                        ),
                        legend_format="rewrite-{{type}}",
                    ),
                ],
            ),
            graph_panel(
                title="Write Duration Breakdown (99%)",
                description="99% duration breakdown of write operation",
                yaxes=yaxes(left_format=UNITS.SECONDS),
                targets=[
                    target(
                        expr=expr_histogram_quantile(
                            0.99, "raft_engine_write_preprocess_duration_seconds"
                        ),
                        legend_format="wait",
                    ),
                    target(
                        expr=expr_histogram_quantile(
                            0.99, "raft_engine_write_leader_duration_seconds"
                        ),
                        legend_format="wal",
                    ),
                    target(
                        expr=expr_histogram_quantile(
                            0.99, "raft_engine_write_apply_duration_seconds"
                        ),
                        legend_format="apply",
                    ),
                ],
            ),
        ]
    )
    layout.row(
        [
            graph_panel_histogram_quantiles(
                title="Bytes / Written",
                description="The bytes per write",
                yaxes=yaxes(left_format=UNITS.BYTES_IEC),
                metric="raft_engine_write_size",
                hide_count=True,
            ),
            graph_panel(
                title="WAL Duration Breakdown (999%)",
                description="999% duration breakdown of WAL write operation",
                yaxes=yaxes(left_format=UNITS.SECONDS),
                targets=[
                    target(
                        expr=expr_histogram_quantile(
                            0.999, "raft_engine_write_leader_duration_seconds"
                        ),
                        legend_format="total",
                    ),
                    target(
                        expr=expr_histogram_quantile(
                            0.999, "raft_engine_sync_log_duration_seconds"
                        ),
                        legend_format="sync",
                    ),
                    target(
                        expr=expr_histogram_quantile(
                            0.999, "raft_engine_allocate_log_duration_seconds"
                        ),
                        legend_format="allocate",
                    ),
                    target(
                        expr=expr_histogram_quantile(
                            0.999, "raft_engine_rotate_log_duration_seconds"
                        ),
                        legend_format="rotate",
                    ),
                ],
            ),
        ]
    )
    layout.row(
        [
            graph_panel(
                title="File Count",
                description="The average number of files",
                yaxes=yaxes(left_format=UNITS.SHORT),
                targets=[
                    target(
                        expr=expr_avg(
                            "raft_engine_log_file_count",
                            by_labels=["type"],
                        ),
                    ),
                    target(
                        expr=expr_avg(
                            "raft_engine_swap_file_count",
                            by_labels=[],  # override default by instance.
                        ),
                        legend_format="swap",
                    ),
                    target(
                        expr=expr_avg(
                            "raft_engine_recycled_file_count",
                            by_labels=["type"],
                        ),
                        legend_format="{{type}}-recycle",
                    ),
                ],
            ),
            graph_panel(
                title="Other Durations (99%)",
                description="The 99% duration of operations other than write",
                yaxes=yaxes(left_format=UNITS.SECONDS, log_base=2),
                targets=[
                    target(
                        expr=expr_histogram_quantile(
                            0.999, "raft_engine_read_entry_duration_seconds"
                        ),
                        legend_format="read_entry",
                    ),
                    target(
                        expr=expr_histogram_quantile(
                            0.999, "raft_engine_read_message_duration_seconds"
                        ),
                        legend_format="read_message",
                    ),
                    target(
                        expr=expr_histogram_quantile(
                            0.999, "raft_engine_purge_duration_seconds"
                        ),
                        legend_format="purge",
                    ),
                ],
            ),
        ]
    )
    layout.row(
        [
            graph_panel(
                title="Entry Count",
                description="The average number of log entries",
                yaxes=yaxes(left_format=UNITS.SHORT),
                targets=[
                    target(
                        expr=expr_avg(
                            "raft_engine_log_entry_count",
                            by_labels=["type"],
                        ),
                    ),
                ],
            ),
            graph_panel_histogram_quantiles(
                title="Write Compression Ratio",
                description="The compression ratio per write",
                yaxes=yaxes(left_format=UNITS.NONE_FORMAT),
                metric="raft_engine_write_compression_ratio",
            ),
        ]
    )
    return layout.row_panel


def Titan() -> RowPanel:
    layout = Layout(title="Titan", repeat="titan_db")
    layout.row(
        [
            graph_panel(
                title="Blob file count",
                targets=[
                    target(
                        expr=expr_sum(
                            "tikv_engine_titandb_num_live_blob_file",
                            label_selectors=['db="$titan_db"'],
                            by_labels=[],  # override default by instance.
                        ),
                        legend_format="live blob file num",
                    ),
                    target(
                        expr=expr_sum(
                            "tikv_engine_titandb_num_obsolete_blob_file",
                            label_selectors=['db="$titan_db"'],
                            by_labels=[],  # override default by instance.
                        ),
                        legend_format="obsolete blob file num",
                    ),
                ],
            ),
            graph_panel(
                title="Blob file size",
                yaxes=yaxes(left_format=UNITS.BYTES_IEC),
                targets=[
                    target(
                        expr=expr_sum(
                            "tikv_engine_titandb_live_blob_file_size",
                            label_selectors=['db="$titan_db"'],
                            by_labels=[],  # override default by instance.
                        ),
                        legend_format="live blob file size",
                    ),
                    target(
                        expr=expr_sum(
                            "tikv_engine_titandb_obsolete_blob_file_size",
                            label_selectors=['db="$titan_db"'],
                            by_labels=[],  # override default by instance.
                        ),
                        legend_format="obsolete blob file size",
                    ),
                ],
            ),
        ]
    )
    layout.row(
        [
            graph_panel(
                title="Blob cache size",
                description="The blob cache size.",
                yaxes=yaxes(left_format=UNITS.BYTES_IEC),
                targets=[
                    target(
                        expr=expr_topk(
                            20,
                            "%s"
                            % expr_avg(
                                "tikv_engine_blob_cache_size_bytes",
                                label_selectors=['db="$titan_db"'],
                                by_labels=["cf", "instance"],
                            ),
                        ),
                        legend_format="{{instance}}-{{cf}}",
                    ),
                ],
            ),
            graph_panel(
                title="Blob cache hit",
                description="The hit rate of block cache",
                yaxes=yaxes(left_format=UNITS.PERCENT_UNIT),
                targets=[
                    target(
                        expr=expr_operator(
                            expr_sum_rate(
                                "tikv_engine_blob_cache_efficiency",
                                label_selectors=[
                                    'db="$titan_db"',
                                    'type="blob_cache_hit"',
                                ],
                                by_labels=[],  # override default by instance.
                            ),
                            "/",
                            expr_operator(
                                expr_sum_rate(
                                    "tikv_engine_blob_cache_efficiency",
                                    label_selectors=[
                                        'db="$titan_db"',
                                        'type="blob_cache_hit"',
                                    ],
                                    by_labels=[],  # override default by instance.
                                ),
                                "+",
                                expr_sum_rate(
                                    "tikv_engine_blob_cache_efficiency",
                                    label_selectors=[
                                        'db="$titan_db"',
                                        'type="blob_cache_miss"',
                                    ],
                                    by_labels=[],  # override default by instance.
                                ),
                            ),
                        ),
                        legend_format="all",
                    ),
                ],
            ),
        ]
    )
    layout.row(
        [
            graph_panel(
                title="Iter touched blob file count",
                targets=[
                    target(
                        expr=expr_avg(
                            "tikv_engine_blob_iter_touch_blob_file_count",
                            label_selectors=[
                                'db="$titan_db"',
                                'type="blob_iter_touch_blob_file_count_average"',
                            ],
                            by_labels=[],  # override default by instance.
                        ),
                        legend_format="avg",
                    ),
                    target(
                        expr=expr_avg(
                            "tikv_engine_blob_iter_touch_blob_file_count",
                            label_selectors=[
                                'db="$titan_db"',
                                'type="blob_iter_touch_blob_file_count_percentile95"',
                            ],
                            by_labels=[],  # override default by instance.
                        ),
                        legend_format="95%",
                    ),
                    target(
                        expr=expr_avg(
                            "tikv_engine_blob_iter_touch_blob_file_count",
                            label_selectors=[
                                'db="$titan_db"',
                                'type="blob_iter_touch_blob_file_count_percentile99"',
                            ],
                            by_labels=[],  # override default by instance.
                        ),
                        legend_format="99%",
                    ),
                    target(
                        expr=expr_max(
                            "tikv_engine_blob_iter_touch_blob_file_count",
                            label_selectors=[
                                'db="$titan_db"',
                                'type="blob_iter_touch_blob_file_count_max"',
                            ],
                            by_labels=[],  # override default by instance.
                        ),
                        legend_format="max",
                    ),
                ],
            ),
        ]
    )
    layout.row(
        [
            graph_panel(
                title="Blob key size",
                yaxes=yaxes(left_format=UNITS.BYTES_IEC),
                targets=[
                    target(
                        expr=expr_avg(
                            "tikv_engine_blob_key_size",
                            label_selectors=[
                                'db="$titan_db"',
                                'type="blob_key_size_average"',
                            ],
                            by_labels=[],  # override default by instance.
                        ),
                        legend_format="avg",
                    ),
                    target(
                        expr=expr_avg(
                            "tikv_engine_blob_key_size",
                            label_selectors=[
                                'db="$titan_db"',
                                'type="blob_key_size_percentile95"',
                            ],
                            by_labels=[],  # override default by instance.
                        ),
                        legend_format="95%",
                    ),
                    target(
                        expr=expr_avg(
                            "tikv_engine_blob_key_size",
                            label_selectors=[
                                'db="$titan_db"',
                                'type="blob_key_size_percentile99"',
                            ],
                            by_labels=[],  # override default by instance.
                        ),
                        legend_format="99%",
                    ),
                    target(
                        expr=expr_max(
                            "tikv_engine_blob_key_size",
                            label_selectors=[
                                'db="$titan_db"',
                                'type="blob_key_size_max"',
                            ],
                            by_labels=[],  # override default by instance.
                        ),
                        legend_format="max",
                    ),
                ],
            ),
            graph_panel(
                title="Blob value size",
                yaxes=yaxes(left_format=UNITS.BYTES_IEC),
                targets=[
                    target(
                        expr=expr_avg(
                            "tikv_engine_blob_value_size",
                            label_selectors=[
                                'db="$titan_db"',
                                'type="blob_value_size_average"',
                            ],
                            by_labels=[],  # override default by instance.
                        ),
                        legend_format="avg",
                    ),
                    target(
                        expr=expr_avg(
                            "tikv_engine_blob_value_size",
                            label_selectors=[
                                'db="$titan_db"',
                                'type="blob_value_size_percentile95"',
                            ],
                            by_labels=[],  # override default by instance.
                        ),
                        legend_format="95%",
                    ),
                    target(
                        expr=expr_avg(
                            "tikv_engine_blob_value_size",
                            label_selectors=[
                                'db="$titan_db"',
                                'type="blob_value_size_percentile99"',
                            ],
                            by_labels=[],  # override default by instance.
                        ),
                        legend_format="99%",
                    ),
                    target(
                        expr=expr_max(
                            "tikv_engine_blob_value_size",
                            label_selectors=[
                                'db="$titan_db"',
                                'type="blob_value_size_max"',
                            ],
                            by_labels=[],  # override default by instance.
                        ),
                        legend_format="max",
                    ),
                ],
            ),
        ]
    )
    layout.row(
        [
            graph_panel(
                title="Blob get operations",
                yaxes=yaxes(left_format=UNITS.OPS_PER_SEC),
                targets=[
                    target(
                        expr=expr_sum_rate(
                            "tikv_engine_blob_locate",
                            label_selectors=[
                                'db="$titan_db"',
                                'type="number_blob_get"',
                            ],
                            by_labels=[],  # override default by instance.
                        ),
                        legend_format="get",
                    ),
                ],
            ),
            graph_panel(
                title="Blob get duration",
                yaxes=yaxes(left_format=UNITS.MICRO_SECONDS),
                targets=[
                    target(
                        expr=expr_avg(
                            "tikv_engine_blob_get_micros_seconds",
                            label_selectors=['db="$titan_db"', 'type=~".*_average"'],
                            by_labels=["type"],
                        ),
                        legend_format="avg-{{type}}",
                    ),
                    target(
                        expr=expr_avg(
                            "tikv_engine_blob_get_micros_seconds",
                            label_selectors=[
                                'db="$titan_db"',
                                'type=~".*_percentile95"',
                            ],
                            by_labels=["type"],
                        ),
                        legend_format="95%-{{type}}",
                    ),
                    target(
                        expr=expr_avg(
                            "tikv_engine_blob_get_micros_seconds",
                            label_selectors=[
                                'db="$titan_db"',
                                'type=~".*_percentile99"',
                            ],
                            by_labels=["type"],
                        ),
                        legend_format="99%-{{type}}",
                    ),
                    target(
                        expr=expr_max(
                            "tikv_engine_blob_get_micros_seconds",
                            label_selectors=['db="$titan_db"', 'type=~".*_max"'],
                            by_labels=["type"],
                        ),
                        legend_format="max-{{type}}",
                    ),
                ],
            ),
        ]
    )
    layout.row(
        [
            graph_panel(
                title="Blob file discardable ratio distribution",
                targets=[
                    target(
                        expr=expr_sum(
                            "tikv_engine_titandb_blob_file_discardable_ratio",
                            label_selectors=['db="$titan_db"'],
                            by_labels=["ratio"],
                        ),
                    ),
                ],
            ),
            graph_panel(
                title="Blob iter operations",
                yaxes=yaxes(left_format=UNITS.OPS_PER_SEC),
                targets=[
                    target(
                        expr=expr_sum_rate(
                            "tikv_engine_blob_locate",
                            label_selectors=[
                                'db="$titan_db"',
                                'type="number_blob_seek"',
                            ],
                            by_labels=[],  # override default by instance.
                        ),
                        legend_format="seek",
                    ),
                    target(
                        expr=expr_sum_rate(
                            "tikv_engine_blob_locate",
                            label_selectors=[
                                'db="$titan_db"',
                                'type="number_blob_prev"',
                            ],
                            by_labels=[],  # override default by instance.
                        ),
                        legend_format="prev",
                    ),
                    target(
                        expr=expr_sum_rate(
                            "tikv_engine_blob_locate",
                            label_selectors=[
                                'db="$titan_db"',
                                'type="number_blob_next"',
                            ],
                            by_labels=[],  # override default by instance.
                        ),
                        legend_format="next",
                    ),
                ],
            ),
        ]
    )
    layout.row(
        [
            graph_panel(
                title="Blob seek duration",
                yaxes=yaxes(left_format=UNITS.MICRO_SECONDS),
                targets=[
                    target(
                        expr=expr_avg(
                            "tikv_engine_blob_seek_micros_seconds",
                            label_selectors=['db="$titan_db"', 'type=~".*_average"'],
                            by_labels=[],  # override default by instance.
                        ),
                        legend_format="avg",
                    ),
                    target(
                        expr=expr_avg(
                            "tikv_engine_blob_seek_micros_seconds",
                            label_selectors=[
                                'db="$titan_db"',
                                'type=~".*_percentile95"',
                            ],
                            by_labels=[],  # override default by instance.
                        ),
                        legend_format="95%",
                    ),
                    target(
                        expr=expr_avg(
                            "tikv_engine_blob_seek_micros_seconds",
                            label_selectors=[
                                'db="$titan_db"',
                                'type=~".*_percentile99"',
                            ],
                            by_labels=[],  # override default by instance.
                        ),
                        legend_format="99%",
                    ),
                    target(
                        expr=expr_max(
                            "tikv_engine_blob_seek_micros_seconds",
                            label_selectors=['db="$titan_db"', 'type=~".*_max"'],
                            by_labels=[],  # override default by instance.
                        ),
                        legend_format="max",
                    ),
                ],
            ),
            graph_panel(
                title="Blob next duration",
                yaxes=yaxes(left_format=UNITS.MICRO_SECONDS),
                targets=[
                    target(
                        expr=expr_avg(
                            "tikv_engine_blob_next_micros_seconds",
                            label_selectors=['db="$titan_db"', 'type=~".*_average"'],
                            by_labels=[],  # override default by instance.
                        ),
                        legend_format="avg",
                    ),
                    target(
                        expr=expr_avg(
                            "tikv_engine_blob_next_micros_seconds",
                            label_selectors=[
                                'db="$titan_db"',
                                'type=~".*_percentile95"',
                            ],
                            by_labels=[],  # override default by instance.
                        ),
                        legend_format="95%",
                    ),
                    target(
                        expr=expr_avg(
                            "tikv_engine_blob_next_micros_seconds",
                            label_selectors=[
                                'db="$titan_db"',
                                'type=~".*_percentile99"',
                            ],
                            by_labels=[],  # override default by instance.
                        ),
                        legend_format="99%",
                    ),
                    target(
                        expr=expr_max(
                            "tikv_engine_blob_next_micros_seconds",
                            label_selectors=['db="$titan_db"', 'type=~".*_max"'],
                            by_labels=[],  # override default by instance.
                        ),
                        legend_format="max",
                    ),
                ],
            ),
        ]
    )
    layout.row(
        [
            graph_panel(
                title="Blob prev duration",
                yaxes=yaxes(left_format=UNITS.MICRO_SECONDS),
                targets=[
                    target(
                        expr=expr_avg(
                            "tikv_engine_blob_prev_micros_seconds",
                            label_selectors=['db="$titan_db"', 'type=~".*_average"'],
                            by_labels=["type"],
                        ),
                        legend_format="avg-{{type}}",
                    ),
                    target(
                        expr=expr_avg(
                            "tikv_engine_blob_prev_micros_seconds",
                            label_selectors=[
                                'db="$titan_db"',
                                'type=~".*_percentile95"',
                            ],
                            by_labels=["type"],
                        ),
                        legend_format="95%-{{type}}",
                    ),
                    target(
                        expr=expr_avg(
                            "tikv_engine_blob_prev_micros_seconds",
                            label_selectors=[
                                'db="$titan_db"',
                                'type=~".*_percentile99"',
                            ],
                            by_labels=["type"],
                        ),
                        legend_format="99%-{{type}}",
                    ),
                    target(
                        expr=expr_max(
                            "tikv_engine_blob_prev_micros_seconds",
                            label_selectors=['db="$titan_db"', 'type=~".*_max"'],
                            by_labels=["type"],
                        ),
                        legend_format="max-{{type}}",
                    ),
                ],
            ),
            graph_panel(
                title="Blob keys flow",
                yaxes=yaxes(left_format=UNITS.BYTES_SEC_IEC),
                targets=[
                    target(
                        expr=expr_sum_rate(
                            "tikv_engine_blob_flow_bytes",
                            label_selectors=['db="$titan_db"', 'type=~"keys.*"'],
                            by_labels=["type"],
                        ),
                    ),
                ],
            ),
        ]
    )
    layout.row(
        [
            graph_panel(
                title="Blob file read duration",
                yaxes=yaxes(left_format=UNITS.MICRO_SECONDS),
                targets=[
                    target(
                        expr=expr_avg(
                            "tikv_engine_blob_file_read_micros_seconds",
                            label_selectors=[
                                'db="$titan_db"',
                                'type="blob_file_read_micros_average"',
                            ],
                            by_labels=["type"],
                        ),
                        legend_format="avg",
                    ),
                    target(
                        expr=expr_avg(
                            "tikv_engine_blob_file_read_micros_seconds",
                            label_selectors=[
                                'db="$titan_db"',
                                'type="blob_file_read_micros_percentile99"',
                            ],
                            by_labels=["type"],
                        ),
                        legend_format="95%",
                    ),
                    target(
                        expr=expr_avg(
                            "tikv_engine_blob_file_read_micros_seconds",
                            label_selectors=[
                                'db="$titan_db"',
                                'type="blob_file_read_micros_percentile95"',
                            ],
                            by_labels=["type"],
                        ),
                        legend_format="99%",
                    ),
                    target(
                        expr=expr_max(
                            "tikv_engine_blob_file_read_micros_seconds",
                            label_selectors=[
                                'db="$titan_db"',
                                'type="blob_file_read_micros_max"',
                            ],
                            by_labels=["type"],
                        ),
                        legend_format="max",
                    ),
                ],
            ),
            graph_panel(
                title="Blob bytes flow",
                yaxes=yaxes(left_format=UNITS.BYTES_SEC_IEC),
                targets=[
                    target(
                        expr=expr_sum_rate(
                            "tikv_engine_blob_flow_bytes",
                            label_selectors=['db="$titan_db"', 'type=~"bytes.*"'],
                            by_labels=["type"],
                        ),
                    ),
                ],
            ),
        ]
    )
    layout.row(
        [
            graph_panel(
                title="Blob file write duration",
                yaxes=yaxes(left_format=UNITS.MICRO_SECONDS),
                targets=[
                    target(
                        expr=expr_avg(
                            "tikv_engine_blob_file_write_micros_seconds",
                            label_selectors=[
                                'db="$titan_db"',
                                'type="blob_file_write_micros_average"',
                            ],
                            by_labels=["type"],
                        ),
                        legend_format="avg",
                    ),
                    target(
                        expr=expr_avg(
                            "tikv_engine_blob_file_write_micros_seconds",
                            label_selectors=[
                                'db="$titan_db"',
                                'type="blob_file_write_micros_percentile99"',
                            ],
                            by_labels=["type"],
                        ),
                        legend_format="95%",
                    ),
                    target(
                        expr=expr_avg(
                            "tikv_engine_blob_file_write_micros_seconds",
                            label_selectors=[
                                'db="$titan_db"',
                                'type="blob_file_write_micros_percentile95"',
                            ],
                            by_labels=["type"],
                        ),
                        legend_format="99%",
                    ),
                    target(
                        expr=expr_max(
                            "tikv_engine_blob_file_write_micros_seconds",
                            label_selectors=[
                                'db="$titan_db"',
                                'type="blob_file_write_micros_max"',
                            ],
                            by_labels=["type"],
                        ),
                        legend_format="max",
                    ),
                ],
            ),
            graph_panel(
                title="Blob file sync operations",
                yaxes=yaxes(left_format=UNITS.OPS_PER_SEC),
                targets=[
                    target(
                        expr=expr_sum_rate(
                            "tikv_engine_blob_file_synced",
                            label_selectors=['db="$titan_db"'],
                            by_labels=[],  # override default by instance.
                        ),
                        legend_format="sync",
                    ),
                ],
            ),
        ]
    )
    layout.row(
        [
            graph_panel(
                title="Blob GC action",
                targets=[
                    target(
                        expr=expr_sum_rate(
                            "tikv_engine_blob_gc_action_count",
                            label_selectors=['db="$titan_db"'],
                            by_labels=["type"],
                        ),
                    ),
                ],
            ),
            graph_panel(
                title="Blob file sync duration",
                yaxes=yaxes(left_format=UNITS.MICRO_SECONDS),
                targets=[
                    target(
                        expr=expr_avg(
                            "tikv_engine_blob_file_sync_micros_seconds",
                            label_selectors=[
                                'db="$titan_db"',
                                'type="blob_file_sync_micros_average"',
                            ],
                            by_labels=["type"],
                        ),
                        legend_format="avg",
                    ),
                    target(
                        expr=expr_avg(
                            "tikv_engine_blob_file_sync_micros_seconds",
                            label_selectors=[
                                'db="$titan_db"',
                                'type="blob_file_sync_micros_percentile95"',
                            ],
                            by_labels=["type"],
                        ),
                        legend_format="95%",
                    ),
                    target(
                        expr=expr_avg(
                            "tikv_engine_blob_file_sync_micros_seconds",
                            label_selectors=[
                                'db="$titan_db"',
                                'type="blob_file_sync_micros_percentile99"',
                            ],
                            by_labels=["type"],
                        ),
                        legend_format="99%",
                    ),
                    target(
                        expr=expr_max(
                            "tikv_engine_blob_file_sync_micros_seconds",
                            label_selectors=[
                                'db="$titan_db"',
                                'type="blob_file_sync_micros_max"',
                            ],
                            by_labels=["type"],
                        ),
                        legend_format="max",
                    ),
                ],
            ),
        ]
    )
    layout.row(
        [
            graph_panel(
                title="Blob GC duration",
                yaxes=yaxes(left_format=UNITS.MICRO_SECONDS),
                targets=[
                    target(
                        expr=expr_avg(
                            "tikv_engine_blob_gc_micros_seconds",
                            label_selectors=[
                                'db="$titan_db"',
                                'type="blob_gc_micros_average"',
                            ],
                            by_labels=["type"],
                        ),
                        legend_format="avg",
                    ),
                    target(
                        expr=expr_avg(
                            "tikv_engine_blob_gc_micros_seconds",
                            label_selectors=[
                                'db="$titan_db"',
                                'type="blob_gc_micros_percentile95"',
                            ],
                            by_labels=["type"],
                        ),
                        legend_format="95%",
                    ),
                    target(
                        expr=expr_avg(
                            "tikv_engine_blob_gc_micros_seconds",
                            label_selectors=[
                                'db="$titan_db"',
                                'type="blob_gc_micros_percentile99"',
                            ],
                            by_labels=["type"],
                        ),
                        legend_format="99%",
                    ),
                    target(
                        expr=expr_max(
                            "tikv_engine_blob_gc_micros_seconds",
                            label_selectors=[
                                'db="$titan_db"',
                                'type="blob_gc_micros_max"',
                            ],
                            by_labels=["type"],
                        ),
                        legend_format="max",
                    ),
                ],
            ),
            graph_panel(
                title="Blob GC keys flow",
                yaxes=yaxes(left_format=UNITS.BYTES_SEC_IEC),
                targets=[
                    target(
                        expr=expr_sum_rate(
                            "tikv_engine_blob_gc_flow_bytes",
                            label_selectors=['db="$titan_db"', 'type=~"keys.*"'],
                            by_labels=["type"],
                        ),
                    ),
                ],
            ),
        ]
    )
    layout.row(
        [
            graph_panel(
                title="Blob GC input file size",
                yaxes=yaxes(left_format=UNITS.BYTES_IEC),
                targets=[
                    target(
                        expr=expr_avg(
                            "tikv_engine_blob_gc_input_file",
                            label_selectors=[
                                'db="$titan_db"',
                                'type="blob_gc_input_file_average"',
                            ],
                            by_labels=[],  # override default by instance.
                        ),
                        legend_format="avg",
                    ),
                    target(
                        expr=expr_avg(
                            "tikv_engine_blob_gc_input_file",
                            label_selectors=[
                                'db="$titan_db"',
                                'type="blob_gc_input_file_percentile95"',
                            ],
                            by_labels=[],  # override default by instance.
                        ),
                        legend_format="95%",
                    ),
                    target(
                        expr=expr_avg(
                            "tikv_engine_blob_gc_input_file",
                            label_selectors=[
                                'db="$titan_db"',
                                'type="blob_gc_input_file_percentile99"',
                            ],
                            by_labels=[],  # override default by instance.
                        ),
                        legend_format="99%",
                    ),
                    target(
                        expr=expr_max(
                            "tikv_engine_blob_gc_input_file",
                            label_selectors=[
                                'db="$titan_db"',
                                'type="blob_gc_input_file_max"',
                            ],
                            by_labels=[],  # override default by instance.
                        ),
                        legend_format="max",
                    ),
                ],
            ),
            graph_panel(
                title="Blob GC bytes flow",
                yaxes=yaxes(left_format=UNITS.BYTES_SEC_IEC),
                targets=[
                    target(
                        expr=expr_sum_rate(
                            "tikv_engine_blob_gc_flow_bytes",
                            label_selectors=['db="$titan_db"', 'type=~"bytes.*"'],
                            by_labels=["type"],
                        ),
                    ),
                ],
            ),
        ]
    )
    layout.row(
        [
            graph_panel(
                title="Blob GC output file size",
                yaxes=yaxes(left_format=UNITS.BYTES_IEC),
                targets=[
                    target(
                        expr=expr_avg(
                            "tikv_engine_blob_gc_output_file",
                            label_selectors=[
                                'db="$titan_db"',
                                'type="blob_gc_output_file_average"',
                            ],
                            by_labels=[],  # override default by instance.
                        ),
                        legend_format="avg",
                    ),
                    target(
                        expr=expr_avg(
                            "tikv_engine_blob_gc_output_file",
                            label_selectors=[
                                'db="$titan_db"',
                                'type="blob_gc_output_file_percentile95"',
                            ],
                            by_labels=[],  # override default by instance.
                        ),
                        legend_format="95%",
                    ),
                    target(
                        expr=expr_avg(
                            "tikv_engine_blob_gc_output_file",
                            label_selectors=[
                                'db="$titan_db"',
                                'type="blob_gc_output_file_percentile99"',
                            ],
                            by_labels=[],  # override default by instance.
                        ),
                        legend_format="99%",
                    ),
                    target(
                        expr=expr_max(
                            "tikv_engine_blob_gc_output_file",
                            label_selectors=[
                                'db="$titan_db"',
                                'type="blob_gc_output_file_max"',
                            ],
                            by_labels=[],  # override default by instance.
                        ),
                        legend_format="max",
                    ),
                ],
            ),
            graph_panel(
                title="Blob GC file count",
                yaxes=yaxes(left_format=UNITS.OPS_PER_SEC),
                targets=[
                    target(
                        expr=expr_sum_rate(
                            "tikv_engine_blob_gc_file_count",
                            label_selectors=['db="$titan_db"'],
                            by_labels=["type"],
                        ),
                    ),
                ],
            ),
        ]
    )
    return layout.row_panel


def PessimisticLocking() -> RowPanel:
    layout = Layout(title="Pessimistic Locking")
    layout.row(
        [
            graph_panel(
                title="Lock Manager Thread CPU",
                yaxes=yaxes(left_format=UNITS.PERCENT_UNIT),
                targets=[
                    target(
                        expr=expr_sum_rate(
                            "tikv_thread_cpu_seconds_total",
                            label_selectors=['name=~"waiter_manager.*"'],
                            by_labels=["instance", "name"],
                        ),
                    ),
                    target(
                        expr=expr_sum_rate(
                            "tikv_thread_cpu_seconds_total",
                            label_selectors=['name=~"deadlock_detect.*"'],
                            by_labels=["instance", "name"],
                        ),
                    ),
                ],
            ),
            graph_panel(
                title="Lock Manager Handled tasks",
                yaxes=yaxes(left_format=UNITS.OPS_PER_SEC),
                targets=[
                    target(
                        expr=expr_sum_rate(
                            "tikv_lock_manager_task_counter",
                            by_labels=["type"],
                        ),
                    )
                ],
            ),
        ]
    )
    layout.row(
        [
            graph_panel_histogram_quantiles(
                title="Waiter lifetime duration",
                description="",
                yaxes=yaxes(left_format=UNITS.SECONDS, log_base=2),
                metric="tikv_lock_manager_waiter_lifetime_duration",
                hide_count=True,
            ),
            graph_panel(
                title="Lock Waiting Queue",
                yaxes=yaxes(left_format=UNITS.SHORT),
                targets=[
                    target(
                        expr=expr_sum_aggr_over_time(
                            "tikv_lock_manager_wait_table_status",
                            "max",
                            "30s",
                            by_labels=["type"],
                        ),
                    ),
                    target(
                        expr=expr_sum_aggr_over_time(
                            "tikv_lock_wait_queue_entries_gauge_vec",
                            "max",
                            "30s",
                            by_labels=["type"],
                        ),
                    ),
                ],
            ),
        ]
    )
    layout.row(
        [
            graph_panel_histogram_quantiles(
                title="Deadlock detect duration",
                description="",
                yaxes=yaxes(left_format=UNITS.SECONDS, log_base=2),
                metric="tikv_lock_manager_detect_duration",
                hide_count=True,
            ),
            graph_panel(
                title="Detect error",
                yaxes=yaxes(left_format=UNITS.OPS_PER_SEC),
                targets=[
                    target(
                        expr=expr_sum_rate(
                            "tikv_lock_manager_error_counter", by_labels=["type"]
                        ),
                    )
                ],
            ),
        ]
    )
    layout.row(
        [
            graph_panel(
                title="Deadlock detector leader",
                targets=[
                    target(
                        expr=expr_sum_aggr_over_time(
                            "tikv_lock_manager_detector_leader_heartbeat",
                            "max",
                            "30s",
                        ),
                    )
                ],
            ),
            graph_panel(
                title="Total pessimistic locks memory size",
                yaxes=yaxes(left_format=UNITS.BYTES_IEC),
                targets=[
                    target(
                        expr=expr_simple("tikv_pessimistic_lock_memory_size"),
                        legend_format="{{instance}}",
                    )
                ],
            ),
        ]
    )
    layout.row(
        [
            graph_panel(
                title="In-memory pessimistic locking result",
                yaxes=yaxes(left_format=UNITS.OPS_PER_SEC),
                targets=[
                    target(
                        expr=expr_sum_rate(
                            "tikv_in_memory_pessimistic_locking", by_labels=["result"]
                        ),
                    )
                ],
            ),
            graph_panel(
                title="Pessimistic lock activities",
                description="The number of active keys and waiters.",
                targets=[
                    target(
                        expr=expr_sum(
                            "tikv_lock_wait_queue_entries_gauge_vec", by_labels=["type"]
                        ),
                    )
                ],
            ),
        ]
    )
    layout.row(
        [
            heatmap_panel(
                title="Lengths of lock wait queues when transaction enqueues",
                description="The length includes the entering transaction itself",
                yaxis=yaxis(format=UNITS.SHORT),
                metric="tikv_lock_wait_queue_length_bucket",
            ),
            graph_panel_histogram_quantiles(
                title="In-memory scan lock read duration",
                description="The duration scan in-memory pessimistic locks with read lock",
                yaxes=yaxes(left_format=UNITS.SECONDS, log_base=2),
                metric="tikv_storage_mvcc_scan_lock_read_duration_seconds",
                by_labels=["type"],
                hide_count=True,
                hide_avg=True,
            ),
        ]
    )
    return layout.row_panel


def PointInTimeRestore() -> RowPanel:
    layout = Layout(title="Point In Time Restore")
    layout.row(
        [
            graph_panel(
                title="CPU Usage",
                description=None,
                yaxes=yaxes(left_format=UNITS.PERCENT_UNIT),
                targets=[
                    target(
                        expr=expr_sum_rate(
                            "tikv_thread_cpu_seconds_total",
                            label_selectors=[
                                'name=~"sst_.*"',
                            ],
                        ),
                    ),
                ],
            ),
            graph_panel(
                title="P99 RPC Duration",
                description=None,
                yaxes=yaxes(left_format=UNITS.SECONDS, log_base=1),
                targets=[
                    target(
                        expr=expr_histogram_quantile(
                            0.99,
                            "tikv_import_rpc_duration",
                            label_selectors=[
                                'request="apply"',
                            ],
                        ),
                        legend_format="total-99",
                    ),
                    target(
                        expr=expr_histogram_quantile(
                            0.99,
                            "tikv_import_apply_duration",
                            label_selectors=[
                                'type=~"queue|exec_download"',
                            ],
                            by_labels=["le", "type"],
                        ),
                        legend_format="(DL){{type}}-99",
                    ),
                    target(
                        expr=expr_histogram_quantile(
                            0.99,
                            "tikv_import_engine_request",
                            by_labels=["le", "type"],
                        ),
                        legend_format="(AP){{type}}-99",
                    ),
                ],
            ),
        ]
    )
    layout.row(
        [
            graph_panel(
                title="Import RPC Ops",
                description="",
                yaxes=yaxes(left_format=UNITS.OPS_PER_SEC),
                targets=[
                    target(
                        expr=expr_sum_rate(
                            "tikv_import_rpc_duration_count",
                            label_selectors=[
                                'request="apply"',
                            ],
                            by_labels=["instance", "request"],
                        ),
                    ),
                    target(
                        expr=expr_sum_rate(
                            "tikv_import_rpc_duration_count",
                            label_selectors=[
                                'request!="switch_mode"',
                            ],
                            by_labels=["request"],
                        ),
                        legend_format="total-{{request}}",
                    ),
                ],
            ),
            graph_panel(
                title="Import RPC Count",
                targets=[
                    target(
                        expr=expr_simple(
                            "tikv_import_rpc_count",
                            label_selectors=[
                                'type="apply"',
                            ],
                        ),
                        legend_format="{{type}}-{{instance}}",
                    ),
                ],
            ),
            graph_panel(
                title="Cache Events",
                description=None,
                yaxes=yaxes(left_format=UNITS.COUNTS_PER_SEC),
                targets=[
                    target(
                        expr=expr_sum_rate(
                            "tikv_import_apply_cache_event",
                            label_selectors=[],
                            by_labels=["type", "instance"],
                        ),
                    ),
                ],
            ),
        ]
    )
    layout.row(
        [
            heatmap_panel(
                title="Overall RPC Duration",
                description=None,
                yaxis=yaxis(format=UNITS.SECONDS, log_base=1),
                metric="tikv_import_rpc_duration_bucket",
                label_selectors=[
                    'request="apply"',
                ],
            ),
            heatmap_panel(
                title="Read File into Memory Duration",
                description=None,
                yaxis=yaxis(format=UNITS.SECONDS, log_base=1),
                metric="tikv_import_apply_duration_bucket",
                label_selectors=[
                    'type="exec_download"',
                ],
            ),
        ]
    )
    layout.row(
        [
            heatmap_panel(
                title="Queuing Time",
                description=None,
                yaxis=yaxis(format=UNITS.SECONDS, log_base=1),
                metric="tikv_import_engine_request_bucket",
                label_selectors=[
                    'type="queuing"',
                ],
            ),
            graph_panel(
                title="Apply Request Throughput",
                description=None,
                yaxes=yaxes(left_format=UNITS.BYTES_IEC),
                targets=[
                    target(
                        expr=expr_sum_rate(
                            "tikv_import_apply_bytes_sum",
                        ),
                    ),
                ],
            ),
        ]
    )
    layout.row(
        [
            heatmap_panel(
                title="Downloaded File Size",
                description=None,
                yaxis=yaxis(format=UNITS.BYTES_IEC),
                metric="tikv_import_download_bytes_bucket",
            ),
            heatmap_panel(
                title="Apply Batch Size",
                description=None,
                yaxis=yaxis(format=UNITS.BYTES_IEC),
                metric="tikv_import_apply_bytes_bucket",
            ),
        ]
    )
    layout.row(
        [
            heatmap_panel(
                title="Blocked by Concurrency Time",
                description=None,
                yaxis=yaxis(format=UNITS.SECONDS, log_base=1),
                metric="tikv_import_engine_request_bucket",
                label_selectors=[
                    'type="get_permit"',
                ],
            ),
            graph_panel(
                title="Apply Request Speed",
                description=None,
                yaxes=yaxes(
                    left_format=UNITS.OPS_PER_SEC,
                    log_base=1,
                ),
                targets=[
                    target(
                        expr=expr_sum_rate(
                            "tikv_import_applier_event",
                            label_selectors=[
                                'type="begin_req"',
                            ],
                            by_labels=["instance", "type"],
                        ),
                    ),
                ],
            ),
        ]
    )
    layout.row(
        [
            graph_panel(
                title="Cached File in Memory",
                description=None,
                yaxes=yaxes(left_format=UNITS.BYTES_IEC, log_base=1),
                targets=[
                    target(
                        expr=expr_sum("tikv_import_apply_cached_bytes"),
                    ),
                ],
            ),
            graph_panel(
                title="Engine Requests Unfinished",
                description=None,
                yaxes=yaxes(
                    left_format=UNITS.SHORT,
                    log_base=1,
                ),
                targets=[
                    target(
                        expr=expr_sum_rate(
                            "tikv_import_applier_event",
                            label_selectors=[
                                'type!="begin_req"',
                            ],
                            by_labels=["instance", "type"],
                        ),
                    ),
                ],
            ),
        ]
    )
    layout.row(
        [
            heatmap_panel(
                title="Apply Time",
                description=None,
                yaxis=yaxis(format=UNITS.SECONDS, log_base=1),
                metric="tikv_import_engine_request_bucket",
                label_selectors=[
                    'type="apply"',
                ],
            ),
            graph_panel(
                title="Raft Store Memory Usage",
                description="",
                yaxes=yaxes(left_format=UNITS.BYTES_IEC, log_base=1),
                targets=[
                    target(
                        expr=expr_sum(
                            "tikv_server_mem_trace_sum",
                            label_selectors=[
                                'name=~"raftstore-.*"',
                            ],
                        ),
                    ),
                ],
            ),
        ]
    )
    return layout.row_panel


def ResolvedTS() -> RowPanel:
    layout = Layout(title="Resolved TS")
    layout.row(
        [
            graph_panel(
                title="Resolved TS Worker CPU",
                description="The CPU utilization of resolved ts worker",
                yaxes=yaxes(left_format=UNITS.PERCENT_UNIT),
                targets=[
                    target(
                        expr=expr_sum_rate(
                            "tikv_thread_cpu_seconds_total",
                            label_selectors=[
                                'name=~"resolved_ts.*"',
                            ],
                        ),
                    )
                ],
            ),
            graph_panel(
                title="Advance ts Worker CPU",
                description="The CPU utilization of advance ts worker",
                yaxes=yaxes(left_format=UNITS.PERCENT_UNIT),
                targets=[
                    target(
                        expr=expr_sum_rate(
                            "tikv_thread_cpu_seconds_total",
                            label_selectors=[
                                'name=~"advance_ts.*"',
                            ],
                        ),
                    )
                ],
            ),
            graph_panel(
                title="Scan lock Worker CPU",
                description="The CPU utilization of scan lock worker",
                yaxes=yaxes(left_format=UNITS.PERCENT_UNIT),
                targets=[
                    target(
                        expr=expr_sum_rate(
                            "tikv_thread_cpu_seconds_total",
                            label_selectors=[
                                'name=~"inc_scan.*"',
                            ],
                        ),
                    )
                ],
            ),
        ]
    )
    layout.row(
        [
            graph_panel(
                title="Max gap of resolved-ts",
                description="The gap between resolved ts (the maximum candidate of safe-ts) and current time.",
                yaxes=yaxes(left_format=UNITS.MILLI_SECONDS),
                targets=[
                    target(
                        expr=expr_sum(
                            "tikv_resolved_ts_min_resolved_ts_gap_millis",
                        ),
                    )
                ],
            ),
            graph_panel(
                title="Min Resolved TS Region",
                description="The region that has minimal resolved ts",
                targets=[
                    target(
                        expr=expr_sum(
                            "tikv_resolved_ts_min_resolved_ts_region",
                        ),
                    )
                ],
            ),
        ]
    )
    layout.row(
        [
            graph_panel(
                title="Max gap of follower safe-ts",
                description="The gap between now() and the minimal (non-zero) safe ts for followers",
                yaxes=yaxes(left_format=UNITS.MILLI_SECONDS),
                targets=[
                    target(
                        expr=expr_sum(
                            "tikv_resolved_ts_min_follower_safe_ts_gap_millis",
                        ),
                    )
                ],
            ),
            graph_panel(
                title="Min Safe TS Follower Region",
                description="The region id of the follower that has minimal safe ts",
                targets=[
                    target(
                        expr=expr_sum(
                            "tikv_resolved_ts_min_follower_safe_ts_region",
                        ),
                    )
                ],
            ),
        ]
    )
    layout.row(
        [
            graph_panel(
                title="Max gap of resolved-ts in region leaders",
                description="The gap between resolved ts of leaders and current time",
                yaxes=yaxes(left_format=UNITS.MILLI_SECONDS),
                targets=[
                    target(
                        expr=expr_sum(
                            "tikv_resolved_ts_min_leader_resolved_ts_gap_millis",
                        ),
                    )
                ],
            ),
            graph_panel(
                title="Min Leader Resolved TS Region",
                description="The region that its leader has minimal resolved ts.",
                targets=[
                    target(
                        expr=expr_sum(
                            "tikv_resolved_ts_min_leader_resolved_ts_region",
                        ),
                    )
                ],
            ),
        ]
    )
    layout.row(
        [
            heatmap_panel(
                title="Check leader duration",
                description="The time consumed when handle a check leader request",
                yaxis=yaxis(format=UNITS.SECONDS),
                metric="tikv_resolved_ts_check_leader_duration_seconds_bucket",
            ),
            graph_panel(
                title="99% CheckLeader request region count",
                description="Bucketed histogram of region count in a check leader request",
                targets=[
                    target(
                        expr=expr_histogram_quantile(
                            0.99,
                            "tikv_check_leader_request_item_count",
                            by_labels=["instance"],
                        ),
                        legend_format="{{instance}}",
                    )
                ],
            ),
        ]
    )
    layout.row(
        [
            graph_panel(
                title="99% CheckLeader request size",
                description="Bucketed histogram of the check leader request size",
                yaxes=yaxes(left_format=UNITS.BYTES_IEC),
                targets=[
                    target(
                        expr=expr_histogram_quantile(
                            0.99,
                            "tikv_check_leader_request_size_bytes",
                            by_labels=["instance"],
                        ),
                        legend_format="{{instance}}",
                    ),
                    target(
                        expr=expr_histogram_quantile(
                            0.99,
                            "tikv_check_leader_request_item_count",
                            by_labels=["instance"],
                        ),
                        legend_format="{{instance}}-check-num",
                    ),
                ],
            ),
            graph_panel(
                title="Fail advance ts count",
                description="The count of fail to advance resolved-ts",
                targets=[
                    target(
                        expr=expr_sum_delta(
                            "tikv_resolved_ts_fail_advance_count",
                            by_labels=["instance", "reason"],
                        ),
                    ),
                    target(
                        expr=expr_sum_delta(
                            "tikv_raftstore_check_stale_peer",
                            by_labels=["instance"],
                        ),
                        legend_format="{{instance}}-stale-peer",
                    ),
                ],
            ),
        ]
    )
    layout.row(
        [
            graph_panel(
                title="Lock heap size",
                description="Total bytes in memory of resolved-ts observe regions's lock heap",
                yaxes=yaxes(left_format=UNITS.BYTES_IEC),
                targets=[
                    target(
                        expr=expr_avg(
                            "tikv_resolved_ts_lock_heap_bytes",
                        ),
                    )
                ],
            ),
            heatmap_panel(
                title="Initial scan backoff duration",
                description="The backoff duration before starting initial scan",
                yaxis=yaxis(format=UNITS.SECONDS),
                metric="tikv_resolved_ts_initial_scan_backoff_duration_seconds_bucket",
            ),
        ]
    )
    layout.row(
        [
            graph_panel(
                title="Observe region status",
                description="The status of resolved-ts observe regions",
                targets=[
                    target(
                        expr=expr_sum(
                            "tikv_resolved_ts_region_resolve_status",
                            by_labels=["type"],
                        ),
                    )
                ],
            ),
            graph_panel(
                title="Pending command size",
                description="Total bytes of pending commands in the channel",
                yaxes=yaxes(left_format=UNITS.BYTES_IEC),
                targets=[
                    target(
                        expr=expr_avg(
                            "tikv_resolved_ts_channel_penging_cmd_bytes_total",
                        ),
                    )
                ],
            ),
        ]
    )
    return layout.row_panel


def Memory() -> RowPanel:
    layout = Layout(title="Memory")
    layout.row(
        [
            graph_panel(
                title="Allocator Stats",
                description=None,
                yaxes=yaxes(left_format=UNITS.BYTES_IEC),
                targets=[
                    target(
                        expr=expr_sum(
                            "tikv_allocator_stats", by_labels=["instance", "type"]
                        )
                    )
                ],
            ),
            graph_panel(
                title="Send Allocated(+) / Release Received(-) Bytes Rate",
                description=None,
                yaxes=yaxes(left_format=UNITS.BYTES_SEC_IEC),
                targets=[
                    target(
                        expr=expr_operator(
                            expr_sum_rate(
                                "tikv_allocator_thread_allocation",
                                label_selectors=['type="alloc"'],
                                by_labels=["thread_name"],
                            ),
                            "-",
                            expr_sum_rate(
                                "tikv_allocator_thread_allocation",
                                label_selectors=['type="dealloc"'],
                                by_labels=["thread_name"],
                            ),
                        ),
                        legend_format="{{thread_name}}",
                    )
                ],
            ),
        ]
    )
    layout.row(
        [
            graph_panel(
                title="Allocated Bytes Rate per Thread",
                description=None,
                yaxes=yaxes(left_format=UNITS.BYTES_IEC),
                targets=[
                    target(
                        expr=expr_sum_rate(
                            "tikv_allocator_thread_allocation",
                            label_selectors=['type="alloc"'],
                            by_labels=["thread_name"],
                        ),
                    )
                ],
            ),
            graph_panel(
                title="Released Bytes Rate per Thread",
                description=None,
                yaxes=yaxes(left_format=UNITS.BYTES_IEC),
                targets=[
                    target(
                        expr=expr_sum_rate(
                            "tikv_allocator_thread_allocation",
                            label_selectors=['type="dealloc"'],
                            by_labels=["thread_name"],
                        ),
                    )
                ],
            ),
        ]
    )
    layout.row(
        [
            graph_panel(
                title="Mapped Allocation per Thread",
                description=None,
                yaxes=yaxes(left_format=UNITS.BYTES_IEC),
                targets=[
                    target(
                        expr=expr_sum(
                            "tikv_allocator_thread_stats",
                            label_selectors=['type="mapped"'],
                            by_labels=["thread_name"],
                        )
                    )
                ],
            ),
            graph_panel(
                title="Arena Count",
                description=None,
                targets=[
                    target(
                        expr=expr_sum(
                            "tikv_allocator_arena_count",
                            by_labels=["instance"],
                        )
                    )
                ],
            ),
        ]
    )
    return layout.row_panel


def BackupImport() -> RowPanel:
    layout = Layout(title="Backup & Import")
    layout.row(
        [
            graph_panel(
                title="Backup CPU Utilization",
                yaxes=yaxes(left_format=UNITS.PERCENT_UNIT),
                targets=[
                    target(
                        expr=expr_sum_rate(
                            "tikv_thread_cpu_seconds_total",
                            label_selectors=[
                                'name=~"b.*k.*w.*k.*"',
                            ],
                        ),
                        legend_format="backup-{{instance}}",
                    ),
                    target(
                        expr=expr_sum_rate(
                            "tikv_thread_cpu_seconds_total",
                            label_selectors=[
                                'name=~"backup_io"',
                            ],
                        ),
                        legend_format="backup-io-{{instance}}",
                    ),
                    target(
                        expr=expr_simple(
                            "tikv_backup_softlimit",
                        ),
                        legend_format="backup-auto-throttle-{{instance}}",
                    ),
                ],
            ),
            graph_panel(
                title="Backup Thread Count",
                targets=[
                    target(
                        expr=expr_sum(
                            "tikv_backup_thread_pool_size",
                        ),
                    ),
                ],
            ),
            graph_panel(
                title="Backup Errors",
                description="",
                targets=[
                    target(
                        expr=expr_sum_delta(
                            "tikv_backup_error_counter",
                            by_labels=["instance", "error"],
                        ),
                    ),
                ],
            ),
        ]
    )
    layout.row(
        [
            heatmap_panel(
                title="Backup Write CF SST Size",
                yaxis=yaxis(format=UNITS.BYTES_IEC),
                metric="tikv_backup_range_size_bytes_bucket",
                label_selectors=['cf="write"'],
            ),
            heatmap_panel(
                title="Backup Default CF SST Size",
                yaxis=yaxis(format=UNITS.BYTES_IEC),
                metric="tikv_backup_range_size_bytes_bucket",
                label_selectors=['cf="default"'],
            ),
            graph_panel(
                title="Backup SST Generation Throughput",
                yaxes=yaxes(left_format=UNITS.BYTES_SEC_IEC),
                targets=[
                    target(
                        expr=expr_sum_rate(
                            "tikv_backup_range_size_bytes_sum",
                            by_labels=[],  # override default by instance.
                        ),
                        legend_format="total",
                    ),
                    target(
                        expr=expr_sum_rate(
                            "tikv_backup_range_size_bytes_sum",
                            by_labels=["instance", "cf"],
                        ),
                    ),
                ],
            ),
        ]
    )
    layout.row(
        [
            heatmap_panel(
                title="Backup Scan SST Duration",
                yaxis=yaxis(format=UNITS.SECONDS),
                metric="tikv_backup_range_duration_seconds_bucket",
                label_selectors=['type="snapshot"'],
            ),
            heatmap_panel(
                title="Backup Scan SST Duration",
                yaxis=yaxis(format=UNITS.SECONDS),
                metric="tikv_backup_range_duration_seconds_bucket",
                label_selectors=['type="scan"'],
            ),
            heatmap_panel(
                title="Backup Save SST Duration",
                yaxis=yaxis(format=UNITS.SECONDS),
                metric="tikv_backup_range_duration_seconds_bucket",
                label_selectors=['type=~"save.*"'],
            ),
            graph_panel(
                title="Backup SST Duration",
                yaxes=yaxes(left_format=UNITS.SECONDS),
                targets=[
                    target(
                        expr=expr_histogram_quantile(
                            0.999,
                            "tikv_backup_range_duration_seconds",
                            by_labels=["type"],
                        ),
                        legend_format="{{type}}-99.9%",
                    ),
                    target(
                        expr=expr_histogram_quantile(
                            0.99,
                            "tikv_backup_range_duration_seconds",
                            by_labels=["type"],
                        ),
                        legend_format="{{type}}-99%",
                    ),
                    target(
                        expr=expr_operator(
                            expr_sum(
                                "tikv_backup_range_duration_seconds_sum",
                                by_labels=["type"],
                            ),
                            "/",
                            expr_sum(
                                "tikv_backup_range_duration_seconds_count",
                                by_labels=["type"],
                            ),
                        ),
                        legend_format="{{type}}-avg",
                    ),
                ],
            ),
        ]
    )
    layout.row(
        [
            heatmap_panel(
                title="External Storage Create Duration",
                yaxis=yaxis(format=UNITS.SECONDS),
                metric="tikv_external_storage_create_seconds_bucket",
            ),
            graph_panel_histogram_quantiles(
                title="External Storage Create Duration",
                description="",
                yaxes=yaxes(left_format=UNITS.SECONDS),
                metric="tikv_external_storage_create_seconds",
                hide_avg=True,
                hide_count=True,
            ),
        ]
    )
    layout.row(
        [
            graph_panel_histogram_quantiles(
                title="Checksum Request Duration",
                description="",
                yaxes=yaxes(left_format=UNITS.SECONDS),
                metric="tikv_coprocessor_request_duration_seconds",
                label_selectors=['req=~"analyze.*|checksum.*"'],
                by_labels=["req"],
                hide_avg=True,
                hide_count=True,
            ),
            graph_panel(
                title="IO Utilization",
                yaxes=yaxes(left_format=UNITS.PERCENT_UNIT),
                targets=[
                    target(
                        expr=expr_sum_rate(
                            "node_disk_io_time_seconds_total",
                            by_labels=["instance", "device"],
                        ),
                    ),
                ],
            ),
        ]
    )
    layout.row(
        [
            graph_panel(
                title="Import CPU Utilization",
                yaxes=yaxes(left_format=UNITS.PERCENT_UNIT),
                targets=[
                    target(
                        expr=expr_sum_rate(
                            "tikv_thread_cpu_seconds_total",
                            label_selectors=['name=~"sst_.*"'],
                            by_labels=["instance"],
                        ),
                        legend_format="import-{{instance}}",
                    ),
                    target(
                        expr=expr_sum_rate(
                            "tikv_thread_cpu_seconds_total",
                            label_selectors=['name=~"sst_.*"'],
                            by_labels=["instance", "tid"],
                        ).extra("> 0"),
                        legend_format="import-{{instance}}-{{tid}}",
                        hide=True,
                    ),
                    target(
                        expr=expr_count_rate(
                            "tikv_thread_cpu_seconds_total",
                            label_selectors=['name=~"sst_.*"'],
                        ),
                        legend_format="import-count-{{instance}}",
                        hide=True,
                    ),
                ],
            ),
            graph_panel(
                title="Import Thread Count",
                targets=[
                    target(
                        expr=expr_count_rate(
                            "tikv_thread_cpu_seconds_total",
                            label_selectors=['name=~"sst_.*"'],
                            by_labels=["instance"],
                        ),
                        legend_format="{{instance}}",
                    ),
                ],
            ),
            graph_panel(
                title="Import Errors",
                targets=[
                    target(
                        expr=expr_sum_delta(
                            "tikv_import_error_counter",
                            by_labels=["type", "error", "instance"],
                        ),
                    ),
                ],
            ),
        ]
    )
    layout.row(
        [
            graph_panel_histogram_quantiles(
                title="Import RPC Duration",
                description="",
                yaxes=yaxes(left_format=UNITS.SECONDS),
                metric="tikv_import_rpc_duration",
                by_labels=["request"],
                hide_count=True,
            ),
            graph_panel(
                title="Import RPC Ops",
                yaxes=yaxes(left_format=UNITS.OPS_PER_SEC),
                targets=[
                    target(
                        expr=expr_sum_rate(
                            "tikv_import_rpc_duration_count",
                            label_selectors=['request!="switch_mode"'],
                            by_labels=["request"],
                        ),
                    ),
                ],
            ),
            graph_panel(
                title="Import RPC Count",
                targets=[
                    target(
                        expr=expr_simple(
                            "tikv_import_rpc_count",
                        ),
                        legend_format="{{type}}-{{instance}}",
                    ),
                ],
            ),
        ]
    )
    layout.row(
        [
            heatmap_panel(
                title="Import Write/Download RPC Duration",
                yaxis=yaxis(format=UNITS.SECONDS),
                metric="tikv_import_rpc_duration_bucket",
                label_selectors=['request=~"download|write"'],
            ),
            heatmap_panel(
                title="Import Wait Duration",
                yaxis=yaxis(format=UNITS.SECONDS),
                metric="tikv_import_download_duration_bucket",
                label_selectors=['type="queue"'],
            ),
            heatmap_panel(
                title="Import Read SST Duration",
                yaxis=yaxis(format=UNITS.SECONDS),
                metric="tikv_import_download_duration_bucket",
                label_selectors=['type="read"'],
            ),
            heatmap_panel(
                title="Import Rewrite SST Duration",
                yaxis=yaxis(format=UNITS.SECONDS),
                metric="tikv_import_download_duration_bucket",
                label_selectors=['type="rewrite"'],
            ),
        ]
    )
    layout.row(
        [
            heatmap_panel(
                title="Import Ingest RPC Duration",
                yaxis=yaxis(format=UNITS.SECONDS),
                metric="tikv_import_rpc_duration_bucket",
                label_selectors=['request=~"ingest"'],
            ),
            heatmap_panel(
                title="Import Ingest SST Duration",
                yaxis=yaxis(format=UNITS.SECONDS),
                metric="tikv_import_ingest_duration_bucket",
                label_selectors=['type=~"ingest"'],
            ),
            heatmap_panel(
                title="Import Ingest SST Bytes",
                yaxis=yaxis(format=UNITS.SECONDS),
                metric="tikv_import_ingest_byte_bucket",
            ),
            graph_panel(
                title="Import Download SST Throughput",
                yaxes=yaxes(left_format=UNITS.BYTES_SEC_IEC),
                targets=[
                    target(
                        expr=expr_sum_rate(
                            "tikv_import_download_bytes_sum",
                        ),
                    ),
                    target(
                        expr=expr_sum_rate(
                            "tikv_import_download_bytes_sum",
                            by_labels=[],
                        ),
                        legend_format="total",
                    ),
                ],
            ),
        ]
    )
    layout.row(
        [
            graph_panel(
                title="Import Local Write keys",
                targets=[
                    target(
                        expr=expr_sum_delta(
                            "tikv_import_local_write_keys",
                            by_labels=["type", "instance"],
                        ),
                    ),
                ],
            ),
            graph_panel(
                title="Import Local Write bytes",
                yaxes=yaxes(left_format=UNITS.BYTES_SEC_IEC),
                targets=[
                    target(
                        expr=expr_sum_rate(
                            "tikv_import_local_write_bytes",
                            by_labels=["type", "instance"],
                        ),
                    ),
                ],
            ),
        ]
    )
    layout.row(
        [
            graph_panel(
                title="TTL Expired",
                targets=[
                    target(
                        expr=expr_sum(
                            "tikv_backup_raw_expired_count",
                        ),
                    ),
                    target(
                        expr=expr_sum(
                            "tikv_backup_raw_expired_count",
                            by_labels=[],
                        ),
                        legend_format="sum",
                    ),
                ],
            ),
            graph_panel(
                title="cloud request",
                description="",
                yaxes=yaxes(left_format=UNITS.SHORT),
                targets=[
                    target(
                        expr=expr_sum_rate(
                            "tikv_cloud_request_duration_seconds_count",
                            by_labels=["cloud", "req"],
                        ),
                    ),
                ],
            ),
        ]
    )
    return layout.row_panel


def Encryption() -> RowPanel:
    layout = Layout(title="Encryption")
    layout.row(
        [
            graph_panel(
                title="Encryption data keys",
                description="Total number of encryption data keys in use",
                targets=[
                    target(
                        expr=expr_sum(
                            "tikv_encryption_data_key_storage_total",
                        ),
                        legend_format="{{instance}}",
                    ),
                ],
            ),
            graph_panel(
                title="Encrypted files",
                description="Number of files being encrypted",
                targets=[
                    target(
                        expr=expr_sum(
                            "tikv_encryption_file_num",
                        ),
                        legend_format="{{instance}}",
                    ),
                ],
            ),
        ]
    )
    layout.row(
        [
            graph_panel(
                title="Encryption initialized",
                description="Flag to indicate if encryption is initialized",
                targets=[
                    target(
                        expr=expr_simple(
                            "tikv_encryption_is_initialized",
                        ),
                        legend_format="{{instance}}",
                    ),
                ],
            ),
            graph_panel(
                title="Encryption meta files size",
                description="Total size of encryption meta files",
                yaxes=yaxes(left_format=UNITS.BYTES_IEC),
                targets=[
                    target(
                        expr=expr_simple(
                            "tikv_encryption_meta_file_size_bytes",
                        ),
                        legend_format="{{name}}-{{instance}}",
                    ),
                ],
            ),
        ]
    )
    layout.row(
        [
            graph_panel(
                title="Encrypt/decrypt data nanos",
                description="",
                targets=[
                    target(
                        expr=expr_sum_rate(
                            "tikv_coprocessor_rocksdb_perf",
                            label_selectors=[
                                'metric="encrypt_data_nanos"',
                            ],
                            by_labels=["req"],
                        ),
                        legend_format="encrypt-{{req}}",
                    ),
                    target(
                        expr=expr_sum_rate(
                            "tikv_coprocessor_rocksdb_perf",
                            label_selectors=[
                                'metric="decrypt_data_nanos"',
                            ],
                            by_labels=["req"],
                        ),
                        legend_format="decrypt-{{req}}",
                    ),
                ],
            ),
            graph_panel_histogram_quantiles(
                title="Read/write encryption meta duration",
                description="Writing or reading file duration (second)",
                yaxes=yaxes(left_format=UNITS.SECONDS),
                metric="tikv_encryption_write_read_file_duration_seconds",
                hide_count=True,
            ),
        ]
    )
    return layout.row_panel


def BackupLog() -> RowPanel:
    layout = Layout(title="Backup Log")
    layout.row(
        [
            stat_panel(
                title="Endpoint Status",
                targets=[
                    target(
                        expr=expr_simple("tikv_log_backup_enabled"),
                        legend_format="{{ instance }}",
                    ),
                ],
                mappings=[
                    StatValueMappings(
                        StatValueMappingItem("Disabled", "0", "red"),
                        StatValueMappingItem("Enabled", "1", "green"),
                    ),
                ],
            ),
            stat_panel(
                title="Task Status",
                targets=[
                    target(
                        expr=expr_min("tikv_log_backup_task_status"),
                    ),
                ],
                mappings=[
                    StatValueMappings(
                        StatValueMappingItem("Running", "0", "green"),
                        StatValueMappingItem("Paused", "1", "yellow"),
                        StatValueMappingItem("Error", "2", "red"),
                    ),
                ],
            ),
            stat_panel(
                title="Advancer Owner",
                text_mode="name",
                targets=[
                    target(
                        expr="tidb_log_backup_advancer_owner > 0",
                        legend_format="{{ instance }}",
                    ),
                ],
            ),
            stat_panel(
                title="Average Flush Size",
                description="The average flush size of last 30mins.",
                format=UNITS.BYTES_IEC,
                targets=[
                    target(
                        expr=expr_operator(
                            expr_sum_increase(
                                "tikv_log_backup_flush_file_size_sum",
                                range_selector="30m",
                            ),
                            "/",
                            expr_sum_increase(
                                "tikv_log_backup_flush_duration_sec_count",
                                label_selectors=['stage=~"save_files"'],
                                range_selector="30m",
                            ),
                        ),
                        legend_format="{{ instance }}",
                    ),
                ],
            ),
        ]
    )
    layout.row(
        [
            stat_panel(
                title="Flushed Files (Last 30m) Per Host",
                description="The current total flushed file number of this run.",
                decimals=0,
                targets=[
                    target(
                        expr=expr_sum_delta(
                            "tikv_log_backup_flush_file_size_count",
                            range_selector="30m",
                        ).extra("> 0"),
                    ),
                ],
            ),
            stat_panel(
                title="Flush Times (Last 30m)",
                description="This is the summary of the file count has been flushed, summered by the data each TiKV has flushed since last boot.\n**NOTE: The size may get reduced if some of TiKVs reboot.**",
                decimals=0,
                targets=[
                    target(
                        expr=expr_sum_delta(
                            "tikv_log_backup_flush_duration_sec_count",
                            range_selector="30m",
                            label_selectors=['stage=~"save_files"'],
                        ),
                    ),
                ],
            ),
            stat_panel(
                title="Total Flushed Size (Last 30m)",
                description="This is the summary of the size has been flushed, summered by the data each TiKV has flushed since last boot.\n**NOTE: The size may get reduced if some of TiKVs reboot.**",
                format=UNITS.BYTES_IEC,
                targets=[
                    target(
                        expr=expr_sum_delta(
                            "tikv_log_backup_flush_file_size_sum",
                            range_selector="30m",
                        ),
                    ),
                ],
            ),
            stat_panel(
                title="Flush Files (Last 30m)",
                description="This is the summary of the file count has been flushed, summered by the data each TiKV has flushed since last boot.\n**NOTE: The size may get reduced if some of TiKVs reboot.**",
                decimals=0,
                targets=[
                    target(
                        expr=expr_sum_delta(
                            "tikv_log_backup_flush_file_size_count",
                            range_selector="30m",
                        ),
                    ),
                ],
            ),
        ]
    )
    layout.row(
        [
            graph_panel(
                title="CPU Usage",
                description="The CPU utilization of log backup threads. \n**(Note this is the average usage for a period of time, some peak of CPU usage may be lost.)**",
                yaxes=yaxes(left_format=UNITS.PERCENT_UNIT),
                targets=[
                    target(
                        expr=expr_sum_rate(
                            "tikv_thread_cpu_seconds_total",
                            label_selectors=[
                                'name=~"backup_stream|log-backup-scan(-[0-9]+)?"'
                            ],
                        ),
                    )
                ],
            ),
            graph_panel(
                title="Handle Event Rate",
                description="",
                yaxes=yaxes(left_format=UNITS.OPS_PER_SEC),
                targets=[
                    target(
                        expr=expr_sum_rate(
                            "tikv_log_backup_handle_kv_batch_sum",
                        ),
                    )
                ],
            ),
        ]
    )
    layout.row(
        [
            graph_panel(
                title="Initial Scan Generate Event Throughput",
                description="The data rate of initial scanning emitting events.",
                yaxes=yaxes(left_format=UNITS.BYTES_SEC_IEC),
                targets=[
                    target(
                        expr=expr_sum_rate(
                            "tikv_log_backup_incremental_scan_bytes_sum",
                        ),
                    )
                ],
            ),
            graph_panel(
                title="Abnormal Checkpoint TS Lag",
                description=None,
                yaxes=yaxes(left_format=UNITS.MILLI_SECONDS),
                targets=[
                    target(
                        expr=expr_operator(
                            "time() * 1000",
                            "-",
                            expr_max(
                                "tidb_log_backup_last_checkpoint", by_labels=["task"]
                            ).extra("/ 262144 > 0"),
                        ),
                        legend_format="{{ task }}",
                    ),
                ],
            ),
        ]
    )
    layout.row(
        [
            graph_panel(
                title="Memory Of Events",
                description="The estimated memory usage by the streaming backup module.",
                yaxes=yaxes(left_format=UNITS.BYTES_IEC),
                targets=[
                    target(
                        expr=expr_sum("tikv_log_backup_heap_memory"),
                    )
                ],
            ),
            graph_panel(
                title="Observed Region Count",
                description="",
                targets=[
                    target(
                        expr=expr_sum("tikv_log_backup_observed_region"),
                    ),
                    target(
                        expr=expr_sum(
                            "tikv_log_backup_observed_region",
                        ),
                        legend_format="{{instance}}-total",
                    ),
                ],
            ),
        ]
    )
    layout.row(
        [
            graph_panel(
                title="Errors",
                description="The errors met when backing up.\n**They are retryable, don't worry.**",
                yaxes=yaxes(left_format=UNITS.OPS_PER_MIN),
                targets=[
                    target(
                        expr=expr_sum_delta(
                            "tikv_log_backup_errors",
                            range_selector="1m",
                            by_labels=["type", "instance"],
                        ),
                    ),
                ],
            ),
            graph_panel(
                title="Fatal Errors",
                description="The errors met when backing up.",
                yaxes=yaxes(left_format=UNITS.OPS_PER_MIN),
                targets=[
                    target(
                        expr=expr_sum_delta(
                            "tikv_log_backup_fatal_errors",
                            range_selector="1m",
                            by_labels=["type", "instance"],
                        ),
                    ),
                ],
            ),
            graph_panel(
                title="Checkpoint TS of Tasks",
                description=None,
                yaxes=yaxes(left_format=UNITS.DATE_TIME_ISO_TODAY),
                null_point_mode=NULL_AS_NULL,
                targets=[
                    target(
                        expr=expr_max(
                            "tidb_log_backup_last_checkpoint", by_labels=["task"]
                        ).extra("/ 262144 > 0"),
                    ),
                    target(expr="time() * 1000", legend_format="Current Time"),
                ],
                series_overrides=[
                    series_override(
                        alias="Current Time",
                        fill=0,
                        dashes=True,
                    ),
                ],
            ),
        ]
    )
    layout.row(
        [
            heatmap_panel(
                title="Flush Duration",
                description="The duration of flushing a batch of file.",
                yaxis=yaxis(format=UNITS.SECONDS),
                metric="tikv_log_backup_flush_duration_sec_bucket",
                label_selectors=['stage=~"save_files"'],
            ),
            heatmap_panel(
                title="Initial scanning duration",
                description="The duration of scanning the initial data from local DB and transform them into apply events.",
                yaxis=yaxis(format=UNITS.SECONDS),
                metric="tikv_log_backup_initial_scan_duration_sec_bucket",
            ),
            heatmap_panel(
                title="Convert Raft Event duration",
                description="The duration of converting a raft request into a apply event.",
                yaxis=yaxis(format=UNITS.SECONDS),
                metric="tikv_log_backup_event_handle_duration_sec_bucket",
                label_selectors=['stage=~"to_stream_event"'],
            ),
            heatmap_panel(
                title="Wait for Lock Duration",
                description="The duration of waiting the mutex of the controller.",
                yaxis=yaxis(format=UNITS.SECONDS),
                metric="tikv_log_backup_event_handle_duration_sec_bucket",
                label_selectors=['stage=~"get_router_lock"'],
            ),
        ]
    )
    layout.row(
        [
            heatmap_panel(
                title="Command Batch Size",
                description="The number of KV-modify of each raft command observed.",
                yaxis=yaxis(format=UNITS.SHORT),
                metric="tikv_log_backup_handle_kv_batch_bucket",
            ),
            heatmap_panel(
                title="Save to Temp File Duration",
                description="The total cost of saving an event into temporary file.",
                yaxis=yaxis(format=UNITS.SECONDS),
                metric="tikv_log_backup_event_handle_duration_sec_bucket",
                label_selectors=['stage=~"save_to_temp_file"'],
            ),
            heatmap_panel(
                title="Write to Temp File Duration",
                description="The total cost of writing a event into temporary file.\nComparing to the ***Save*** duration, it doesn't contain the time cost of routing the task by range / task.",
                yaxis=yaxis(format=UNITS.SECONDS),
                metric="tikv_log_backup_on_event_duration_seconds_bucket",
                label_selectors=['stage="write_to_tempfile"'],
            ),
            heatmap_panel(
                title="System Write Call Duration",
                description="The duration of collecting metadata and call the UNIX system call *write* for each event.",
                yaxis=yaxis(format=UNITS.SECONDS),
                metric="tikv_log_backup_on_event_duration_seconds_bucket",
                label_selectors=['stage="syscall_write"'],
            ),
        ]
    )
    layout.row(
        [
            graph_panel(
                title="Internal Message Type",
                description="The internal message type count.",
                yaxes=yaxes(left_format=UNITS.OPS_PER_SEC, log_base=2),
                targets=[
                    target(
                        expr=expr_sum_rate(
                            "tikv_log_backup_internal_actor_acting_duration_sec_count",
                            by_labels=["message"],
                        ),
                    )
                ],
            ),
            graph_panel(
                title="Internal Message Handling Duration (P99)",
                description="The internal handling message duration.",
                yaxes=yaxes(left_format=UNITS.SECONDS),
                targets=[
                    target(
                        expr=expr_histogram_quantile(
                            0.99,
                            "tikv_log_backup_internal_actor_acting_duration_sec",
                            by_labels=["message"],
                        ),
                        legend_format="{{message}}",
                    )
                ],
            ),
            graph_panel(
                title="Internal Message Handling Duration (P90)",
                description="The internal handling message duration.",
                yaxes=yaxes(left_format=UNITS.SECONDS),
                targets=[
                    target(
                        expr=expr_histogram_quantile(
                            0.9,
                            "tikv_log_backup_internal_actor_acting_duration_sec",
                            by_labels=["message"],
                        ),
                        legend_format="{{message}}",
                    )
                ],
            ),
        ]
    )
    layout.row(
        [
            graph_panel(
                title="Initial Scan RocksDB Throughput",
                description="The internal read throughput of RocksDB during initial scanning. This panel can roughly present the read through to the hard disk of initial scanning.",
                yaxes=yaxes(left_format=UNITS.BYTES_SEC_IEC),
                targets=[
                    target(
                        expr=expr_sum_rate(
                            "tikv_log_backup_initial_scan_operations",
                            label_selectors=['op=~"read_bytes"'],
                            by_labels=["cf"],
                        ),
                    )
                ],
            ),
            graph_panel(
                title="Initial Scan RocksDB Operation",
                description="Misc statistics of RocksDB during initial scanning.",
                yaxes=yaxes(left_format=UNITS.OPS_PER_SEC),
                targets=[
                    target(
                        expr=expr_sum_rate(
                            "tikv_log_backup_initial_scan_operations",
                            label_selectors=['op!~"read_bytes"'],
                            by_labels=["cf", "op"],
                        ).extra("> 0"),
                    )
                ],
            ),
        ]
    )
    layout.row(
        [
            graph_panel(
                title="Initial Scanning Trigger Reason",
                description="The reason of triggering initial scanning.",
                targets=[
                    target(
                        expr=expr_sum_rate(
                            "tikv_log_backup_initial_scan_reason",
                            by_labels=["reason"],
                        ),
                    )
                ],
            ),
            graph_panel(
                title="Initial Scanning Task Status",
                description="The task status of initial scanning.",
                targets=[
                    target(
                        expr=expr_sum(
                            "tikv_log_backup_pending_initial_scan",
                            by_labels=["stage"],
                        ),
                    )
                ],
            ),
            graph_panel(
                title="Region Checkpoint Key Putting",
                description="",
                yaxes=yaxes(left_format=UNITS.COUNTS_PER_SEC),
                targets=[
                    target(
                        expr=expr_sum_rate(
                            "tikv_log_backup_metadata_key_operation",
                            by_labels=["type"],
                        ),
                    )
                ],
            ),
        ]
    )
    layout.row(
        [
            heatmap_panel(
                title="Request Checkpoint Batch Size",
                metric="tidb_log_backup_advancer_batch_size_bucket",
                label_selectors=['type="checkpoint"'],
            ),
            heatmap_panel(
                title="Tick Duration",
                yaxis=yaxis(format=UNITS.SECONDS),
                metric="tidb_log_backup_advancer_tick_duration_sec_bucket",
                label_selectors=['step="tick"'],
            ),
        ]
    )
    layout.row(
        [
            graph_panel(
                title="Region Checkpoint Failure Reason",
                description="The reason of advancer failed to be advanced.",
                targets=[
                    target(
                        expr=expr_sum_rate(
                            "tidb_log_backup_region_request_failure",
                            label_selectors=['reason!="retryable-scan-region"'],
                            by_labels=["reason"],
                        ),
                    ),
                ],
            ),
            graph_panel(
                title="Request Result",
                description="The result of getting region checkpoints.",
                targets=[
                    target(
                        expr=expr_sum_rate(
                            "tidb_log_backup_region_request",
                            by_labels=["result"],
                        ),
                    ),
                ],
            ),
        ]
    )
    layout.row(
        [
            graph_panel(
                title="Tick Duration (P99)",
                description="The internal handling message duration.",
                yaxes=yaxes(left_format=UNITS.SECONDS),
                targets=[
                    target(
                        expr=expr_histogram_quantile(
                            0.99,
                            "tidb_log_backup_advancer_tick_duration_sec",
                            by_labels=["step"],
                        ),
                        legend_format="{{ step }}",
                    )
                ],
            ),
            graph_panel(
                title="Tick Duration (P90)",
                description="The internal handling message duration.",
                yaxes=yaxes(left_format=UNITS.SECONDS),
                targets=[
                    target(
                        expr=expr_histogram_quantile(
                            0.9,
                            "tidb_log_backup_advancer_tick_duration_sec",
                            by_labels=["step"],
                        ),
                        legend_format="{{ step }}",
                    )
                ],
            ),
        ]
    )
    layout.row(
        [
            graph_panel(
                title="Get Region Operation Count",
                description="The frequent of getting region level checkpoint.",
                targets=[
                    target(
                        expr=expr_sum_rate(
                            "tidb_log_backup_advancer_tick_duration_sec_count",
                            label_selectors=['step="get-regions-in-range"'],
                            by_labels=["step", "instance"],
                        ),
                    )
                ],
            ),
            graph_panel(
                title="Try Advance Trigger Time",
                description="The variant of checkpoint group.",
                targets=[
                    target(
                        expr=expr_sum_rate(
                            "tidb_log_backup_advancer_tick_duration_sec_count",
                            label_selectors=['step="try-advance"'],
                            by_labels=["step", "instance"],
                        ),
                    )
                ],
            ),
        ]
    )
    return layout.row_panel


def SlowTrendStatistics() -> RowPanel:
    layout = Layout(title="Slow Trend Statistics")
    layout.row(
        [
            graph_panel(
                title="Inspected duration per server",
                description="The duration that recorded by inspecting messages.",
                yaxes=yaxes(left_format=UNITS.SECONDS),
                targets=[
                    target(
                        expr=expr_histogram_quantile(
                            0.99,
                            "tikv_raftstore_inspect_duration_seconds",
                            by_labels=["instance", "type"],
                        ),
                        legend_format="{{instance}}-{{type}}",
                    ),
                ],
            ),
            graph_panel(
                title="Store Slow Score",
                description="The slow score of stores",
                targets=[
                    target(
                        expr=expr_sum(
                            "tikv_raftstore_slow_score",
                        ),
                    ),
                ],
            ),
        ]
    )
    layout.row(
        [
            graph_panel(
                title="Slow Trend",
                description="The changing trend of the slowness on I/O operations. 'value > 0' means the related store might have a slow trend.",
                targets=[
                    target(
                        expr=expr_sum(
                            "tikv_raftstore_slow_trend",
                        ),
                    ),
                ],
            ),
            graph_panel(
                title="QPS Changing Trend",
                description="The changing trend of QPS on each store. 'value < 0' means the QPS has a dropping trend.",
                targets=[
                    target(
                        expr=expr_sum(
                            "tikv_raftstore_slow_trend_result",
                        ),
                    ),
                ],
            ),
        ]
    )
    layout.row(
        [
            graph_panel(
                title="AVG Sampling Latency",
                description="The sampling latency of recent queries. A larger value indicates that the store is more likely to be the slowest store.",
                yaxes=yaxes(left_format=UNITS.MICRO_SECONDS),
                targets=[
                    target(
                        expr=expr_sum(
                            "tikv_raftstore_slow_trend_l0",
                        ),
                    ),
                ],
            ),
            graph_panel(
                title="QPS of each store",
                description="The QPS of each store.",
                yaxes=yaxes(left_format=UNITS.OPS_PER_SEC),
                targets=[
                    target(
                        expr=expr_sum(
                            "tikv_raftstore_slow_trend_result_value",
                        ),
                    ),
                ],
            ),
        ]
    )
    return layout.row_panel


def StatusServer() -> RowPanel:
    layout = Layout(title="Status Server")
    layout.row(
        [
            graph_panel_histogram_quantiles(
                title="Status API Request Duration",
                description="The 99 quantile durtion of status server API requests",
                metric="tikv_status_server_request_duration_seconds",
                yaxes=yaxes(left_format=UNITS.SECONDS),
                by_labels=["path"],
                hide_p9999=True,
                hide_count=True,
                hide_avg=True,
            ),
            graph_panel(
                title="Status API Request (op/s)",
                yaxes=yaxes(left_format=UNITS.OPS_PER_SEC),
                targets=[
                    target(
                        expr=expr_sum_rate(
                            "tikv_status_server_request_duration_seconds_count",
                            by_labels=["path"],
                        ),
                    ),
                ],
            ),
        ]
    )
    return layout.row_panel


#### Metrics Definition End ####


dashboard = Dashboard(
    title="Test-Cluster-TiKV-Details",
    uid="RDVQiEzZz",
    timezone="browser",
    refresh="1m",
    inputs=[DATASOURCE_INPUT],
    editable=True,
    templating=Templates(),
    panels=[
        # Overview
        Duration(),
        Cluster(),
        Errors(),
        Server(),
        # Entrance of Write and Read
        gRPC(),
        Storage(),
        LocalReader(),
        # CPU and IO
        ThreadCPU(),
        IOBreakdown(),
        # Raftstore
        RaftWaterfall(),
        RaftIO(),
        RaftPropose(),
        RaftProcess(),
        RaftMessage(),
        RaftAdmin(),
        RaftLog(),
        # Engine
        RaftEngine(),
        RocksDB(),
        Titan(),
        RangeCacheMemoryEngine(),
        # Scheduler and Read Pools
        FlowControl(),
        Scheduler(),
        SchedulerCommands(),
        CoprocessorOverview(),
        CoprocessorDetail(),
        UnifiedReadPool(),
        # Transaction
        GC(),
        PessimisticLocking(),
        # Background Tasks
        Task(),
        PD(),
        SlowTrendStatistics(),
        Snapshot(),
        # Tools
        ResolvedTS(),
        PointInTimeRestore(),
        BackupImport(),
        BackupLog(),
        # Advanced Debugging for CPU and Memory
        Threads(),
        Memory(),
        # Infrequently Used
        StatusServer(),
        Encryption(),
        TTL(),
    ],
    # Set 14 or larger to support shared crosshair or shared tooltip.
    # See https://github.com/grafana/grafana/blob/v10.2.2/public/app/features/dashboard/state/DashboardMigrator.ts#L443-L445
    schemaVersion=14,
    graphTooltip=GRAPH_TOOLTIP_MODE_SHARED_CROSSHAIR,
).auto_panel_ids()<|MERGE_RESOLUTION|>--- conflicted
+++ resolved
@@ -4264,21 +4264,6 @@
         )
     )
     layout.row(
-<<<<<<< HEAD
-        heatmap_panel_graph_panel_histogram_quantile_pairs(
-            heatmap_title="Upgrade wait duration",
-            heatmap_description="The time consumed of prepare for apply in range cache engine",
-            graph_title="99% Range cache engine prepare for apply duration per server",
-            graph_description="The time consumed of prepare for apply in range cache engine per TiKV instance",
-            graph_by_labels=["instance"],
-            graph_hides=["count", "avg"],
-            yaxis_format=UNITS.SECONDS,
-            metric="tikv_range_cache_upgrade_wait_duration_seconds",
-        )
-    )
-    layout.row(
-=======
->>>>>>> 7c263c59
         [
             graph_panel(
                 title="Iterator operations",
