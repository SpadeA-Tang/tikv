import os
import sys

sys.path.append(os.path.dirname(__file__))

from common import (
    DATASOURCE,
    DATASOURCE_INPUT,
    Layout,
    expr_avg,
    expr_count_rate,
    expr_histogram_avg,
    expr_histogram_quantile,
    expr_max,
    expr_max_rate,
    expr_min,
    expr_operator,
    expr_simple,
    expr_sum,
    expr_sum_aggr_over_time,
    expr_sum_delta,
    expr_sum_increase,
    expr_sum_rate,
    expr_topk,
    graph_legend,
    graph_panel,
    graph_panel_histogram_quantiles,
    heatmap_panel,
    heatmap_panel_graph_panel_histogram_quantile_pairs,
    series_override,
    stat_panel,
    target,
    template,
    yaxes,
    yaxis,
)
from grafanalib import formatunits as UNITS
from grafanalib.core import (
    GRAPH_TOOLTIP_MODE_SHARED_CROSSHAIR,
    HIDE_VARIABLE,
    NULL_AS_NULL,
    SHOW,
    Dashboard,
    GraphThreshold,
    RowPanel,
    StatValueMappingItem,
    StatValueMappings,
    Templating,
)

#### Metrics Definition Start ####


def Templates() -> Templating:
    return Templating(
        list=[
            template(
                name="k8s_cluster",
                type="query",
                query="label_values(tikv_engine_block_cache_size_bytes, k8s_cluster)",
                data_source=DATASOURCE,
                hide=HIDE_VARIABLE,
            ),
            template(
                name="tidb_cluster",
                type="query",
                query='label_values(tikv_engine_block_cache_size_bytes{k8s_cluster ="$k8s_cluster"}, tidb_cluster)',
                data_source=DATASOURCE,
                hide=HIDE_VARIABLE,
            ),
            template(
                name="db",
                type="query",
                query='label_values(tikv_engine_block_cache_size_bytes{k8s_cluster="$k8s_cluster", tidb_cluster="$tidb_cluster"}, db)',
                data_source=DATASOURCE,
                hide=SHOW,
                multi=True,
                include_all=True,
            ),
            template(
                name="command",
                type="query",
                query='query_result(tikv_storage_command_total{k8s_cluster="$k8s_cluster", tidb_cluster="$tidb_cluster"} != 0)',
                data_source=DATASOURCE,
                hide=SHOW,
                regex='/\\btype="([^"]+)"/',
                multi=True,
                include_all=True,
            ),
            template(
                name="instance",
                type="query",
                query='label_values(tikv_engine_size_bytes{k8s_cluster ="$k8s_cluster", tidb_cluster="$tidb_cluster"}, instance)',
                data_source=DATASOURCE,
                hide=SHOW,
                multi=True,
                include_all=True,
                all_value=".*",
            ),
            template(
                name="titan_db",
                type="query",
                query='label_values(tikv_engine_titandb_num_live_blob_file{k8s_cluster="$k8s_cluster", tidb_cluster="$tidb_cluster"}, db)',
                data_source=DATASOURCE,
                hide=HIDE_VARIABLE,
                multi=True,
                include_all=True,
            ),
            template(
                name="additional_groupby",
                type="custom",
                query="none,instance",
                data_source=DATASOURCE,
                hide=SHOW,
            ),
        ]
    )


def Duration() -> RowPanel:
    layout = Layout(title="Duration")
    layout.row(
        [
            graph_panel(
                title="Write Pipeline Duration",
                description="Write Pipeline Composition",
                yaxes=yaxes(left_format=UNITS.SECONDS),
                lines=False,
                stack=True,
                targets=[
                    target(
                        expr=expr_histogram_quantile(
                            0.99, "tikv_raftstore_append_log_duration_seconds"
                        ),
                        legend_format="Write Raft Log .99",
                        additional_groupby=True,
                    ),
                    target(
                        expr=expr_histogram_quantile(
                            0.99,
                            "tikv_raftstore_request_wait_time_duration_secs",
                        ),
                        legend_format="Propose Wait .99",
                        additional_groupby=True,
                    ),
                    target(
                        expr=expr_histogram_quantile(
                            0.99, "tikv_raftstore_apply_wait_time_duration_secs"
                        ),
                        legend_format="Apply Wait .99",
                        additional_groupby=True,
                    ),
                    target(
                        expr=expr_histogram_quantile(
                            0.99, "tikv_raftstore_commit_log_duration_seconds"
                        ),
                        legend_format="Replicate Raft Log .99",
                        additional_groupby=True,
                    ),
                    target(
                        expr=expr_histogram_quantile(
                            0.99, "tikv_raftstore_apply_log_duration_seconds"
                        ),
                        legend_format="Apply Duration .99",
                        additional_groupby=True,
                    ),
                ],
            ),
            graph_panel(
                title="Cop Read Duration",
                description="Read Duration Composition",
                yaxes=yaxes(left_format=UNITS.SECONDS),
                lines=False,
                stack=True,
                targets=[
                    target(
                        expr=expr_histogram_quantile(
                            0.99,
                            "tikv_storage_engine_async_request_duration_seconds",
                            ['type="snapshot"'],
                        ),
                        legend_format="Get Snapshot .99",
                        additional_groupby=True,
                    ),
                    target(
                        expr=expr_histogram_quantile(
                            0.99,
                            "tikv_coprocessor_request_wait_seconds",
                            ['type="all"'],
                        ),
                        legend_format="Cop Wait .99",
                        additional_groupby=True,
                    ),
                    target(
                        expr=expr_histogram_quantile(
                            0.95,
                            "tikv_coprocessor_request_handle_seconds",
                        ),
                        legend_format="Cop Handle .99",
                        additional_groupby=True,
                    ),
                ],
            ),
        ]
    )
    return layout.row_panel


def Cluster() -> RowPanel:
    layout = Layout(title="Cluster")
    layout.row(
        [
            graph_panel(
                title="Store size",
                description="The storage size per TiKV instance",
                yaxes=yaxes(left_format=UNITS.BYTES_IEC),
                fill=1,
                stack=True,
                legend=graph_legend(max=False),
                targets=[
                    target(
                        expr=expr_sum(
                            "tikv_store_size_bytes",
                            label_selectors=['type = "used"'],
                        ),
                    ),
                ],
            ),
            graph_panel(
                title="Available size",
                description="The available capacity size of each TiKV instance",
                yaxes=yaxes(left_format=UNITS.BYTES_IEC),
                fill=1,
                stack=True,
                legend=graph_legend(max=False),
                targets=[
                    target(
                        expr=expr_sum(
                            "tikv_store_size_bytes",
                            label_selectors=['type="available"'],
                        ),
                    ),
                ],
            ),
            graph_panel(
                title="Capacity size",
                description="The capacity size per TiKV instance",
                yaxes=yaxes(left_format=UNITS.BYTES_IEC),
                fill=1,
                stack=True,
                legend=graph_legend(max=False),
                targets=[
                    target(
                        expr=expr_sum(
                            "tikv_store_size_bytes",
                            label_selectors=['type="capacity"'],
                        ),
                    ),
                ],
            ),
        ]
    )
    layout.row(
        [
            graph_panel(
                title="CPU",
                description="The CPU usage of each TiKV instance",
                yaxes=yaxes(left_format=UNITS.PERCENT_UNIT),
                targets=[
                    target(
                        expr=expr_sum_rate(
                            "process_cpu_seconds_total",
                            label_selectors=['job=~".*tikv"'],
                        ),
                    ),
                    target(
                        expr=expr_simple(
                            "tikv_server_cpu_cores_quota",
                            label_selectors=['job=~".*tikv"'],
                        ),
                        legend_format=r"quota-{{instance}}",
                    ),
                ],
            ),
            graph_panel(
                title="Memory",
                description="The memory usage per TiKV instance",
                yaxes=yaxes(left_format=UNITS.BYTES_IEC),
                targets=[
                    target(
                        expr=expr_sum(
                            "process_resident_memory_bytes",
                            label_selectors=['job=~".*tikv"'],
                        ),
                    ),
                    target(
                        expr=expr_simple(
                            "tikv_server_memory_quota_bytes",
                            label_selectors=['job=~".*tikv"'],
                        ),
                        legend_format=r"quota-{{instance}}",
                    ),
                ],
            ),
        ]
    )
    layout.row(
        [
            graph_panel(
                title="IO utilization",
                description="The I/O utilization per TiKV instance",
                yaxes=yaxes(left_format=UNITS.PERCENT_UNIT),
                targets=[
                    target(
                        expr=expr_sum_rate(
                            "node_disk_io_time_seconds_total",
                        ),
                        legend_format=r"{{instance}}-{{device}}",
                    ),
                ],
            ),
            graph_panel(
                title="MBps",
                description="The total bytes of read and write in each TiKV instance",
                yaxes=yaxes(left_format=UNITS.BYTES_IEC),
                targets=[
                    target(
                        expr=expr_sum_rate(
                            "tikv_engine_flow_bytes",
                            label_selectors=['type="wal_file_bytes"'],
                        ),
                        legend_format=r"{{instance}}-write",
                    ),
                    target(
                        expr=expr_sum_rate(
                            "tikv_engine_flow_bytes",
                            label_selectors=['type=~"bytes_read|iter_bytes_read"'],
                        ),
                        legend_format=r"{{instance}}-read",
                    ),
                    target(
                        expr=expr_sum_rate(
                            "tikv_in_memory_engine_flow",
                            label_selectors=['type=~"bytes_read|iter_bytes_read"'],
                        ),
                        legend_format=r"{{instance}}-in-memory-engine-read",
                    ),
                ],
            ),
        ]
    )
    layout.row(
        [
            graph_panel(
                title="QPS",
                description="The number of leaders on each TiKV instance",
                yaxes=yaxes(left_format=UNITS.OPS_PER_SEC),
                targets=[
                    target(
                        expr=expr_sum_rate(
                            "tikv_grpc_msg_duration_seconds_count",
                            label_selectors=['type!="kv_gc"'],
                            by_labels=["instance", "type"],
                        ),
                        legend_format=r"{{instance}}-{{type}}",
                    ),
                ],
            ),
            graph_panel(
                title="Errps",
                description="The total number of the gRPC message failures",
                yaxes=yaxes(left_format=UNITS.OPS_PER_SEC),
                targets=[
                    target(
                        expr=expr_sum_rate(
                            "tikv_grpc_msg_fail_total",
                            label_selectors=['type!="kv_gc"'],
                        ),
                        legend_format=r"{{instance}}-grpc-msg-fail",
                    ),
                    target(
                        expr=expr_sum_delta(
                            "tikv_pd_heartbeat_message_total",
                            label_selectors=['type="noop"'],
                        ).extra(extra_expr="< 1"),
                        legend_format=r"{{instance}}-pd-heartbeat",
                    ),
                    target(
                        expr=expr_sum_rate(
                            "tikv_critical_error_total",
                            by_labels=["instance", "type"],
                        ),
                    ),
                ],
            ),
        ]
    )
    layout.row(
        [
            graph_panel(
                title="Leader",
                description="The number of leaders on each TiKV instance",
                targets=[
                    target(
                        expr=expr_sum(
                            "tikv_raftstore_region_count",
                            label_selectors=['type="leader"'],
                        ),
                    ),
                ],
            ),
            graph_panel(
                title="Region",
                description="The number of Regions and Buckets on each TiKV instance",
                targets=[
                    target(
                        expr=expr_sum(
                            "tikv_raftstore_region_count",
                            label_selectors=['type="region"'],
                        ),
                    ),
                    target(
                        expr=expr_sum(
                            "tikv_raftstore_region_count",
                            label_selectors=['type="buckets"'],
                        ),
                        legend_format=r"{{instance}}-buckets",
                        hide=True,
                    ),
                ],
            ),
        ]
    )
    layout.row(
        [
            graph_panel(
                title="Uptime",
                description="TiKV uptime since the last restart",
                yaxes=yaxes(left_format=UNITS.SECONDS, log_base=2),
                targets=[
                    target(
                        expr=expr_operator(
                            "time()",
                            "-",
                            expr_simple(
                                "process_start_time_seconds",
                                label_selectors=['job=~".*tikv"'],
                            ),
                        ),
                        legend_format=r"{{instance}}",
                    ),
                ],
            )
        ]
    )
    return layout.row_panel


def Errors() -> RowPanel:
    layout = Layout(title="Errors")
    layout.row(
        [
            graph_panel(
                title="Critical error",
                targets=[
                    target(
                        expr=expr_sum_rate(
                            "tikv_critical_error_total",
                            by_labels=["instance", "type"],
                        ),
                    ),
                ],
                thresholds=[GraphThreshold(value=0.0)],
            )
        ]
    )
    layout.row(
        [
            graph_panel(
                title="Server is busy",
                description="""
Indicates occurrences of events that make the TiKV instance unavailable
temporarily, such as Write Stall, Channel Full, Scheduler Busy, and Coprocessor
Full""",
                targets=[
                    target(
                        expr=expr_sum_rate(
                            "tikv_scheduler_too_busy_total",
                        ),
                        legend_format=r"scheduler-{{instance}}",
                    ),
                    target(
                        expr=expr_sum_rate(
                            "tikv_channel_full_total",
                            by_labels=["instance", "type"],
                        ),
                        legend_format=r"channelfull-{{instance}}-{{type}}",
                    ),
                    target(
                        expr=expr_sum_rate(
                            "tikv_coprocessor_request_error",
                            label_selectors=['type="full"'],
                        ),
                        legend_format=r"coprocessor-{{instance}}",
                    ),
                    target(
                        expr=expr_avg(
                            "tikv_engine_write_stall",
                            label_selectors=[
                                'type="write_stall_percentile99"',
                                'db=~"$db"',
                            ],
                            by_labels=["instance", "db"],
                        ),
                        legend_format=r"stall-{{instance}}-{{db}}",
                    ),
                    target(
                        expr=expr_sum_rate(
                            "tikv_raftstore_store_write_msg_block_wait_duration_seconds_count",
                        ),
                        legend_format=r"store-write-channelfull-{{instance}}",
                    ),
                    target(
                        expr=expr_sum(
                            "tikv_raftstore_process_busy",
                            by_labels=["instance", "type"],
                        ),
                        legend_format=r"{{instance}}-{{type}}",
                    ),
                ],
            ),
            graph_panel(
                title="Server report failures",
                description="The total number of reporting failure messages",
                targets=[
                    target(
                        expr=expr_sum_rate(
                            "tikv_server_report_failure_msg_total",
                            by_labels=["type", "instance", "store_id"],
                        ),
                        legend_format=r"{{instance}}-{{type}}-to-{{store_id}}",
                    ),
                ],
            ),
        ]
    )
    layout.row(
        [
            graph_panel(
                title="Raftstore error",
                description="The number of different raftstore errors on each TiKV instance",
                targets=[
                    target(
                        expr=expr_sum_rate(
                            "tikv_storage_engine_async_request_total",
                            label_selectors=['status!~"success|all"'],
                            by_labels=["instance", "status"],
                        ),
                    ),
                ],
            ),
            graph_panel(
                title="Scheduler error",
                description="The number of scheduler errors per type on each TiKV instance",
                targets=[
                    target(
                        expr=expr_sum_rate(
                            "tikv_scheduler_stage_total",
                            label_selectors=['stage=~"snapshot_err|prepare_write_err"'],
                            by_labels=["instance", "stage"],
                        ),
                    ),
                ],
            ),
        ]
    )
    layout.row(
        [
            graph_panel(
                title="Coprocessor error",
                description="The number of different coprocessor errors on each TiKV instance",
                targets=[
                    target(
                        expr=expr_sum_rate(
                            "tikv_coprocessor_request_error",
                            by_labels=["instance", "reason"],
                        ),
                    ),
                ],
            ),
            graph_panel(
                title="gRPC message error",
                description="The number of gRPC message errors per type on each TiKV instance",
                targets=[
                    target(
                        expr=expr_sum_rate(
                            "tikv_grpc_msg_fail_total",
                            by_labels=["instance", "type"],
                        ),
                    ),
                ],
            ),
        ]
    )
    layout.row(
        [
            graph_panel(
                title="Leader drop",
                description="The count of dropped leaders per TiKV instance",
                targets=[
                    target(
                        expr=expr_sum_delta(
                            "tikv_raftstore_region_count",
                            label_selectors=['type="leader"'],
                        ),
                    ),
                ],
            ),
            graph_panel(
                title="Leader missing",
                description="The count of missing leaders per TiKV instance",
                targets=[
                    target(
                        expr=expr_sum(
                            "tikv_raftstore_leader_missing",
                        ),
                    ),
                ],
            ),
        ]
    )
    layout.row(
        [
            graph_panel(
                title="Damaged files",
                description="RocksDB damaged SST files",
                targets=[
                    target(
                        expr=expr_simple("tikv_rocksdb_damaged_files"),
                        legend_format=r"{{instance}}-existed",
                    ),
                    target(
                        expr=expr_simple("tikv_rocksdb_damaged_files_deleted"),
                        legend_format=r"{{instance}}-deleted",
                    ),
                ],
            ),
            graph_panel(
                title="Log Replication Rejected",
                description="The count of Log Replication Reject caused by follower memory insufficient",
                targets=[
                    target(
                        expr=expr_sum_rate(
                            "tikv_server_raft_append_rejects",
                        ),
                    ),
                ],
            ),
        ]
    )
    return layout.row_panel


def Server() -> RowPanel:
    layout = Layout(title="Server")
    layout.row(
        [
            graph_panel(
                title="CF size",
                description="The size of each column family",
                yaxes=yaxes(left_format=UNITS.BYTES_IEC),
                targets=[
                    target(
                        expr=expr_sum(
                            "tikv_engine_size_bytes",
                            by_labels=["type"],
                        ),
                        additional_groupby=True,
                    ),
                ],
            ),
            graph_panel(
                title="Channel full",
                description="The total number of channel full errors on each TiKV instance",
                targets=[
                    target(
                        expr=expr_sum_rate(
                            "tikv_channel_full_total", by_labels=["instance", "type"]
                        ),
                    ),
                ],
            ),
        ]
    )
    layout.row(
        [
            graph_panel(
                title="Active written leaders",
                description="The number of leaders being written on each TiKV instance",
                targets=[
                    target(
                        expr=expr_sum_rate(
                            "tikv_region_written_keys_count",
                        ),
                    ),
                ],
            ),
        ]
    )
    layout.row(
        [
            heatmap_panel(
                title="Approximate region size",
                metric="tikv_raftstore_region_size_bucket",
                yaxis=yaxis(format=UNITS.BYTES_IEC),
            ),
            graph_panel_histogram_quantiles(
                title="Approximate region size",
                description="The approximate Region size",
                metric="tikv_raftstore_region_size",
                yaxes=yaxes(left_format=UNITS.BYTES_IEC),
                hide_count=True,
            ),
        ]
    )
    layout.row(
        [
            heatmap_panel(
                title="Region written bytes",
                metric="tikv_region_written_bytes_bucket",
                yaxis=yaxis(format=UNITS.BYTES_IEC),
            ),
            graph_panel(
                title="Region average written bytes",
                description="The average rate of writing bytes to Regions per TiKV instance",
                yaxes=yaxes(left_format=UNITS.BYTES_IEC),
                targets=[
                    target(
                        expr=expr_histogram_avg("tikv_region_written_bytes"),
                        legend_format="{{instance}}",
                    ),
                ],
            ),
        ]
    )
    layout.row(
        [
            heatmap_panel(
                title="Region written keys",
                metric="tikv_region_written_keys_bucket",
            ),
            graph_panel(
                title="Region average written keys",
                description="The average rate of written keys to Regions per TiKV instance",
                yaxes=yaxes(left_format=UNITS.BYTES_IEC),
                targets=[
                    target(
                        expr=expr_histogram_avg("tikv_region_written_keys"),
                        legend_format="{{instance}}",
                    ),
                ],
            ),
        ]
    )
    layout.row(
        [
            graph_panel_histogram_quantiles(
                title="Clear overlap region duration",
                description="Bucketed histogram of clear overlap region duration.",
                yaxes=yaxes(left_format=UNITS.SECONDS),
                metric="tikv_raftstore_clear_overlap_region_duration_seconds",
                by_labels=["type"],
                hide_count=True,
            ),
        ]
    )
    layout.row(
        [
            heatmap_panel(
                title="Written key size",
                description="The key size for every put of apply worker",
                metric="tikv_raftstore_apply_key_size_bucket",
                yaxis=yaxis(format=UNITS.BYTES_IEC),
            ),
            heatmap_panel(
                title="Written value size for every put of apply worker",
                metric="tikv_raftstore_apply_value_size_bucket",
                yaxis=yaxis(format=UNITS.BYTES_IEC),
            ),
        ]
    )
    layout.row(
        [
            graph_panel(
                title="Hibernate Peers",
                description="The number of peers in hibernated state",
                targets=[
                    target(
                        expr=expr_sum(
                            "tikv_raftstore_hibernated_peer_state",
                            by_labels=["instance", "state"],
                        ),
                    ),
                ],
            ),
            graph_panel(
                title="Memory trace",
                yaxes=yaxes(left_format=UNITS.BYTES_IEC),
                targets=[
                    target(
                        expr=expr_simple(
                            "tikv_server_mem_trace_sum",
                            label_selectors=['name=~"raftstore-.*"'],
                        ),
                        legend_format="{{instance}}-{{name}}",
                    ),
                    target(
                        expr=expr_simple(
                            "raft_engine_memory_usage",
                        ),
                        legend_format="{{instance}}-raft-engine",
                    ),
                ],
            ),
        ]
    )
    layout.row(
        [
            graph_panel(
                title="Raft Entry Cache Evicts",
                yaxes=yaxes(left_format=UNITS.BYTES_IEC),
                targets=[
                    target(
                        expr=expr_sum_rate(
                            "tikv_raft_entries_evict_bytes",
                        ),
                    ),
                ],
            ),
            graph_panel(
                title="Resolve address duration",
                yaxes=yaxes(left_format=UNITS.SECONDS),
                targets=[
                    target(
                        expr=expr_histogram_quantile(
                            0.99,
                            "tikv_server_address_resolve_duration_secs",
                            by_labels=["instance"],
                        ),
                        legend_format="{{instance}}",
                    ),
                ],
            ),
        ]
    )
    layout.row(
        [
            graph_panel(
                title="99% Thread Pool Schedule Wait Duration",
                yaxes=yaxes(left_format=UNITS.SECONDS, log_base=2),
                targets=[
                    target(
                        expr=expr_histogram_quantile(
                            0.99,
                            "tikv_yatp_pool_schedule_wait_duration",
                            by_labels=["name", "priority"],
                        ),
                        legend_format="{{name}}-{{priority}}",
                        additional_groupby=True,
                    ),
                ],
                thresholds=[GraphThreshold(value=1.0)],
            ),
            graph_panel(
                title="Average Thread Pool Schedule Wait Duration",
                description="The average rate of written keys to Regions per TiKV instance",
                yaxes=yaxes(left_format=UNITS.SECONDS, log_base=2),
                targets=[
                    target(
                        expr=expr_histogram_avg(
                            "tikv_yatp_pool_schedule_wait_duration",
                            by_labels=["name", "priority"],
                        ),
                        legend_format="{{name}}-{{priority}}",
                        additional_groupby=True,
                    ),
                ],
                thresholds=[GraphThreshold(value=1.0)],
            ),
        ]
    )
    layout.row(
        [
            graph_panel(
                title="Disk IO time per second",
                yaxes=yaxes(left_format=UNITS.NANO_SECONDS),
                lines=False,
                stack=True,
                targets=[
                    target(
                        expr=expr_sum_rate(
                            "tikv_storage_rocksdb_perf",
                            label_selectors=['metric="block_read_time"'],
                            by_labels=["req"],
                        ),
                        additional_groupby=True,
                    ),
                    target(
                        expr=expr_sum_rate(
                            "tikv_coprocessor_rocksdb_perf",
                            label_selectors=['metric="block_read_time"'],
                            by_labels=["req"],
                        ),
                        legend_format="copr-{{req}}",
                        additional_groupby=True,
                    ),
                ],
            ),
            graph_panel(
                title="Disk IO bytes per second",
                yaxes=yaxes(left_format=UNITS.NANO_SECONDS),
                lines=False,
                stack=True,
                targets=[
                    target(
                        expr=expr_sum_rate(
                            "tikv_storage_rocksdb_perf",
                            label_selectors=['metric="block_read_byte"'],
                            by_labels=["req"],
                        ),
                        additional_groupby=True,
                    ),
                    target(
                        expr=expr_sum_rate(
                            "tikv_coprocessor_rocksdb_perf",
                            label_selectors=['metric="block_read_byte"'],
                            by_labels=["req"],
                        ),
                        legend_format="copr-{{req}}",
                        additional_groupby=True,
                    ),
                ],
            ),
        ]
    )
    return layout.row_panel


def gRPC() -> RowPanel:
    layout = Layout(title="gRPC")
    layout.row(
        [
            graph_panel(
                title="gRPC message count",
                description="The count of different kinds of gRPC message",
                yaxes=yaxes(left_format=UNITS.REQUESTS_PER_SEC),
                targets=[
                    target(
                        expr=expr_sum_rate(
                            "tikv_grpc_msg_duration_seconds_count",
                            label_selectors=['type!="kv_gc"'],
                            by_labels=["type"],
                        ),
                        additional_groupby=True,
                    ),
                    target(
                        expr=expr_sum_rate(
                            "tikv_grpc_msg_duration_seconds_count",
                            label_selectors=['type!="kv_gc"'],
                            by_labels=["type", "priority"],
                        ),
                        hide=True,
                        additional_groupby=True,
                    ),
                ],
            ),
            graph_panel(
                title="gRPC message failed",
                description="The count of different kinds of gRPC message which is failed",
                yaxes=yaxes(left_format=UNITS.REQUESTS_PER_SEC),
                targets=[
                    target(
                        expr=expr_sum_rate(
                            "tikv_grpc_msg_fail_total",
                            label_selectors=['type!="kv_gc"'],
                            by_labels=["type"],
                        ),
                        additional_groupby=True,
                    ),
                ],
            ),
        ]
    )
    layout.row(
        [
            graph_panel(
                title=r"99% gRPC message duration",
                description=r"The 99% percentile of execution time of gRPC message",
                yaxes=yaxes(left_format=UNITS.SECONDS, log_base=2),
                targets=[
                    target(
                        expr=expr_histogram_quantile(
                            0.99,
                            "tikv_grpc_msg_duration_seconds",
                            label_selectors=['type!="kv_gc"'],
                            by_labels=["type"],
                        ),
                        legend_format="{{type}}",
                        additional_groupby=True,
                    ),
                    target(
                        expr=expr_histogram_quantile(
                            0.99,
                            "tikv_grpc_msg_duration_seconds",
                            label_selectors=['type!="kv_gc"'],
                            by_labels=["type", "priority"],
                        ),
                        legend_format="{{type}}-{{priority}}",
                        hide=True,
                        additional_groupby=True,
                    ),
                ],
            ),
            graph_panel(
                title="Average gRPC message duration",
                description="The average execution time of gRPC message",
                yaxes=yaxes(left_format=UNITS.SECONDS, log_base=2),
                targets=[
                    target(
                        expr=expr_histogram_avg(
                            "tikv_grpc_msg_duration_seconds",
                            by_labels=["type"],
                        ),
                        legend_format="{{type}}",
                        additional_groupby=True,
                    ),
                    target(
                        expr=expr_histogram_avg(
                            "tikv_grpc_msg_duration_seconds",
                            by_labels=["type", "priority"],
                        ),
                        legend_format="{{type}}-{{priority}}",
                        hide=True,
                        additional_groupby=True,
                    ),
                ],
            ),
        ]
    )
    layout.row(
        [
            graph_panel(
                title="gRPC batch size",
                description=r"The 99% percentile of execution time of gRPC message",
                targets=[
                    target(
                        expr=expr_histogram_quantile(
                            0.99,
                            "tikv_server_grpc_req_batch_size",
                        ),
                        legend_format=r"99% request",
                        additional_groupby=True,
                    ),
                    target(
                        expr=expr_histogram_quantile(
                            0.99,
                            "tikv_server_grpc_resp_batch_size",
                        ),
                        legend_format=r"99% response",
                        additional_groupby=True,
                    ),
                    target(
                        expr=expr_histogram_avg(
                            "tikv_server_grpc_req_batch_size",
                            by_labels=[],  # override default by instance.
                        ),
                        legend_format="avg request",
                        additional_groupby=True,
                    ),
                    target(
                        expr=expr_histogram_avg(
                            "tikv_server_grpc_resp_batch_size",
                            by_labels=[],  # override default by instance.
                        ),
                        legend_format="avg response",
                        additional_groupby=True,
                    ),
                    target(
                        expr=expr_histogram_quantile(
                            0.99,
                            "tikv_server_request_batch_size",
                        ),
                        legend_format=r"99% kv get batch",
                        additional_groupby=True,
                    ),
                    target(
                        expr=expr_histogram_avg(
                            "tikv_server_request_batch_size",
                            by_labels=[],  # override default by instance.
                        ),
                        legend_format="avg kv batch",
                        additional_groupby=True,
                    ),
                ],
            ),
            graph_panel(
                title="raft message batch size",
                targets=[
                    target(
                        expr=expr_histogram_quantile(
                            0.99,
                            "tikv_server_raft_message_batch_size",
                        ),
                        legend_format=r"99%",
                        additional_groupby=True,
                    ),
                    target(
                        expr=expr_histogram_avg(
                            "tikv_server_raft_message_batch_size",
                            by_labels=[],  # override default by instance.
                        ),
                        legend_format="avg",
                        additional_groupby=True,
                    ),
                ],
            ),
        ]
    )
    layout.row(
        [
            graph_panel(
                title="gRPC request sources QPS",
                description="The QPS of different sources of gRPC request",
                yaxes=yaxes(left_format=UNITS.OPS_PER_SEC),
                targets=[
                    target(
                        expr=expr_sum_rate(
                            "tikv_grpc_request_source_counter_vec",
                            by_labels=["source"],
                        ),
                        additional_groupby=True,
                    ),
                ],
            ),
            graph_panel(
                title="gRPC request sources duration",
                description="The duration of different sources of gRPC request",
                yaxes=yaxes(left_format=UNITS.MICRO_SECONDS),
                lines=False,
                stack=True,
                targets=[
                    target(
                        expr=expr_sum_rate(
                            "tikv_grpc_request_source_duration_vec",
                            by_labels=["source"],
                        ),
                        additional_groupby=True,
                    ),
                ],
            ),
        ]
    )
    layout.row(
        [
            graph_panel(
                title="gRPC resource group QPS",
                description="The QPS of different resource groups of gRPC request",
                targets=[
                    target(
                        expr=expr_sum_rate(
                            "tikv_grpc_resource_group_total", by_labels=["name"]
                        ),
                        additional_groupby=True,
                    ),
                ],
            ),
        ]
    )
    return layout.row_panel


def ThreadCPU() -> RowPanel:
    layout = Layout(title="Thread CPU")
    layout.row(
        [
            graph_panel(
                title="Raft store CPU",
                description="The CPU utilization of raftstore thread",
                yaxes=yaxes(left_format=UNITS.PERCENT_UNIT),
                targets=[
                    target(
                        expr=expr_sum_rate(
                            "tikv_thread_cpu_seconds_total",
                            label_selectors=['name=~"(raftstore|rs)_.*"'],
                        ),
                    ),
                ],
            ),
            graph_panel(
                title="Async apply CPU",
                description="The CPU utilization of async apply",
                yaxes=yaxes(left_format=UNITS.PERCENT_UNIT),
                targets=[
                    target(
                        expr=expr_sum_rate(
                            "tikv_thread_cpu_seconds_total",
                            label_selectors=['name=~"apply_[0-9]+"'],
                        ),
                    ),
                ],
            ),
        ]
    )
    layout.row(
        [
            graph_panel(
                title="Store writer CPU",
                description="The CPU utilization of store writer thread",
                yaxes=yaxes(left_format=UNITS.PERCENT_UNIT),
                targets=[
                    target(
                        expr=expr_sum_rate(
                            "tikv_thread_cpu_seconds_total",
                            label_selectors=['name=~"store_write.*"'],
                        ),
                    ),
                ],
                thresholds=[GraphThreshold(value=0.8)],
            ),
            graph_panel(
                title="gRPC poll CPU",
                description="The CPU utilization of gRPC",
                yaxes=yaxes(left_format=UNITS.PERCENT_UNIT),
                targets=[
                    target(
                        expr=expr_sum_rate(
                            "tikv_thread_cpu_seconds_total",
                            label_selectors=['name=~"grpc.*"'],
                        ),
                    ),
                ],
            ),
        ]
    )
    layout.row(
        [
            graph_panel(
                title="Scheduler worker CPU",
                description="The CPU utilization of scheduler worker",
                yaxes=yaxes(left_format=UNITS.PERCENT_UNIT),
                targets=[
                    target(
                        expr=expr_sum_rate(
                            "tikv_thread_cpu_seconds_total",
                            label_selectors=['name=~"sched_.*"'],
                        ),
                    ),
                ],
                thresholds=[GraphThreshold(value=3.6)],
            ),
            graph_panel(
                title="Unified read pool CPU",
                description="The CPU utilization of the unified read pool",
                yaxes=yaxes(left_format=UNITS.PERCENT_UNIT),
                targets=[
                    target(
                        expr=expr_sum_rate(
                            "tikv_thread_cpu_seconds_total",
                            label_selectors=['name=~"unified_read_po.*"'],
                        ),
                    ),
                ],
                thresholds=[GraphThreshold(value=7.2)],
            ),
        ]
    )
    layout.row(
        [
            graph_panel(
                title="RocksDB CPU",
                description="The CPU utilization of RocksDB",
                yaxes=yaxes(left_format=UNITS.PERCENT_UNIT),
                targets=[
                    target(
                        expr=expr_sum_rate(
                            "tikv_thread_cpu_seconds_total",
                            label_selectors=['name=~"rocksdb.*"'],
                        ),
                    ),
                ],
            ),
            graph_panel(
                title="GC worker CPU",
                yaxes=yaxes(left_format=UNITS.PERCENT_UNIT),
                targets=[
                    target(
                        expr=expr_sum_rate(
                            "tikv_thread_cpu_seconds_total",
                            label_selectors=['name=~"gc_worker.*"'],
                        ),
                    ),
                ],
            ),
        ]
    )
    layout.row(
        [
            graph_panel(
                title="Region worker CPU",
                yaxes=yaxes(left_format=UNITS.PERCENT_UNIT),
                targets=[
                    target(
                        expr=expr_sum_rate(
                            "tikv_thread_cpu_seconds_total",
                            label_selectors=['name=~"region_worker.*"'],
                        ),
                    ),
                ],
            ),
            graph_panel(
                title="Snap generator CPU",
                yaxes=yaxes(left_format=UNITS.PERCENT_UNIT),
                targets=[
                    target(
                        expr=expr_sum_rate(
                            "tikv_thread_cpu_seconds_total",
                            label_selectors=['name=~"snap_generator.*"'],
                        ),
                    ),
                ],
            ),
        ]
    )
    layout.row(
        [
            graph_panel(
                title="Background worker CPU",
                yaxes=yaxes(left_format=UNITS.PERCENT_UNIT),
                targets=[
                    target(
                        expr=expr_sum_rate(
                            "tikv_thread_cpu_seconds_total",
                            label_selectors=['name=~"background.*"'],
                        ),
                    ),
                ],
            ),
            graph_panel(
                title="Raftlog fetch worker CPU",
                yaxes=yaxes(left_format=UNITS.PERCENT_UNIT),
                targets=[
                    target(
                        expr=expr_sum_rate(
                            "tikv_thread_cpu_seconds_total",
                            label_selectors=['name=~"raftlog_fetch.*"'],
                        ),
                    ),
                ],
            ),
        ]
    )
    layout.row(
        [
            graph_panel(
                title="Import CPU",
                yaxes=yaxes(left_format=UNITS.PERCENT_UNIT),
                targets=[
                    target(
                        expr=expr_sum_rate(
                            "tikv_thread_cpu_seconds_total",
                            label_selectors=['name=~"sst_.*"'],
                        ),
                    ),
                ],
            ),
            graph_panel(
                title="Backup CPU",
                yaxes=yaxes(left_format=UNITS.PERCENT_UNIT),
                targets=[
                    target(
                        expr=expr_sum_rate(
                            "tikv_thread_cpu_seconds_total",
                            label_selectors=[
                                'name=~"(backup-worker|bkwkr|backup_endpoint).*"'
                            ],
                        ),
                    ),
                ],
            ),
        ]
    )
    layout.row(
        [
            graph_panel(
                title="CDC worker CPU",
                yaxes=yaxes(left_format=UNITS.PERCENT_UNIT),
                targets=[
                    target(
                        expr=expr_sum_rate(
                            "tikv_thread_cpu_seconds_total",
                            label_selectors=['name=~"cdcwkr.*"'],
                        ),
                        legend_format="{{instance}}-worker",
                    ),
                    target(
                        expr=expr_sum_rate(
                            "tikv_thread_cpu_seconds_total",
                            label_selectors=['name=~"tso"'],
                        ),
                        legend_format="{{instance}}-tso",
                    ),
                    target(
                        expr=expr_sum_rate(
                            "tikv_thread_cpu_seconds_total",
                            label_selectors=['name=~"cdc_.*"'],
                        ),
                        legend_format="{{instance}}-endpoint",
                    ),
                ],
            ),
            graph_panel(
                title="TSO worker CPU",
                description="The CPU utilization of raftstore thread",
                yaxes=yaxes(left_format=UNITS.PERCENT_UNIT),
                targets=[
                    target(
                        expr=expr_sum_rate(
                            "tikv_thread_cpu_seconds_total",
                            label_selectors=['name=~"tso_worker"'],
                        ),
                    ),
                ],
            ),
        ]
    )
    layout.row(
        [
            graph_panel(
                title="Storage read pool CPU",
                description="The CPU utilization of storage read pool",
                yaxes=yaxes(left_format=UNITS.PERCENT_UNIT),
                targets=[
                    target(
                        expr=expr_sum_rate(
                            "tikv_thread_cpu_seconds_total",
                            label_selectors=['name=~"store_read_norm.*"'],
                        ),
                        legend_format="{{instance}}-normal",
                    ),
                    target(
                        expr=expr_sum_rate(
                            "tikv_thread_cpu_seconds_total",
                            label_selectors=['name=~"store_read_high.*"'],
                        ),
                        legend_format="{{instance}}-high",
                    ),
                    target(
                        expr=expr_sum_rate(
                            "tikv_thread_cpu_seconds_total",
                            label_selectors=['name=~"store_read_low.*"'],
                        ),
                        legend_format="{{instance}}-low",
                    ),
                ],
                thresholds=[GraphThreshold(value=3.6)],
            ),
            graph_panel(
                title="Coprocessor read pool CPU",
                description="The CPU utilization of coprocessor read pool",
                yaxes=yaxes(left_format=UNITS.PERCENT_UNIT),
                targets=[
                    target(
                        expr=expr_sum_rate(
                            "tikv_thread_cpu_seconds_total",
                            label_selectors=['name=~"cop_normal.*"'],
                        ),
                        legend_format="{{instance}}-normal",
                    ),
                    target(
                        expr=expr_sum_rate(
                            "tikv_thread_cpu_seconds_total",
                            label_selectors=['name=~"cop_high.*"'],
                        ),
                        legend_format="{{instance}}-high",
                    ),
                    target(
                        expr=expr_sum_rate(
                            "tikv_thread_cpu_seconds_total",
                            label_selectors=['name=~"cop_low.*"'],
                        ),
                        legend_format="{{instance}}-low",
                    ),
                ],
                thresholds=[GraphThreshold(value=7.2)],
            ),
        ]
    )
    layout.row(
        [
            graph_panel(
                title="IME CPU",
                description="The CPU utilization of IME threads",
                yaxes=yaxes(left_format=UNITS.PERCENT_UNIT),
                targets=[
                    target(
                        expr=expr_sum_rate(
                            "tikv_thread_cpu_seconds_total",
                            label_selectors=['name=~"ime.*"'],
                            by_labels=["instance"],
                        ),
                        legend_format="{{instance}}",
                    ),
                    target(
                        expr=expr_sum_rate(
                            "tikv_thread_cpu_seconds_total",
                            label_selectors=['name=~"ime.*"'],
                            by_labels=["instance", "name"],
                        ),
                        legend_format="{{instance}}-{{name}}",
                        hide=True,
                    ),
                ],
            ),
        ]
    )
    layout.row(
        [
            graph_panel(
                title="Busy Threads (>80%)",
                yaxes=yaxes(left_format=UNITS.PERCENT_UNIT),
                targets=[
                    target(
                        expr=expr_topk(
                            20,
                            "%s"
                            % expr_sum_rate(
                                "tikv_thread_cpu_seconds_total",
                                label_selectors=['name!~"rocksdb.*"'],
                                by_labels=["instance", "name"],
                            ).extra(extra_expr="> 0.8"),
                        ),
                        legend_format="{{name}}-{{instance}}",
                    ),
                ],
            ),
        ]
    )
    return layout.row_panel


def TTL() -> RowPanel:
    layout = Layout(title="TTL")
    layout.row(
        [
            graph_panel(
                title="TTL expire count",
                targets=[
                    target(
                        expr=expr_sum_rate(
                            "tikv_ttl_expire_kv_count_total",
                        ),
                    ),
                ],
            ),
            graph_panel(
                title="TTL expire size",
                yaxes=yaxes(left_format=UNITS.BYTES_IEC),
                targets=[
                    target(
                        expr=expr_sum_rate(
                            "tikv_ttl_expire_kv_size_total",
                        ),
                    ),
                ],
            ),
        ]
    )
    layout.row(
        [
            graph_panel(
                title="TTL check progress",
                yaxes=yaxes(left_format=UNITS.PERCENT_UNIT),
                targets=[
                    target(
                        expr=expr_operator(
                            expr_sum_rate(
                                "tikv_ttl_checker_processed_regions",
                            ),
                            "/",
                            expr_sum_rate(
                                "tikv_raftstore_region_count",
                                label_selectors=['type="region"'],
                            ),
                        ),
                        legend_format="{{instance}}",
                    ),
                ],
            ),
            graph_panel(
                title="TTL checker actions",
                yaxes=yaxes(left_format=UNITS.OPS_PER_SEC),
                targets=[
                    target(
                        expr=expr_sum_rate(
                            "tikv_ttl_checker_actions", by_labels=["type"]
                        ),
                        additional_groupby=True,
                    ),
                ],
            ),
        ]
    )
    layout.row(
        [
            graph_panel_histogram_quantiles(
                title="TTL checker compact duration",
                description="The time consumed when executing GC tasks",
                yaxes=yaxes(left_format=UNITS.SECONDS),
                metric="tikv_ttl_checker_compact_duration",
            ),
            stat_panel(
                title="TTL checker poll interval",
                format=UNITS.MILLI_SECONDS,
                targets=[
                    target(
                        expr=expr_max(
                            "tikv_ttl_checker_poll_interval",
                            label_selectors=['type="tikv_gc_run_interval"'],
                            by_labels=[],  # override default by instance.
                        ),
                    ),
                ],
            ),
        ]
    )
    return layout.row_panel


def PD() -> RowPanel:
    layout = Layout(title="PD")
    layout.row(
        [
            graph_panel(
                title="PD requests",
                description="The count of requests that TiKV sends to PD",
                yaxes=yaxes(left_format=UNITS.OPS_PER_SEC),
                targets=[
                    target(
                        expr=expr_sum_rate(
                            "tikv_pd_request_duration_seconds_count",
                            by_labels=["type"],
                        ),
                        additional_groupby=True,
                    ),
                ],
            ),
            graph_panel(
                title="PD request duration (average)",
                description="The time consumed by requests that TiKV sends to PD",
                yaxes=yaxes(left_format=UNITS.SECONDS),
                targets=[
                    target(
                        expr=expr_histogram_avg(
                            "tikv_pd_request_duration_seconds",
                            by_labels=["type"],
                        ),
                        legend_format="{{type}}",
                        additional_groupby=True,
                    ),
                ],
            ),
        ]
    )
    layout.row(
        [
            graph_panel(
                title="PD heartbeats",
                description="The total number of PD heartbeat messages",
                yaxes=yaxes(left_format=UNITS.OPS_PER_SEC),
                targets=[
                    target(
                        expr=expr_sum_rate(
                            "tikv_pd_heartbeat_message_total",
                            by_labels=["type"],
                        ),
                        additional_groupby=True,
                    ),
                    target(
                        expr=expr_sum(
                            "tikv_pd_pending_heartbeat_total",
                        ),
                        legend_format="{{instance}}-pending",
                    ),
                ],
            ),
            graph_panel(
                title="PD validate peers",
                description="The total number of peers validated by the PD worker",
                yaxes=yaxes(left_format=UNITS.OPS_PER_SEC),
                targets=[
                    target(
                        expr=expr_sum_rate(
                            "tikv_pd_validate_peer_total",
                            by_labels=["type"],
                        ),
                        additional_groupby=True,
                    ),
                ],
            ),
        ]
    )
    layout.row(
        [
            graph_panel(
                title="PD reconnection",
                description="The count of reconnection between TiKV and PD",
                yaxes=yaxes(left_format=UNITS.OPS_PER_MIN),
                targets=[
                    target(
                        expr=expr_sum_delta(
                            "tikv_pd_reconnect_total",
                            range_selector="$__rate_interval",
                            by_labels=["type"],
                        ),
                        additional_groupby=True,
                    ),
                ],
            ),
            graph_panel(
                title="PD forward status",
                description="The forward status of PD client",
                targets=[
                    target(
                        expr=expr_simple(
                            "tikv_pd_request_forwarded",
                        ),
                        legend_format="{{instance}}-{{host}}",
                    ),
                ],
            ),
        ]
    )
    layout.row(
        [
            graph_panel(
                title="Pending TSO Requests",
                description="The number of TSO requests waiting in the queue.",
                yaxes=yaxes(left_format=UNITS.OPS_PER_MIN),
                targets=[
                    target(
                        expr=expr_sum(
                            "tikv_pd_pending_tso_request_total",
                        ),
                        additional_groupby=True,
                    ),
                ],
            ),
        ]
    )
    return layout.row_panel


def IOBreakdown() -> RowPanel:
    layout = Layout(title="IO Breakdown")
    layout.row(
        [
            graph_panel(
                title="Write IO bytes",
                description="The throughput of disk write per IO type",
                yaxes=yaxes(left_format=UNITS.BYTES_SEC_IEC),
                targets=[
                    target(
                        expr=expr_sum_rate(
                            "tikv_io_bytes",
                            label_selectors=['op="write"'],
                            by_labels=["type"],
                        ),
                        additional_groupby=True,
                    ),
                    target(
                        expr=expr_sum_rate(
                            "tikv_io_bytes",
                            label_selectors=['op="write"'],
                            by_labels=[],  # override default by instance.
                        ),
                        legend_format="total",
                        additional_groupby=True,
                    ),
                ],
            ),
            graph_panel(
                title="Read IO bytes",
                description="The throughput of disk read per IO type",
                yaxes=yaxes(left_format=UNITS.BYTES_SEC_IEC),
                targets=[
                    target(
                        expr=expr_sum_rate(
                            "tikv_io_bytes",
                            label_selectors=['op="read"'],
                            by_labels=["type"],
                        ),
                        additional_groupby=True,
                    ),
                    target(
                        expr=expr_sum_rate(
                            "tikv_io_bytes",
                            label_selectors=['op="read"'],
                            by_labels=[],  # override default by instance.
                        ),
                        legend_format="total",
                        additional_groupby=True,
                    ),
                ],
            ),
        ]
    )
    layout.row(
        [
            graph_panel(
                title="IO threshold",
                description="The threshold of disk IOs per priority",
                yaxes=yaxes(left_format=UNITS.BYTES_SEC_IEC),
                targets=[
                    target(
                        expr=expr_avg(
                            "tikv_rate_limiter_max_bytes_per_sec",
                            by_labels=["type"],
                        ),
                        additional_groupby=True,
                    ),
                ],
            ),
            graph_panel(
                title="Rate Limiter Request Wait Duration",
                description="IO rate limiter request wait duration.",
                yaxes=yaxes(left_format=UNITS.SECONDS),
                targets=[
                    target(
                        expr=expr_histogram_quantile(
                            0.99,
                            "tikv_rate_limiter_request_wait_duration_seconds",
                            by_labels=["type"],
                        ),
                        legend_format=r"{{type}}-99%",
                        additional_groupby=True,
                    ),
                    target(
                        expr=expr_histogram_avg(
                            "tikv_rate_limiter_request_wait_duration_seconds",
                            by_labels=[],  # override default by instance.
                        ),
                        legend_format="avg",
                        additional_groupby=True,
                    ),
                ],
            ),
        ]
    )
    return layout.row_panel


def RaftWaterfall() -> RowPanel:
    layout = Layout(title="Raft Waterfall")
    layout.row(
        [
            graph_panel_histogram_quantiles(
                title="Storage async write duration",
                description="The time consumed by processing asynchronous write requests",
                yaxes=yaxes(left_format=UNITS.SECONDS, right_format=UNITS.NONE_FORMAT),
                metric="tikv_storage_engine_async_request_duration_seconds",
                label_selectors=['type="write"'],
            ),
        ]
    )
    layout.row(
        [
            graph_panel_histogram_quantiles(
                title="Store duration",
                description="The store time duration of each request",
                yaxes=yaxes(left_format=UNITS.SECONDS),
                metric="tikv_raftstore_store_duration_secs",
            ),
            graph_panel_histogram_quantiles(
                title="Apply duration",
                description="The apply time duration of each request",
                yaxes=yaxes(left_format=UNITS.SECONDS),
                metric="tikv_raftstore_apply_duration_secs",
            ),
        ]
    )
    layout.row(
        [
            graph_panel_histogram_quantiles(
                title="Store propose wait duration",
                description="The propose wait time duration of each request",
                yaxes=yaxes(left_format=UNITS.SECONDS),
                metric="tikv_raftstore_request_wait_time_duration_secs",
            ),
            graph_panel_histogram_quantiles(
                title="Store batch wait duration",
                description="The batch wait time duration of each request",
                yaxes=yaxes(left_format=UNITS.SECONDS),
                metric="tikv_raftstore_store_wf_batch_wait_duration_seconds",
            ),
        ]
    )
    layout.row(
        [
            graph_panel_histogram_quantiles(
                title="Store send to write queue duration",
                description="The send-to-write-queue time duration of each request",
                yaxes=yaxes(left_format=UNITS.SECONDS),
                metric="tikv_raftstore_store_wf_send_to_queue_duration_seconds",
            ),
            graph_panel_histogram_quantiles(
                title="Store send proposal duration",
                description="The send raft message of the proposal duration of each request",
                yaxes=yaxes(left_format=UNITS.SECONDS),
                metric="tikv_raftstore_store_wf_send_proposal_duration_seconds",
            ),
        ]
    )
    layout.row(
        [
            graph_panel_histogram_quantiles(
                title="Store write kv db end duration",
                description="The write kv db end duration of each request",
                yaxes=yaxes(left_format=UNITS.SECONDS),
                metric="tikv_raftstore_store_wf_write_kvdb_end_duration_seconds",
            ),
            graph_panel_histogram_quantiles(
                title="Store before write duration",
                description="The before write time duration of each request",
                yaxes=yaxes(left_format=UNITS.SECONDS),
                metric="tikv_raftstore_store_wf_before_write_duration_seconds",
            ),
        ]
    )
    layout.row(
        [
            graph_panel_histogram_quantiles(
                title="Store persist duration",
                description="The persist duration of each request",
                yaxes=yaxes(left_format=UNITS.SECONDS),
                metric="tikv_raftstore_store_wf_persist_duration_seconds",
            ),
            graph_panel_histogram_quantiles(
                title="Store write end duration",
                description="The write end duration of each request",
                yaxes=yaxes(left_format=UNITS.SECONDS),
                metric="tikv_raftstore_store_wf_write_end_duration_seconds",
            ),
        ]
    )
    layout.row(
        [
            graph_panel_histogram_quantiles(
                title="Store commit but not persist duration",
                description="The commit but not persist duration of each request",
                yaxes=yaxes(left_format=UNITS.SECONDS),
                metric="tikv_raftstore_store_wf_commit_not_persist_log_duration_seconds",
            ),
            graph_panel_histogram_quantiles(
                title="Store commit and persist duration",
                description="The commit and persist duration of each request",
                yaxes=yaxes(left_format=UNITS.SECONDS),
                metric="tikv_raftstore_store_wf_commit_log_duration_seconds",
            ),
        ]
    )
    return layout.row_panel


def RaftIO() -> RowPanel:
    layout = Layout(title="Raft IO")
    layout.row(
        heatmap_panel_graph_panel_histogram_quantile_pairs(
            heatmap_title="Process ready duration",
            heatmap_description="The time consumed for peer processes to be ready in Raft",
            graph_title="99% Process ready duration per server",
            graph_description="The time consumed for peer processes to be ready in Raft",
            graph_by_labels=["instance"],
            graph_hides=["count", "avg"],
            yaxis_format=UNITS.SECONDS,
            metric="tikv_raftstore_raft_process_duration_secs",
            label_selectors=['type="ready"'],
        )
    )
    layout.row(
        heatmap_panel_graph_panel_histogram_quantile_pairs(
            heatmap_title="Store write loop duration",
            heatmap_description="The time duration of store write loop when store-io-pool-size is not zero.",
            graph_title="99% Store write loop duration per server",
            graph_description="The time duration of store write loop on each TiKV instance when store-io-pool-size is not zero.",
            graph_by_labels=["instance"],
            graph_hides=["count", "avg"],
            yaxis_format=UNITS.SECONDS,
            metric="tikv_raftstore_store_write_loop_duration_seconds",
        )
    )
    layout.row(
        heatmap_panel_graph_panel_histogram_quantile_pairs(
            heatmap_title="Append log duration",
            heatmap_description="The time consumed when Raft appends log",
            graph_title="99% Append log duration per server",
            graph_description="The time consumed when Raft appends log on each TiKV instance",
            graph_by_labels=["instance"],
            graph_hides=["count", "avg"],
            yaxis_format=UNITS.SECONDS,
            metric="tikv_raftstore_append_log_duration_seconds",
        )
    )
    layout.row(
        heatmap_panel_graph_panel_histogram_quantile_pairs(
            heatmap_title="Commit log duration",
            heatmap_description="The time consumed when Raft commits log",
            graph_title="99% Commit log duration per server",
            graph_description="The time consumed when Raft commits log on each TiKV instance",
            graph_by_labels=["instance"],
            graph_hides=["count", "avg"],
            yaxis_format=UNITS.SECONDS,
            metric="tikv_raftstore_commit_log_duration_seconds",
        )
    )
    layout.row(
        heatmap_panel_graph_panel_histogram_quantile_pairs(
            heatmap_title="Apply log duration",
            heatmap_description="The time consumed when Raft applies log",
            graph_title="99% Apply log duration per server",
            graph_description="The time consumed for Raft to apply logs per TiKV instance",
            graph_by_labels=["instance"],
            graph_hides=["count", "avg"],
            yaxis_format=UNITS.SECONDS,
            metric="tikv_raftstore_apply_log_duration_seconds",
        )
    )
    layout.row(
        heatmap_panel_graph_panel_histogram_quantile_pairs(
            heatmap_title="Raft Client Wait Connection Ready Duration",
            heatmap_description="The time consumed for Raft Client wait connection ready",
            graph_title="99% Raft Client Wait Connection Ready Duration",
            graph_description="The time consumed for Raft Client wait connection ready per TiKV instance",
            yaxis_format=UNITS.SECONDS,
            metric="tikv_server_raft_client_wait_ready_duration",
            graph_by_labels=["to"],
        )
    )
    layout.row(
        [
            graph_panel(
                title="Store io task reschedule",
                description="The throughput of disk write per IO type",
                targets=[
                    target(
                        expr=expr_sum(
                            "tikv_raftstore_io_reschedule_region_total",
                        ),
                        legend_format="rechedule-{{instance}}",
                    ),
                    target(
                        expr=expr_sum(
                            "tikv_raftstore_io_reschedule_pending_tasks_total",
                        ),
                        legend_format="pending-task-{{instance}}",
                    ),
                ],
            ),
            graph_panel(
                title="99% Write task block duration per server",
                description="The time consumed when store write task block on each TiKV instance",
                yaxes=yaxes(left_format=UNITS.SECONDS),
                targets=[
                    target(
                        expr=expr_histogram_quantile(
                            0.99,
                            "tikv_raftstore_store_write_msg_block_wait_duration_seconds",
                            by_labels=["instance"],
                        ),
                        legend_format="{{instance}}",
                    ),
                ],
            ),
        ]
    )
    return layout.row_panel


def RaftPropose() -> RowPanel:
    layout = Layout(title="Raft Propose")
    layout.row(
        [
            graph_panel(
                title="Raft proposals per ready",
                description="The proposal count of a Regions in a tick",
                targets=[
                    target(
                        expr=expr_histogram_quantile(
                            0.99,
                            "tikv_raftstore_apply_proposal",
                            by_labels=["instance"],
                        ),
                        legend_format="{{instance}}",
                    ),
                ],
            ),
            graph_panel(
                title="Raft read/write proposals",
                description="The number of proposals per type",
                yaxes=yaxes(left_format=UNITS.OPS_PER_SEC),
                targets=[
                    target(
                        expr=expr_sum_rate(
                            "tikv_raftstore_proposal_total",
                            label_selectors=['type=~"local_read|normal|read_index"'],
                            by_labels=["type"],
                        ),
                        additional_groupby=True,
                    ),
                ],
            ),
        ]
    )
    layout.row(
        [
            graph_panel(
                title="Raft read proposals per server",
                description="The number of read proposals which are made by each TiKV instance",
                yaxes=yaxes(left_format=UNITS.OPS_PER_SEC),
                targets=[
                    target(
                        expr=expr_sum_rate(
                            "tikv_raftstore_proposal_total",
                            label_selectors=['type=~"local_read|read_index"'],
                        ),
                    ),
                ],
            ),
            graph_panel(
                title="Raft write proposals per server",
                description="The number of write proposals which are made by each TiKV instance",
                yaxes=yaxes(left_format=UNITS.OPS_PER_SEC),
                targets=[
                    target(
                        expr=expr_sum_rate(
                            "tikv_raftstore_proposal_total",
                            label_selectors=['type=~"normal"'],
                        ),
                    ),
                ],
            ),
        ]
    )
    layout.row(
        heatmap_panel_graph_panel_histogram_quantile_pairs(
            heatmap_title="Propose wait duration",
            heatmap_description="The wait time of each proposal",
            graph_title="99% Propose wait duration per server",
            graph_description="The wait time of each proposal in each TiKV instance",
            graph_by_labels=["instance"],
            graph_hides=["count", "avg"],
            yaxis_format=UNITS.SECONDS,
            metric="tikv_raftstore_request_wait_time_duration_secs",
        )
    )
    layout.row(
        heatmap_panel_graph_panel_histogram_quantile_pairs(
            heatmap_title="Store write wait duration",
            heatmap_description="The wait time of each store write task",
            graph_title="99% Store write wait duration per server",
            graph_description="The wait time of each store write task in each TiKV instance",
            graph_by_labels=["instance"],
            graph_hides=["count", "avg"],
            yaxis_format=UNITS.SECONDS,
            metric="tikv_raftstore_store_write_task_wait_duration_secs",
        )
    )
    layout.row(
        heatmap_panel_graph_panel_histogram_quantile_pairs(
            heatmap_title="Apply wait duration",
            heatmap_description="The wait time of each apply task",
            graph_title="99% Apply wait duration per server",
            graph_description="The wait time of each apply task in each TiKV instance",
            graph_by_labels=["instance"],
            graph_hides=["count", "avg"],
            yaxis_format=UNITS.SECONDS,
            metric="tikv_raftstore_apply_wait_time_duration_secs",
        )
    )
    layout.row(
        [
            heatmap_panel(
                title="Store write handle msg duration",
                description="The handle duration of each store write task msg",
                yaxis=yaxis(format=UNITS.SECONDS),
                metric="tikv_raftstore_store_write_handle_msg_duration_secs_bucket",
            ),
            heatmap_panel(
                title="Store write trigger size",
                description="The distribution of write trigger size",
                yaxis=yaxis(format=UNITS.BYTES_IEC),
                metric="tikv_raftstore_store_write_trigger_wb_bytes_bucket",
            ),
        ]
    )
    layout.row(
        [
            graph_panel(
                title="Raft propose speed",
                description="The rate at which peers propose logs",
                yaxes=yaxes(left_format=UNITS.BYTES_SEC_IEC),
                targets=[
                    target(
                        expr=expr_sum_rate(
                            "tikv_raftstore_propose_log_size_sum",
                        ),
                    ),
                ],
            ),
            graph_panel(
                title="Perf Context duration",
                description="The rate at which peers propose logs",
                yaxes=yaxes(left_format=UNITS.SECONDS),
                targets=[
                    target(
                        expr=expr_histogram_quantile(
                            0.99,
                            "tikv_raftstore_store_perf_context_time_duration_secs",
                            by_labels=["type"],
                        ),
                        legend_format="store-{{type}}",
                        additional_groupby=True,
                    ),
                    target(
                        expr=expr_histogram_quantile(
                            0.99,
                            "tikv_raftstore_apply_perf_context_time_duration_secs",
                            by_labels=["type"],
                        ),
                        legend_format="apply-{{type}}",
                        additional_groupby=True,
                    ),
                ],
            ),
        ]
    )
    return layout.row_panel


def RaftProcess() -> RowPanel:
    layout = Layout(title="Raft Process")
    layout.row(
        [
            graph_panel(
                title="Ready handled",
                description="The count of different ready type of Raft",
                targets=[
                    target(
                        expr=expr_sum_rate(
                            "tikv_raftstore_raft_ready_handled_total",
                            by_labels=["type"],
                        ),
                        additional_groupby=True,
                    ),
                    target(
                        expr=expr_sum_rate(
                            "tikv_raftstore_raft_process_duration_secs_count",
                            label_selectors=['type="ready"'],
                            by_labels=[],  # overwrite default by instance.
                        ),
                        legend_format="count",
                        additional_groupby=True,
                    ),
                ],
            ),
            graph_panel(
                title="Max duration of raft store events",
                description="The max time consumed by raftstore events",
                yaxes=yaxes(left_format=UNITS.SECONDS),
                targets=[
                    target(
                        expr=expr_histogram_quantile(
                            0.999999,
                            "tikv_raftstore_event_duration",
                            by_labels=["type"],
                        ),
                        legend_format="{{type}}",
                        additional_groupby=True,
                    ),
                    target(
                        expr=expr_histogram_quantile(
                            0.999999,
                            "tikv_broadcast_normal_duration_seconds",
                        ),
                        legend_format="broadcast_normal",
                        additional_groupby=True,
                    ),
                ],
            ),
        ]
    )
    layout.row(
        [
            heatmap_panel(
                title="Replica read lock checking duration",
                description="Replica read lock checking duration",
                yaxis=yaxis(format=UNITS.SECONDS),
                metric="tikv_replica_read_lock_check_duration_seconds_bucket",
            ),
            heatmap_panel(
                title="Peer msg length distribution",
                description="The length of peer msgs for each round handling",
                metric="tikv_raftstore_peer_msg_len_bucket",
            ),
        ]
    )
    layout.row(
        [
            graph_panel(
                title="Enable apply unpersisted log region count",
                description="The number of regions that enable apply unpersisted raft log",
                yaxes=yaxes(left_format=UNITS.SHORT),
                targets=[
                    target(
                        expr=expr_simple(
                            "tikv_raft_enable_unpersisted_apply_regions",
                        ),
                        legend_format="{{instance}}",
                    ),
                ],
            ),
            graph_panel(
                title="Apply ahead of persistence raft log count",
                description="The number of raft logs between apply and persisted index",
                yaxes=yaxes(left_format=UNITS.SHORT),
                targets=[
                    target(
                        expr=expr_histogram_quantile(
                            0.99,
                            "tikv_raft_apply_ahead_of_persist",
                            by_labels=["instance"],
                        ),
                        legend_format="{{instance}}-99%",
                    ),
                    target(
                        expr=expr_histogram_quantile(
                            1,
                            "tikv_raft_apply_ahead_of_persist",
                            by_labels=["instance"],
                        ),
                        legend_format="{{instance}}-max",
                    ),
                ],
            ),
        ]
    )
    return layout.row_panel


def RaftMessage() -> RowPanel:
    layout = Layout(title="Raft Message")
    layout.row(
        [
            graph_panel(
                title="Sent messages per server",
                description="The number of Raft messages sent by each TiKV instance",
                yaxes=yaxes(left_format=UNITS.OPS_PER_SEC),
                targets=[
                    target(
                        expr=expr_sum_rate(
                            "tikv_raftstore_raft_sent_message_total",
                        ),
                    ),
                ],
            ),
            graph_panel(
                title="Flush messages per server",
                description="The number of Raft messages flushed by each TiKV instance",
                yaxes=yaxes(left_format=UNITS.OPS_PER_SEC),
                targets=[
                    target(
                        expr=expr_sum_rate(
                            "tikv_server_raft_message_flush_total",
                            by_labels=["instance", "reason"],
                        ),
                    ),
                ],
            ),
        ]
    )
    layout.row(
        [
            graph_panel(
                title="Receive messages per server",
                description="The number of Raft messages received by each TiKV instance",
                yaxes=yaxes(left_format=UNITS.OPS_PER_SEC),
                targets=[
                    target(
                        expr=expr_sum_rate(
                            "tikv_server_raft_message_recv_total",
                        ),
                    ),
                ],
            ),
            graph_panel(
                title="Messages",
                description="The number of different types of Raft messages that are sent",
                yaxes=yaxes(left_format=UNITS.OPS_PER_SEC),
                targets=[
                    target(
                        expr=expr_sum_rate(
                            "tikv_raftstore_raft_sent_message_total",
                            label_selectors=['status="accept"'],
                            by_labels=["type"],
                        ),
                        additional_groupby=True,
                    ),
                ],
            ),
        ]
    )
    layout.row(
        [
            graph_panel(
                title="Vote",
                description="The total number of vote messages that are sent in Raft",
                yaxes=yaxes(left_format=UNITS.OPS_PER_SEC),
                targets=[
                    target(
                        expr=expr_sum_rate(
                            "tikv_raftstore_raft_sent_message_total",
                            label_selectors=['type="vote"'],
                        ),
                    ),
                ],
            ),
            graph_panel(
                title="Raft dropped messages",
                description="The number of dropped Raft messages per type",
                yaxes=yaxes(left_format=UNITS.OPS_PER_SEC),
                targets=[
                    target(
                        expr=expr_sum_rate(
                            "tikv_raftstore_raft_dropped_message_total",
                            by_labels=["type"],
                        ),
                        additional_groupby=True,
                    ),
                    target(
                        expr=expr_sum_rate(
                            "tikv_raftstore_raft_sent_message_total",
                            label_selectors=['status="drop"'],
                            by_labels=["type"],
                        ),
                        additional_groupby=True,
                    ),
                ],
            ),
        ]
    )
    return layout.row_panel


def RaftAdmin() -> RowPanel:
    layout = Layout(title="Raft Admin")
    layout.row(
        [
            graph_panel(
                title="Admin proposals",
                description="The number of admin proposals",
                yaxes=yaxes(left_format=UNITS.OPS_PER_SEC),
                targets=[
                    target(
                        expr=expr_sum_rate(
                            "tikv_raftstore_proposal_total",
                            label_selectors=['type=~"conf_change|transfer_leader"'],
                            by_labels=["type"],
                        ),
                        additional_groupby=True,
                    ),
                ],
            ),
            graph_panel(
                title="Admin apply",
                description="The number of the processed apply command",
                yaxes=yaxes(left_format=UNITS.OPS_PER_SEC),
                targets=[
                    target(
                        expr=expr_sum_rate(
                            "tikv_raftstore_admin_cmd_total",
                            label_selectors=['type!="compact"'],
                            by_labels=["type"],
                        ),
                        additional_groupby=True,
                    ),
                ],
            ),
        ]
    )
    layout.row(
        [
            graph_panel(
                title="Check split",
                description="The number of raftstore split checks",
                yaxes=yaxes(left_format=UNITS.OPS_PER_SEC),
                targets=[
                    target(
                        expr=expr_sum_rate(
                            "tikv_raftstore_check_split_total",
                            label_selectors=['type!="ignore"'],
                            by_labels=["type"],
                        ),
                        additional_groupby=True,
                    ),
                ],
            ),
            graph_panel(
                title="99.99% Check split duration",
                description="The time consumed when running split check in .9999",
                yaxes=yaxes(left_format=UNITS.SECONDS),
                targets=[
                    target(
                        expr=expr_histogram_quantile(
                            0.9999,
                            "tikv_raftstore_check_split_duration_seconds",
                            by_labels=["instance"],
                        ),
                        legend_format="{{instance}}",
                    ),
                ],
            ),
        ]
    )
    layout.row(
        [
            graph_panel(
                title="Load base split event",
                yaxes=yaxes(left_format=UNITS.OPS_PER_MIN),
                targets=[
                    target(
                        expr=expr_sum_delta(
                            "tikv_load_base_split_event",
                            range_selector="1m",
                            by_labels=["type"],
                        ),
                        additional_groupby=True,
                    ),
                ],
            ),
            graph_panel(
                title="Load base split duration",
                yaxes=yaxes(left_format=UNITS.SECONDS),
                targets=[
                    target(
                        expr=expr_histogram_quantile(
                            0.80,
                            "tikv_load_base_split_duration_seconds",
                            by_labels=["instance"],
                        ),
                        legend_format="80%-{{instance}}",
                    ),
                    target(
                        expr=expr_histogram_quantile(
                            0.99,
                            "tikv_load_base_split_duration_seconds",
                            by_labels=["instance"],
                        ),
                        legend_format="99%-{{instance}}",
                    ),
                    target(
                        expr=expr_histogram_avg(
                            "tikv_load_base_split_duration_seconds",
                            by_labels=["instance"],
                        ),
                        legend_format="avg-{{instance}}",
                    ),
                ],
            ),
        ]
    )
    layout.row(
        [
            graph_panel(
                title="Peer in Flashback State",
                targets=[
                    target(
                        expr=expr_sum(
                            "tikv_raftstore_peer_in_flashback_state",
                        ),
                    ),
                ],
            ),
        ]
    )
    return layout.row_panel


def RaftLog() -> RowPanel:
    layout = Layout(title="Raft Log")
    layout.row(
        [
            graph_panel(
                title="Raft log GC write duration",
                yaxes=yaxes(left_format=UNITS.SECONDS, log_base=10),
                targets=[
                    target(
                        expr=expr_histogram_quantile(
                            0.9999,
                            "tikv_raftstore_raft_log_gc_write_duration_secs",
                            by_labels=["instance"],
                        ),
                        legend_format="99.99%-{{instance}}",
                    ),
                    target(
                        expr=expr_histogram_avg(
                            "tikv_raftstore_raft_log_gc_write_duration_secs",
                            by_labels=["instance"],
                        ),
                        legend_format="avg-{{instance}}",
                    ),
                ],
            ),
            graph_panel(
                title="Raft log GC kv sync duration",
                yaxes=yaxes(left_format=UNITS.SECONDS, log_base=10),
                targets=[
                    target(
                        expr=expr_histogram_quantile(
                            0.9999,
                            "tikv_raftstore_raft_log_kv_sync_duration_secs",
                            by_labels=["instance"],
                        ),
                        legend_format="99.99%-{{instance}}",
                    ),
                    target(
                        expr=expr_histogram_avg(
                            "tikv_raftstore_raft_log_kv_sync_duration_secs",
                            by_labels=["instance"],
                        ),
                        legend_format="avg-{{instance}}",
                    ),
                ],
            ),
        ]
    )
    layout.row(
        [
            graph_panel(
                title="Raft log GC write operations",
                yaxes=yaxes(left_format=UNITS.OPS_PER_SEC),
                targets=[
                    target(
                        expr=expr_sum_rate(
                            "tikv_raftstore_raft_log_gc_write_duration_secs_count",
                        ),
                    ),
                ],
            ),
            graph_panel(
                title="Raft log GC seek operations ",
                yaxes=yaxes(left_format=UNITS.OPS_PER_SEC),
                targets=[
                    target(
                        expr=expr_sum_rate(
                            "tikv_raftstore_raft_log_gc_seek_operations_count",
                        ),
                    ),
                ],
            ),
        ]
    )
    layout.row(
        [
            graph_panel(
                title="Raft log lag",
                targets=[
                    target(
                        expr=expr_sum_rate(
                            "tikv_raftstore_log_lag_sum",
                        ),
                    ),
                ],
            ),
            graph_panel(
                title="Raft log gc skipped",
                targets=[
                    target(
                        expr=expr_sum_rate(
                            "tikv_raftstore_raft_log_gc_skipped",
                            by_labels=["instance", "reason"],
                        ),
                    ),
                ],
            ),
        ]
    )
    layout.row(
        [
            graph_panel(
                title="Raft log GC failed",
                yaxes=yaxes(left_format=UNITS.OPS_PER_SEC),
                targets=[
                    target(
                        expr=expr_sum_rate(
                            "tikv_raftstore_raft_log_gc_failed",
                        ),
                    ),
                ],
            ),
            graph_panel(
                title="Raft log fetch ",
                yaxes=yaxes(left_format=UNITS.OPS_PER_SEC),
                targets=[
                    target(
                        expr=expr_sum_rate(
                            "tikv_raftstore_entry_fetches",
                            by_labels=["type"],
                        ),
                        additional_groupby=True,
                    ),
                ],
            ),
        ]
    )
    layout.row(
        [
            graph_panel(
                title="Raft log async fetch task duration",
                yaxes=yaxes(left_format=UNITS.SECONDS, log_base=10),
                targets=[
                    target(
                        expr=expr_histogram_quantile(
                            0.9999,
                            "tikv_raftstore_entry_fetches_task_duration_seconds",
                        ),
                        legend_format="99.99%",
                        additional_groupby=True,
                    ),
                    target(
                        expr=expr_histogram_avg(
                            "tikv_raftstore_entry_fetches_task_duration_seconds",
                            by_labels=["instance"],
                        ),
                        legend_format="avg-{{instance}}",
                    ),
                    target(
                        expr=expr_sum(
                            "tikv_worker_pending_task_total",
                            label_selectors=['name=~"raftlog-fetch-worker"'],
                        ),
                        legend_format="pending-task",
                        additional_groupby=True,
                    ),
                ],
                series_overrides=[
                    series_override(
                        alias="/pending-task/",
                        yaxis=2,
                        transform_negative_y=True,
                    ),
                ],
            ),
        ]
    )
    return layout.row_panel


def LocalReader() -> RowPanel:
    layout = Layout(title="Local Reader")
    layout.row(
        [
            graph_panel(
                title="Local reader requests",
                targets=[
                    target(
                        expr=expr_sum_rate(
                            "tikv_raftstore_local_read_reject_total",
                            by_labels=["instance", "reason"],
                        ),
                        legend_format="{{instance}}-reject-by-{{reason}}",
                    ),
                    target(
                        expr=expr_sum_rate(
                            "tikv_raftstore_local_read_executed_requests",
                        ),
                        legend_format="{{instance}}-total",
                    ),
                    target(
                        expr=expr_sum_rate(
                            "tikv_raftstore_local_read_executed_stale_read_requests",
                        ),
                        legend_format="{{instance}}-stale-read",
                    ),
                ],
                series_overrides=[
                    series_override(
                        alias="/.*-total/",
                        yaxis=2,
                    ),
                ],
            ),
        ]
    )
    return layout.row_panel


def UnifiedReadPool() -> RowPanel:
    return YatpPool(
        title="Unified Read Pool",
        pool_name_prefix="unified-read",
        running_task_metric="tikv_unified_read_pool_running_tasks",
        running_task_metric_label="priority",
    )


def YatpPool(
    title: str,
    pool_name_prefix: str,
    running_task_metric: str,
    running_task_metric_label: str,
) -> RowPanel:
    layout = Layout(title)
    layout.row(
        [
            graph_panel(
                title="Time used by level",
                description="The time used by each level in the yatp thread pool per second. Level 0 refers to small queries.",
                yaxes=yaxes(left_format=UNITS.MICRO_SECONDS),
                targets=[
                    target(
                        expr=expr_sum_rate(
                            "tikv_multilevel_level_elapsed",
                            label_selectors=[f'name=~"{pool_name_prefix}.*"'],
                            by_labels=["level"],
                        ),
                        additional_groupby=True,
                    ),
                ],
            ),
            graph_panel(
                title="Level 0 chance",
                description="The chance that level 0 (small) tasks are scheduled in the yatp thread pool.",
                yaxes=yaxes(left_format=UNITS.PERCENT_UNIT),
                targets=[
                    target(
                        expr=expr_simple(
                            "tikv_multilevel_level0_chance",
                            label_selectors=[f'name=~"{pool_name_prefix}.*"'],
                        ),
                        legend_format="{{instance}}",
                    ),
                ],
            ),
        ]
    )
    layout.row(
        [
            graph_panel(
                title="Running tasks",
                description="The number of concurrently running tasks in the yatp thread pool.",
                targets=[
                    target(
                        expr=expr_sum_aggr_over_time(
                            running_task_metric,
                            "avg",
                            "1m",
                            by_labels=[running_task_metric_label],
                        ),
                        additional_groupby=True,
                    ),
                ],
            ),
            heatmap_panel(
                title="Wait Duration",
                yaxis=yaxis(format=UNITS.SECONDS),
                metric="tikv_yatp_pool_schedule_wait_duration_bucket",
                label_selectors=[f'name=~"{pool_name_prefix}.*"'],
            ),
        ]
    )
    layout.row(
        [
            graph_panel_histogram_quantiles(
                title="Duration of One Time Slice",
                description="Task execution time during one schedule.",
                yaxes=yaxes(left_format=UNITS.SECONDS, log_base=2),
                metric="tikv_yatp_task_poll_duration",
                label_selectors=[f'name=~"{pool_name_prefix}.*"'],
                hide_count=True,
            ),
            graph_panel_histogram_quantiles(
                title="Task Execute Duration",
                description="Task total execution duration.",
                yaxes=yaxes(left_format=UNITS.SECONDS, log_base=2),
                metric="tikv_yatp_task_exec_duration",
                label_selectors=[f'name=~"{pool_name_prefix}.*"'],
                hide_count=True,
            ),
        ]
    )
    layout.row(
        [
            graph_panel_histogram_quantiles(
                title="Task Schedule Times",
                description="Task schedule number of times.",
                yaxes=yaxes(left_format=UNITS.NONE_FORMAT, log_base=2),
                metric="tikv_yatp_task_execute_times",
                label_selectors=[f'name=~"{pool_name_prefix}.*"'],
                hide_count=True,
            ),
        ]
    )
    return layout.row_panel


def Storage() -> RowPanel:
    layout = Layout(title="Storage")
    layout.row(
        [
            graph_panel(
                title="Storage command total",
                description="The total count of different kinds of commands received",
                yaxes=yaxes(left_format=UNITS.OPS_PER_SEC, log_base=10),
                targets=[
                    target(
                        expr=expr_sum_rate(
                            "tikv_storage_command_total",
                            by_labels=["type"],
                        ),
                        additional_groupby=True,
                    ),
                ],
            ),
            graph_panel(
                title="Storage async request error",
                description="The total number of engine asynchronous request errors",
                targets=[
                    target(
                        expr=expr_sum_rate(
                            "tikv_storage_engine_async_request_total",
                            label_selectors=['status!~"all|success"'],
                            by_labels=["status"],
                        ),
                        additional_groupby=True,
                    ),
                ],
            ),
        ]
    )
    layout.row(
        heatmap_panel_graph_panel_histogram_quantile_pairs(
            heatmap_title="Storage async write duration",
            heatmap_description="The time consumed by processing asynchronous write requests",
            graph_title="Storage async write duration",
            graph_description="The storage async write duration",
            yaxis_format=UNITS.SECONDS,
            metric="tikv_storage_engine_async_request_duration_seconds",
            label_selectors=['type="write"'],
        ),
    )
    layout.row(
        heatmap_panel_graph_panel_histogram_quantile_pairs(
            heatmap_title="Storage async snapshot duration",
            heatmap_description="The time consumed by processing asynchronous snapshot requests",
            graph_title="Storage async snapshot duration",
            graph_description="The storage async snapshot duration",
            yaxis_format=UNITS.SECONDS,
            metric="tikv_storage_engine_async_request_duration_seconds",
            label_selectors=['type="snapshot"'],
        ),
    )
    layout.row(
        heatmap_panel_graph_panel_histogram_quantile_pairs(
            heatmap_title="Storage async snapshot duration (pure local read)",
            heatmap_description="The storage async snapshot duration without the involving of raftstore",
            graph_title="Storage async snapshot duration (pure local read)",
            graph_description="The storage async snapshot duration without the involving of raftstore",
            yaxis_format=UNITS.SECONDS,
            metric="tikv_storage_engine_async_request_duration_seconds",
            label_selectors=['type="snapshot_local_read"'],
        ),
    )
    layout.row(
        heatmap_panel_graph_panel_histogram_quantile_pairs(
            heatmap_title="Read index propose wait duration",
            heatmap_description="Read index propose wait duration associated with async snapshot",
            graph_title="Read index propose wait duration",
            graph_description="Read index propose wait duration associated with async snapshot",
            yaxis_format=UNITS.SECONDS,
            metric="tikv_storage_engine_async_request_duration_seconds",
            label_selectors=['type="snapshot_read_index_propose_wait"'],
        ),
    )
    layout.row(
        heatmap_panel_graph_panel_histogram_quantile_pairs(
            heatmap_title="Read index confirm duration",
            heatmap_description="Read index confirm duration associated with async snapshot",
            graph_title="Read index confirm duration",
            graph_description="Read index confirm duration associated with async snapshot",
            yaxis_format=UNITS.SECONDS,
            metric="tikv_storage_engine_async_request_duration_seconds",
            label_selectors=['type="snapshot_read_index_confirm"'],
        ),
    )
    layout.row(
        [
            graph_panel(
                title="Process Stat Cpu Usage",
                description="CPU usage measured over a 30 second window",
                yaxes=yaxes(left_format=UNITS.PERCENT_UNIT),
                targets=[
                    target(
                        expr=expr_sum(
                            "tikv_storage_process_stat_cpu_usage",
                        ),
                        additional_groupby=True,
                    ),
                ],
            ),
            graph_panel_histogram_quantiles(
                title="Full compaction duration seconds",
                description="",
                yaxes=yaxes(left_format=UNITS.SECONDS),
                metric="tikv_storage_full_compact_duration_seconds",
                hide_count=True,
            ),
        ]
    )
    layout.row(
        [
            graph_panel_histogram_quantiles(
                title="Full compaction pause duration",
                description="",
                yaxes=yaxes(left_format=UNITS.SECONDS),
                metric="tikv_storage_full_compact_pause_duration_seconds",
                hide_count=True,
            ),
            graph_panel_histogram_quantiles(
                title="Full compaction per-increment duration",
                description="",
                yaxes=yaxes(left_format=UNITS.SECONDS),
                metric="tikv_storage_full_compact_increment_duration_seconds",
                hide_count=True,
            ),
        ]
    )
    return layout.row_panel


def FlowControl() -> RowPanel:
    layout = Layout(title="Flow Control")
    layout.row(
        [
            graph_panel(
                title="Scheduler flow",
                description="",
                yaxes=yaxes(left_format=UNITS.BYTES_IEC),
                targets=[
                    target(
                        expr=expr_sum(
                            "tikv_scheduler_write_flow",
                        ),
                        legend_format="write-{{instance}}",
                    ),
                    target(
                        expr=expr_sum(
                            "tikv_scheduler_throttle_flow",
                        ).extra(" != 0"),
                        legend_format="throttle-{{instance}}",
                    ),
                ],
            ),
            graph_panel(
                title="Scheduler discard ratio",
                description="",
                yaxes=yaxes(left_format=UNITS.PERCENT_UNIT),
                targets=[
                    target(
                        expr=expr_sum(
                            "tikv_scheduler_discard_ratio",
                            by_labels=["type"],
                        ).extra(" / 10000000"),
                    ),
                ],
            ),
        ]
    )
    layout.row(
        [
            heatmap_panel(
                title="Throttle duration",
                metric="tikv_scheduler_throttle_duration_seconds_bucket",
                yaxis=yaxis(format=UNITS.SECONDS),
            ),
            graph_panel(
                title="Scheduler throttled CF",
                yaxes=yaxes(left_format=UNITS.OPS_PER_SEC),
                targets=[
                    target(
                        expr=expr_simple(
                            "tikv_scheduler_throttle_cf",
                        ).extra(" != 0"),
                        legend_format="{{instance}}-{{cf}}",
                    ),
                ],
            ),
        ]
    )
    layout.row(
        [
            graph_panel(
                title="Flow controller actions",
                description="",
                yaxes=yaxes(left_format=UNITS.OPS_PER_SEC),
                targets=[
                    target(
                        expr=expr_sum_rate(
                            "tikv_scheduler_throttle_action_total",
                            by_labels=["type", "cf"],
                        ),
                        additional_groupby=True,
                    ),
                ],
            ),
            graph_panel(
                title="Flush/L0 flow",
                description="",
                yaxes=yaxes(left_format=UNITS.BYTES_IEC),
                targets=[
                    target(
                        expr=expr_sum(
                            "tikv_scheduler_l0_flow",
                            by_labels=["instance", "cf"],
                        ),
                        legend_format="{{cf}}_l0_flow-{{instance}}",
                    ),
                    target(
                        expr=expr_sum(
                            "tikv_scheduler_flush_flow",
                            by_labels=["instance", "cf"],
                        ),
                        legend_format="{{cf}}_flush_flow-{{instance}}",
                    ),
                    target(
                        expr=expr_sum(
                            "tikv_scheduler_l0_flow",
                        ),
                        legend_format="total_l0_flow-{{instance}}",
                    ),
                    target(
                        expr=expr_sum(
                            "tikv_scheduler_flush_flow",
                        ),
                        legend_format="total_flush_flow-{{instance}}",
                    ),
                ],
            ),
        ]
    )
    layout.row(
        [
            graph_panel(
                title="Flow controller factors",
                description="",
                targets=[
                    target(
                        expr=expr_max(
                            "tikv_scheduler_l0",
                        ),
                        legend_format="l0-{{instance}}",
                    ),
                    target(
                        expr=expr_max(
                            "tikv_scheduler_memtable",
                        ),
                        legend_format="memtable-{{instance}}",
                    ),
                    target(
                        expr=expr_max(
                            "tikv_scheduler_l0_avg",
                        ),
                        legend_format="avg_l0-{{instance}}",
                    ),
                ],
            ),
            graph_panel(
                title="Compaction pending bytes",
                description="",
                yaxes=yaxes(left_format=UNITS.BYTES_IEC),
                targets=[
                    target(
                        expr=expr_sum(
                            "tikv_engine_pending_compaction_bytes",
                            label_selectors=['db="kv"'],
                            by_labels=["cf"],
                        ),
                        additional_groupby=True,
                    ),
                    target(
                        expr=expr_sum(
                            "tikv_scheduler_pending_compaction_bytes",
                            by_labels=["cf"],
                        ).extra(" / 10000000"),
                        legend_format="pending-bytes",
                        hide=True,
                        additional_groupby=True,
                    ),
                ],
            ),
        ]
    )
    layout.row(
        [
            graph_panel(
                title="Txn command throttled duration",
                description="Throttle time for txn storage commands in 1 minute.",
                yaxes=yaxes(left_format=UNITS.MICRO_SECONDS),
                targets=[
                    target(
                        expr=expr_sum_rate(
                            "tikv_txn_command_throttle_time_total",
                            by_labels=["type"],
                        ),
                        additional_groupby=True,
                    ),
                ],
            ),
            graph_panel(
                title="Non-txn command throttled duration",
                description="Throttle time for non-txn related processing like analyze or dag in 1 minute.",
                yaxes=yaxes(left_format=UNITS.MICRO_SECONDS),
                targets=[
                    target(
                        expr=expr_sum_rate(
                            "tikv_non_txn_command_throttle_time_total",
                            by_labels=["type"],
                        ),
                        additional_groupby=True,
                    ),
                ],
            ),
        ]
    )
    return layout.row_panel


def SchedulerCommands() -> RowPanel:
    layout = Layout(title="Scheduler", repeat="command")
    layout.row(
        [
            graph_panel(
                title="Scheduler stage total",
                description="The total number of commands on each stage in commit command",
                yaxes=yaxes(left_format=UNITS.OPS_PER_SEC),
                targets=[
                    target(
                        expr=expr_sum_rate(
                            "tikv_scheduler_too_busy_total",
                            label_selectors=['type="$command"'],
                        ),
                        legend_format="busy-{{instance}}",
                    ),
                    target(
                        expr=expr_sum_rate(
                            "tikv_scheduler_stage_total",
                            label_selectors=['type="$command"'],
                            by_labels=["stage"],
                        ),
                        additional_groupby=True,
                    ),
                ],
            ),
        ]
    )
    layout.row(
        [
            graph_panel_histogram_quantiles(
                title="Scheduler command duration",
                description="The time consumed when executing commit command",
                yaxes=yaxes(left_format=UNITS.SECONDS),
                metric="tikv_scheduler_command_duration_seconds",
                label_selectors=['type="$command"'],
                hide_count=True,
            ),
            graph_panel_histogram_quantiles(
                title="Scheduler latch wait duration",
                description="The time which is caused by latch wait in commit command",
                yaxes=yaxes(left_format=UNITS.SECONDS),
                metric="tikv_scheduler_latch_wait_duration_seconds",
                label_selectors=['type="$command"'],
                hide_count=True,
            ),
        ]
    )
    layout.row(
        [
            graph_panel_histogram_quantiles(
                title="Scheduler keys read",
                description="The count of keys read by a commit command",
                yaxes=yaxes(left_format=UNITS.NONE_FORMAT),
                metric="tikv_scheduler_kv_command_key_read",
                label_selectors=['type="$command"'],
                hide_count=True,
            ),
            graph_panel_histogram_quantiles(
                title="Scheduler keys written",
                description="The count of keys written by a commit command",
                yaxes=yaxes(left_format=UNITS.NONE_FORMAT),
                metric="tikv_scheduler_kv_command_key_write",
                label_selectors=['type="$command"'],
                hide_count=True,
            ),
        ]
    )
    layout.row(
        [
            graph_panel(
                title="Scheduler scan details",
                description="The keys scan details of each CF when executing commit command",
                yaxes=yaxes(left_format=UNITS.NONE_FORMAT),
                targets=[
                    target(
                        expr=expr_sum_rate(
                            "tikv_scheduler_kv_scan_details",
                            label_selectors=['req="$command"'],
                            by_labels=["tag"],
                        ),
                        additional_groupby=True,
                    ),
                ],
            ),
            graph_panel(
                title="Scheduler scan details [lock]",
                description="The keys scan details of lock CF when executing commit command",
                yaxes=yaxes(left_format=UNITS.NONE_FORMAT),
                targets=[
                    target(
                        expr=expr_sum_rate(
                            "tikv_scheduler_kv_scan_details",
                            label_selectors=['req="$command", cf="lock"'],
                            by_labels=["tag"],
                        ),
                        additional_groupby=True,
                    ),
                ],
            ),
        ]
    )
    layout.row(
        [
            graph_panel(
                title="Scheduler scan details [write]",
                description="The keys scan details of write CF when executing commit command",
                yaxes=yaxes(left_format=UNITS.NONE_FORMAT),
                targets=[
                    target(
                        expr=expr_sum_rate(
                            "tikv_scheduler_kv_scan_details",
                            label_selectors=['req="$command", cf="write"'],
                            by_labels=["tag"],
                        ),
                        additional_groupby=True,
                    ),
                ],
            ),
            graph_panel(
                title="Scheduler scan details [default]",
                description="The keys scan details of default CF when executing commit command",
                yaxes=yaxes(left_format=UNITS.NONE_FORMAT),
                targets=[
                    target(
                        expr=expr_sum_rate(
                            "tikv_scheduler_kv_scan_details",
                            label_selectors=['req="$command", cf="default"'],
                            by_labels=["tag"],
                        ),
                        additional_groupby=True,
                    ),
                ],
            ),
        ]
    )
    layout.row(
        [
            graph_panel_histogram_quantiles(
                title="Scheduler command read duration",
                description="The time consumed on reading when executing commit command",
                yaxes=yaxes(left_format=UNITS.SECONDS),
                metric="tikv_scheduler_processing_read_duration_seconds",
                label_selectors=['type="$command"'],
                hide_count=True,
            ),
            heatmap_panel(
                title="Check memory locks duration",
                description="The time consumed on checking memory locks",
                yaxis=yaxis(format=UNITS.SECONDS),
                metric="tikv_storage_check_mem_lock_duration_seconds_bucket",
                label_selectors=['type="$command"'],
            ),
        ]
    )
    return layout.row_panel


def Scheduler() -> RowPanel:
    layout = Layout(title="Scheduler")
    layout.row(
        [
            graph_panel(
                title="Scheduler stage total",
                description="The total number of commands on each stage",
                yaxes=yaxes(left_format=UNITS.OPS_PER_SEC),
                targets=[
                    target(
                        expr=expr_sum_rate(
                            "tikv_scheduler_too_busy_total",
                            by_labels=["stage"],
                        ),
                        additional_groupby=True,
                    ),
                    target(
                        expr=expr_sum_rate(
                            "tikv_scheduler_stage_total",
                            by_labels=["stage"],
                        ),
                        additional_groupby=True,
                    ),
                ],
            ),
            graph_panel(
                title="Scheduler priority commands",
                description="The count of different priority commands",
                yaxes=yaxes(left_format=UNITS.OPS_PER_SEC),
                targets=[
                    target(
                        expr=expr_sum_rate(
                            "tikv_scheduler_commands_pri_total",
                            by_labels=["priority"],
                        ),
                        additional_groupby=True,
                    ),
                ],
            ),
        ]
    )
    layout.row(
        [
            graph_panel(
                title="Scheduler pending commands",
                description="The count of pending commands per TiKV instance",
                yaxes=yaxes(left_format=UNITS.NONE_FORMAT),
                targets=[
                    target(
                        expr=expr_sum(
                            "tikv_scheduler_contex_total",
                        ),
                    ),
                ],
            ),
            graph_panel(
                title="Scheduler running commands",
                description="The count of running commands per TiKV instance",
                yaxes=yaxes(left_format=UNITS.NONE_FORMAT),
                targets=[
                    target(
                        expr=expr_sum(
                            "tikv_scheduler_running_commands",
                        ),
                    ),
                ],
            ),
        ]
    )
    layout.row(
        [
            graph_panel(
                title="Scheduler writing bytes",
                description="The total writing bytes of commands on each stage",
                yaxes=yaxes(left_format=UNITS.BYTES_IEC),
                targets=[
                    target(
                        expr=expr_sum(
                            "tikv_scheduler_writing_bytes",
                        ),
                    ),
                ],
            ),
            graph_panel(
                title="Scheduler memory quota",
                description="The number of bytes used by scheduler",
                yaxes=yaxes(left_format=UNITS.BYTES_IEC),
                targets=[
                    target(
                        expr=expr_sum(
                            "tikv_scheduler_memory_quota_size",
                            label_selectors=['type="in_use"'],
                        ),
                    ),
                    target(
                        expr=expr_sum(
                            "tikv_scheduler_memory_quota_size",
                            label_selectors=['type="capacity"'],
                        ),
                        hide=True,
                    ),
                ],
            ),
        ]
    )
    layout.row(
        [
            heatmap_panel(
                title="Txn Scheduler Pool Wait Duration",
                yaxis=yaxis(format=UNITS.SECONDS),
                metric="tikv_yatp_pool_schedule_wait_duration_bucket",
                label_selectors=['name=~"sched-worker.*"'],
            ),
        ]
    )
    return layout.row_panel


def SchedulerWorkerPool() -> RowPanel:
    return YatpPool(
        title="Scheduler Worker Pool",
        pool_name_prefix="sched-worker",
        running_task_metric="tikv_scheduler_running_commands",
        running_task_metric_label="instance",
    )


def GC() -> RowPanel:
    layout = Layout(title="GC")
    layout.row(
        [
            graph_panel(
                title="GC tasks",
                description="The count of GC tasks processed by gc_worker",
                targets=[
                    target(
                        expr=expr_sum_rate(
                            "tikv_gcworker_gc_tasks_vec",
                            by_labels=["task"],
                        ),
                        legend_format="total-{{task}}",
                        additional_groupby=True,
                    ),
                    target(
                        expr=expr_sum_rate(
                            "tikv_storage_gc_skipped_counter",
                            by_labels=["task"],
                        ),
                        legend_format="skipped-{{task}}",
                        additional_groupby=True,
                    ),
                    target(
                        expr=expr_sum_rate(
                            "tikv_gcworker_gc_task_fail_vec",
                            by_labels=["task"],
                        ),
                        legend_format="failed-{{task}}",
                        additional_groupby=True,
                    ),
                    target(
                        expr=expr_sum_rate(
                            "tikv_gc_worker_too_busy",
                            by_labels=[],
                        ),
                        legend_format="gcworker-too-busy",
                        additional_groupby=True,
                    ),
                ],
            ),
            graph_panel_histogram_quantiles(
                title="GC tasks duration",
                description="The time consumed when executing GC tasks",
                yaxes=yaxes(left_format=UNITS.SECONDS),
                metric="tikv_gcworker_gc_task_duration_vec",
                label_selectors=['type="$command"'],
                hide_count=True,
            ),
        ]
    )
    layout.row(
        [
            graph_panel(
                title="TiDB GC seconds",
                description="The GC duration",
                yaxes=yaxes(left_format=UNITS.SECONDS),
                targets=[
                    target(
                        expr=expr_histogram_quantile(
                            1, "tidb_tikvclient_gc_seconds", by_labels=["instance"]
                        ).skip_default_instance_selector(),
                        legend_format="{{instance}}",
                    ),
                ],
            ),
            graph_panel(
                title="TiDB GC worker actions",
                description="The count of TiDB GC worker actions",
                targets=[
                    target(
                        expr=expr_sum_rate(
                            "tidb_tikvclient_gc_worker_actions_total",
                            by_labels=["type"],
                        ).skip_default_instance_selector(),
                        additional_groupby=True,
                    ),
                ],
            ),
        ]
    )
    layout.row(
        [
            graph_panel(
                title="ResolveLocks Progress",
                description="Progress of ResolveLocks, the first phase of GC",
                targets=[
                    target(
                        expr=expr_max(
                            "tidb_tikvclient_range_task_stats",
                            label_selectors=['type=~"resolve-locks.*"'],
                            by_labels=["result"],
                        ).skip_default_instance_selector(),
                        additional_groupby=True,
                    ),
                ],
            ),
            graph_panel(
                title="TiKV Auto GC Progress",
                description="Progress of TiKV's GC",
                yaxes=yaxes(left_format=UNITS.PERCENT_UNIT),
                targets=[
                    target(
                        expr=expr_operator(
                            expr_sum(
                                "tikv_gcworker_autogc_processed_regions",
                                label_selectors=['type="scan"'],
                            ),
                            "/",
                            expr_sum(
                                "tikv_raftstore_region_count",
                                label_selectors=['type="region"'],
                            ),
                        ),
                        legend_format="{{instance}}",
                    ),
                ],
            ),
        ]
    )
    layout.row(
        [
            graph_panel(
                title="GC speed",
                description="keys / second",
                targets=[
                    target(
                        expr=expr_sum_rate(
                            "tikv_storage_mvcc_gc_delete_versions_sum",
                            by_labels=["key_mode"],
                        ),
                        legend_format="{{key_mode}}_keys/s",
                        additional_groupby=True,
                    ),
                ],
            ),
            graph_panel(
                title="TiKV Auto GC SafePoint",
                description="SafePoint used for TiKV's Auto GC",
                yaxes=yaxes(left_format=UNITS.DATE_TIME_ISO),
                targets=[
                    target(
                        expr=expr_max(
                            "tikv_gcworker_autogc_safe_point",
                        )
                        .extra("/ (2^18)")
                        .skip_default_instance_selector(),
                        additional_groupby=True,
                    ),
                ],
            ),
        ]
    )
    layout.half_row(
        [
            stat_panel(
                title="GC lifetime",
                description="The lifetime of TiDB GC",
                format=UNITS.SECONDS,
                targets=[
                    target(
                        expr=expr_max(
                            "tidb_tikvclient_gc_config",
                            label_selectors=['type="tikv_gc_life_time"'],
                            by_labels=[],
                        ).skip_default_instance_selector(),
                    ),
                ],
            ),
            stat_panel(
                title="GC interval",
                description="The interval of TiDB GC",
                format=UNITS.SECONDS,
                targets=[
                    target(
                        expr=expr_max(
                            "tidb_tikvclient_gc_config",
                            label_selectors=['type="tikv_gc_run_interval"'],
                            by_labels=[],
                        ).skip_default_instance_selector(),
                    ),
                ],
            ),
        ]
    )
    layout.half_row(
        [
            graph_panel(
                title="GC in Compaction Filter",
                description="Keys handled in GC compaction filter",
                targets=[
                    target(
                        expr=expr_sum_rate(
                            "tikv_gc_compaction_filtered",
                            by_labels=["key_mode"],
                        ),
                        legend_format="{{key_mode}}_filtered",
                        additional_groupby=True,
                    ),
                    target(
                        expr=expr_sum_rate(
                            "tikv_gc_compaction_filter_skip",
                            by_labels=["key_mode"],
                        ),
                        legend_format="{{key_mode}}_skipped",
                        additional_groupby=True,
                    ),
                    target(
                        expr=expr_sum_rate(
                            "tikv_gc_compaction_mvcc_rollback",
                            by_labels=["key_mode"],
                        ),
                        legend_format="{{key_mode}}_mvcc-rollback/mvcc-lock",
                        additional_groupby=True,
                    ),
                    target(
                        expr=expr_sum_rate(
                            "tikv_gc_compaction_filter_orphan_versions",
                            by_labels=["key_mode"],
                        ),
                        legend_format="{{key_mode}}_orphan-versions",
                        additional_groupby=True,
                    ),
                    target(
                        expr=expr_sum_rate(
                            "tikv_gc_compaction_filter_perform",
                            by_labels=["key_mode"],
                        ),
                        legend_format="{{key_mode}}_performed-times",
                        additional_groupby=True,
                    ),
                    target(
                        expr=expr_sum_rate(
                            "tikv_gc_compaction_failure",
                            by_labels=["key_mode", "type"],
                        ),
                        legend_format="{{key_mode}}_failure-{{type}}",
                        additional_groupby=True,
                    ),
                    target(
                        expr=expr_sum_rate(
                            "tikv_gc_compaction_filter_mvcc_deletion_met",
                            by_labels=["key_mode"],
                        ),
                        legend_format="{{key_mode}}_mvcc-deletion-met",
                        additional_groupby=True,
                    ),
                    target(
                        expr=expr_sum_rate(
                            "tikv_gc_compaction_filter_mvcc_deletion_handled",
                            by_labels=["key_mode"],
                        ),
                        legend_format="{{key_mode}}_mvcc-deletion-handled",
                        additional_groupby=True,
                    ),
                    target(
                        expr=expr_sum_rate(
                            "tikv_gc_compaction_filter_mvcc_deletion_wasted",
                            by_labels=["key_mode"],
                        ),
                        legend_format="{{key_mode}}_mvcc-deletion-wasted",
                        additional_groupby=True,
                    ),
                ],
            ),
        ]
    )
    layout.row(
        [
            graph_panel(
                title="GC scan write details",
                description="GC scan write details",
                targets=[
                    target(
                        expr=expr_sum_rate(
                            "tikv_gcworker_gc_keys",
                            label_selectors=['cf="write"'],
                            by_labels=["key_mode", "tag"],
                        ),
                        additional_groupby=True,
                    ),
                ],
            ),
            graph_panel(
                title="GC scan default details",
                description="GC scan default details",
                targets=[
                    target(
                        expr=expr_sum_rate(
                            "tikv_gcworker_gc_keys",
                            label_selectors=['cf="default"'],
                            by_labels=["key_mode", "tag"],
                        ),
                        additional_groupby=True,
                    ),
                ],
            ),
        ]
    )
    return layout.row_panel


def Snapshot() -> RowPanel:
    layout = Layout(title="Snapshot")
    layout.row(
        [
            graph_panel(
                title="Rate snapshot message",
                description="The rate of Raft snapshot messages sent",
                yaxes=yaxes(left_format=UNITS.OPS_PER_MIN),
                targets=[
                    target(
                        expr=expr_sum_delta(
                            "tikv_raftstore_raft_sent_message_total",
                            range_selector="1m",
                            label_selectors=['type="snapshot"'],
                        ),
                    ),
                ],
            ),
            graph_panel(
                title="Snapshot state count",
                description="The number of snapshots in different states",
                targets=[
                    target(
                        expr=expr_sum(
                            "tikv_raftstore_snapshot_traffic_total",
                            by_labels=["type"],
                        ),
                        additional_groupby=True,
                    ),
                ],
            ),
        ]
    )
    layout.row(
        [
            graph_panel(
                title="99% Snapshot generation/apply wait duration",
                description="The time snapshot generation/apply tasks spent waiting to be executed.",
                yaxes=yaxes(left_format=UNITS.SECONDS),
                targets=[
                    target(
                        expr=expr_histogram_quantile(
                            0.99,
                            "tikv_raftstore_snapshot_generation_wait_duration_seconds",
                            by_labels=["instance"],
                        ),
                        legend_format="{{instance}}-generate",
                    ),
                    target(
                        expr=expr_histogram_quantile(
                            0.99,
                            "tikv_raftstore_snapshot_apply_wait_duration_seconds",
                            by_labels=["instance"],
                        ),
                        legend_format="{{instance}}-apply",
                    ),
                ],
            ),
            graph_panel(
                title="99% Handle snapshot duration",
                description="The time consumed when handling snapshots",
                yaxes=yaxes(left_format=UNITS.SECONDS),
                targets=[
                    target(
                        expr=expr_histogram_quantile(
                            0.99,
                            "tikv_server_send_snapshot_duration_seconds",
                        ),
                        legend_format="send",
                        additional_groupby=True,
                    ),
                    target(
                        expr=expr_histogram_quantile(
                            0.99,
                            "tikv_raftstore_snapshot_duration_seconds",
                            label_selectors=['type="apply"'],
                        ),
                        legend_format="apply",
                        additional_groupby=True,
                    ),
                    target(
                        expr=expr_histogram_quantile(
                            0.99,
                            "tikv_raftstore_snapshot_duration_seconds",
                            label_selectors=['type="generate"'],
                        ),
                        legend_format="generate",
                        additional_groupby=True,
                    ),
                ],
            ),
        ]
    )
    layout.row(
        [
            graph_panel(
                title="99.99% Snapshot size",
                description="The snapshot size (P99.99).9999",
                yaxes=yaxes(left_format=UNITS.BYTES_IEC),
                targets=[
                    target(
                        expr=expr_histogram_quantile(
                            0.9999,
                            "tikv_snapshot_size",
                        ),
                        legend_format="size",
                        additional_groupby=True,
                    ),
                ],
            ),
            graph_panel(
                title="99.99% Snapshot KV count",
                description="The number of KV within a snapshot in .9999",
                targets=[
                    target(
                        expr=expr_histogram_quantile(
                            0.9999,
                            "tikv_snapshot_kv_count",
                        ),
                        legend_format="count",
                        additional_groupby=True,
                    ),
                ],
            ),
        ]
    )
    layout.row(
        [
            graph_panel(
                title="Snapshot Actions",
                description="Action stats for snapshot generating and applying",
                yaxes=yaxes(left_format=UNITS.OPS_PER_MIN),
                targets=[
                    target(
                        expr=expr_sum_delta(
                            "tikv_raftstore_snapshot_total",
                            range_selector="1m",
                            by_labels=["type", "status"],
                        ),
                        additional_groupby=True,
                    ),
                    target(
                        expr=expr_sum_delta(
                            "tikv_raftstore_clean_region_count",
                            range_selector="1m",
                            by_labels=["type", "status"],
                        ),
                        legend_format="clean-region-by-{{type}}",
                        additional_groupby=True,
                    ),
                ],
            ),
            graph_panel(
                title="Snapshot transport speed",
                description="The speed of sending or receiving snapshot",
                yaxes=yaxes(left_format=UNITS.BYTES_SEC_IEC),
                targets=[
                    target(
                        expr=expr_sum_rate(
                            "tikv_snapshot_limit_transport_bytes",
                            by_labels=["instance", "type"],
                        ),
                    ),
                    target(
                        expr=expr_sum_rate(
                            "tikv_snapshot_limit_generate_bytes",
                        ),
                        legend_format="{{instance}}-generate",
                    ),
                ],
            ),
        ]
    )
    layout.row(
        [
            graph_panel(
                title="Snapshot pending applies",
                description="The number of snapshots waiting to be applied",
                yaxes=yaxes(left_format=UNITS.SHORT),
                targets=[
                    target(
                        expr=expr_simple(
                            "tikv_raftstore_snapshot_pending_applies",
                        ),
                        legend_format="{{instance}}",
                    ),
                ],
            ),
        ]
    )
    return layout.row_panel


def Task() -> RowPanel:
    layout = Layout(title="Task")
    layout.row(
        [
            graph_panel(
                title="Worker handled tasks",
                description="The number of tasks handled by worker",
                yaxes=yaxes(left_format=UNITS.OPS_PER_SEC),
                targets=[
                    target(
                        expr=expr_sum_rate(
                            "tikv_worker_handled_task_total",
                            by_labels=["name"],
                        ),
                        additional_groupby=True,
                    ),
                ],
            ),
            graph_panel(
                title="Worker pending tasks",
                description="Current pending and running tasks of worker",
                targets=[
                    target(
                        expr=expr_sum(
                            "tikv_worker_pending_task_total",
                            by_labels=["name"],
                        ),
                        additional_groupby=True,
                    ),
                ],
            ),
        ]
    )
    layout.row(
        [
            graph_panel(
                title="FuturePool handled tasks",
                description="The number of tasks handled by future_pool",
                yaxes=yaxes(left_format=UNITS.OPS_PER_SEC),
                targets=[
                    target(
                        expr=expr_sum_rate(
                            "tikv_futurepool_handled_task_total",
                            by_labels=["name"],
                        ),
                        additional_groupby=True,
                    ),
                ],
            ),
            graph_panel(
                title="FuturePool pending tasks",
                description="Current pending and running tasks of future_pool",
                targets=[
                    target(
                        expr=expr_sum_aggr_over_time(
                            "tikv_futurepool_pending_task_total",
                            "avg",
                            range_selector="1m",
                            by_labels=["name"],
                        ),
                        additional_groupby=True,
                    ),
                ],
            ),
        ]
    )
    return layout.row_panel


def CoprocessorOverview() -> RowPanel:
    layout = Layout(title="Coprocessor Overview")
    layout.row(
        heatmap_panel_graph_panel_histogram_quantile_pairs(
            heatmap_title="Request duration",
            heatmap_description="The time consumed to handle coprocessor read requests",
            graph_title="Request duration",
            graph_description="The time consumed to handle coprocessor read requests",
            yaxis_format=UNITS.SECONDS,
            metric="tikv_coprocessor_request_duration_seconds",
            graph_by_labels=["req"],
        ),
    )
    layout.row(
        [
            graph_panel(
                title="Total Requests",
                yaxes=yaxes(left_format=UNITS.OPS_PER_SEC),
                targets=[
                    target(
                        expr=expr_sum_rate(
                            "tikv_coprocessor_request_duration_seconds_count",
                            by_labels=["req"],
                        ),
                        additional_groupby=True,
                    ),
                ],
            ),
            graph_panel(
                title="Total Request Errors",
                yaxes=yaxes(left_format=UNITS.OPS_PER_SEC),
                targets=[
                    target(
                        expr=expr_sum_rate(
                            "tikv_coprocessor_request_error",
                            by_labels=["reason"],
                        ),
                        additional_groupby=True,
                    ),
                ],
            ),
        ]
    )
    layout.row(
        [
            graph_panel(
                title="KV Cursor Operations",
                targets=[
                    target(
                        expr=expr_sum_rate(
                            "tikv_coprocessor_scan_keys_sum",
                            by_labels=["req"],
                        ),
                        additional_groupby=True,
                    ),
                ],
            ),
            graph_panel_histogram_quantiles(
                title="KV Cursor Operations",
                description="",
                metric="tikv_coprocessor_scan_keys",
                yaxes=yaxes(left_format=UNITS.SHORT),
                by_labels=["req"],
                hide_count=True,
            ),
        ]
    )
    layout.row(
        [
            graph_panel(
                title="Total RocksDB Perf Statistics",
                targets=[
                    target(
                        expr=expr_sum_rate(
                            "tikv_coprocessor_rocksdb_perf",
                            label_selectors=['metric="internal_delete_skipped_count"'],
                            by_labels=["req"],
                        ),
                        legend_format="delete_skipped-{{req}}",
                        additional_groupby=True,
                    ),
                ],
            ),
            graph_panel(
                title="Total Response Size",
                yaxes=yaxes(left_format=UNITS.BYTES_IEC),
                targets=[
                    target(
                        expr=expr_sum_rate(
                            "tikv_coprocessor_response_bytes",
                        ),
                    ),
                ],
            ),
        ]
    )
    layout.row(
        [
            graph_panel(
                title="Memory Quota",
                description="Total bytes of memory used by coprocessor requests",
                yaxes=yaxes(left_format=UNITS.BYTES_IEC),
                targets=[
                    target(
                        expr=expr_sum(
                            "tikv_coprocessor_memory_quota",
                            by_labels=["instance", "type"],
                        ),
                    ),
                ],
            )
        ]
    )
    return layout.row_panel


def CoprocessorDetail() -> RowPanel:
    layout = Layout(title="Coprocessor Detail")
    layout.row(
        [
            graph_panel_histogram_quantiles(
                title="Handle duration",
                description="The time consumed when handling coprocessor requests",
                yaxes=yaxes(left_format=UNITS.SECONDS),
                metric="tikv_coprocessor_request_handle_seconds",
                by_labels=["req"],
                hide_avg=True,
                hide_count=True,
            ),
            graph_panel_histogram_quantiles(
                title="Handle duration by store",
                description="The time consumed to handle coprocessor requests per TiKV instance",
                yaxes=yaxes(left_format=UNITS.SECONDS),
                metric="tikv_coprocessor_request_handle_seconds",
                by_labels=["req", "instance"],
                hide_avg=True,
                hide_count=True,
                additional_groupby=False,
            ),
        ]
    )
    layout.row(
        [
            graph_panel_histogram_quantiles(
                title="Wait duration",
                description="The time consumed when coprocessor requests are wait for being handled",
                yaxes=yaxes(left_format=UNITS.SECONDS),
                metric="tikv_coprocessor_request_wait_seconds",
                label_selectors=['type="all"'],
                by_labels=["req"],
                hide_avg=True,
                hide_count=True,
            ),
            graph_panel_histogram_quantiles(
                title="Wait duration by store",
                description="The time consumed when coprocessor requests are wait for being handled in each TiKV instance",
                yaxes=yaxes(left_format=UNITS.SECONDS),
                metric="tikv_coprocessor_request_wait_seconds",
                label_selectors=['type="all"'],
                by_labels=["req", "instance"],
                hide_avg=True,
                hide_count=True,
                additional_groupby=False,
            ),
        ]
    )
    layout.row(
        [
            graph_panel(
                title="Total DAG Requests",
                targets=[
                    target(
                        expr=expr_sum_rate(
                            "tikv_coprocessor_dag_request_count",
                            by_labels=["vec_type"],
                        ),
                        additional_groupby=True,
                    ),
                ],
            ),
            graph_panel(
                title="Total DAG Executors",
                description="The total number of DAG executors",
                yaxes=yaxes(left_format=UNITS.OPS_PER_SEC),
                targets=[
                    target(
                        expr=expr_sum_rate(
                            "tikv_coprocessor_executor_count",
                            by_labels=["type"],
                        ),
                        additional_groupby=True,
                    ),
                ],
            ),
        ]
    )
    layout.row(
        [
            graph_panel(
                title="Total Ops Details (Table Scan)",
                yaxes=yaxes(left_format=UNITS.OPS_PER_SEC),
                targets=[
                    target(
                        expr=expr_sum_rate(
                            "tikv_coprocessor_scan_details",
                            label_selectors=[
                                'req=~"select|select_by_in_memory_engine"'
                            ],
                            by_labels=["tag"],
                        ),
                        additional_groupby=True,
                    ),
                ],
            ),
            graph_panel(
                title="Total Ops Details (Index Scan)",
                yaxes=yaxes(left_format=UNITS.OPS_PER_SEC),
                targets=[
                    target(
                        expr=expr_sum_rate(
                            "tikv_coprocessor_scan_details",
                            label_selectors=['req=~"index|index_by_region_cache"'],
                            by_labels=["tag"],
                        ),
                        additional_groupby=True,
                    ),
                ],
            ),
        ]
    )
    layout.row(
        [
            graph_panel(
                title="Total Ops Details by CF (Table Scan)",
                yaxes=yaxes(left_format=UNITS.OPS_PER_SEC),
                targets=[
                    target(
                        expr=expr_sum_rate(
                            "tikv_coprocessor_scan_details",
                            label_selectors=[
                                'req=~"select|select_by_in_memory_engine"'
                            ],
                            by_labels=["cf", "tag"],
                        ),
                        additional_groupby=True,
                    ),
                ],
            ),
            graph_panel(
                title="Total Ops Details by CF (Index Scan)",
                yaxes=yaxes(left_format=UNITS.OPS_PER_MIN),
                targets=[
                    target(
                        expr=expr_sum_rate(
                            "tikv_coprocessor_scan_details",
                            label_selectors=['req=~"index|index_by_region_cache"'],
                            by_labels=["cf", "tag"],
                        ),
                        additional_groupby=True,
                    ),
                ],
            ),
        ]
    )
    layout.row(
        heatmap_panel_graph_panel_histogram_quantile_pairs(
            heatmap_title="Memory lock checking duration",
            heatmap_description="The time consumed on checking memory locks for coprocessor requests",
            graph_title="Memory lock checking duration",
            graph_description="The time consumed on checking memory locks for coprocessor requests",
            yaxis_format=UNITS.SECONDS,
            metric="tikv_coprocessor_mem_lock_check_duration_seconds",
        ),
    )
    return layout.row_panel


def InMemoryEngine() -> RowPanel:
    layout = Layout(title="In Memory Engine")
    layout.row(
        [
            graph_panel(
<<<<<<< HEAD
                title="Read MBps",
                description="The total bytes of read in RocksDB and in-memory engine(the same with panel Cluster/MBps for read)",
                yaxes=yaxes(left_format=UNITS.BYTES_IEC),
                targets=[
                    target(
                        expr=expr_sum_rate(
                            "tikv_engine_flow_bytes",
                            label_selectors=['type=~"bytes_read|iter_bytes_read"'],
                        ),
                        legend_format=r"rocksdb-{{instance}}",
                    ),
                    target(
                        expr=expr_sum_rate(
                            "tikv_in_memory_engine_flow",
                            label_selectors=['type=~"bytes_read|iter_bytes_read"'],
                        ),
                        legend_format=r"in-memory-engine-{{instance}}",
                    ),
                ],
            ),
            graph_panel_histogram_quantiles(
                title="Coprocessor Handle duration",
                description="The time consumed when handling coprocessor requests",
                yaxes=yaxes(left_format=UNITS.SECONDS),
                metric="tikv_coprocessor_request_handle_seconds",
                by_labels=["req"],
                hide_avg=True,
                hide_count=True,
            ),
        ]
    )
    layout.row(
        [
            graph_panel(
                title="Snapshot Type Count",
                description="Count of each snapshot type",
=======
                title="OPS",
                description="Operation per second for cf",
                yaxes=yaxes(left_format=UNITS.OPS_PER_SEC),
>>>>>>> 4b5b9e50
                targets=[
                    target(
                        expr=expr_sum_rate(
                            "tikv_in_memory_engine_kv_operations",
                            by_labels=["instance", "type"],
                        ),
                        legend_format="{{type}}-{{instance}}",
                        additional_groupby=True,
                    ),
                ],
            )
        ]
    )
    layout.row(
        [
            graph_panel(
                title="Region Cache Hit",
                description="Count of region cache hit",
                targets=[
                    target(
                        expr=expr_sum_rate(
                            "tikv_snapshot_type_count",
                            label_selectors=['type="in_memory_engine"'],
                            by_labels=["instance"],
                        ),
                        legend_format="count-{{instance}}",
                    ),
                ],
            ),
            graph_panel(
                title="Region Cache Hit Rate",
                description="Region cache hit rate",
                yaxes=yaxes(left_format=UNITS.PERCENT_UNIT),
                targets=[
                    target(
                        expr=expr_operator(
                            expr_sum_rate(
                                "tikv_snapshot_type_count",
                                label_selectors=['type="in_memory_engine"'],
                                by_labels=["instance"],
                            ),
                            "/",
                            expr_sum_rate(
                                "tikv_snapshot_type_count",
                                by_labels=["instance"],
                            ),
                        ),
                        legend_format="rate-{{instance}}",
                        additional_groupby=True,
                    ),
                ],
            ),
            graph_panel(
                title="Region Cache Miss Reason",
                description="Reasons for region cache miss",
                targets=[
                    target(
                        expr=expr_sum_rate(
                            "tikv_in_memory_engine_snapshot_acquire_failed_reason_count",
                            by_labels=["instance", "type"],
                        ),
                        legend_format="{{type}}-{{instance}}",
                    ),
                ],
            ),
        ]
    )
    layout.row(
        [
            graph_panel(
                title="Memory Usage",
                description="The memory usage of the in-memory engine",
                yaxes=yaxes(left_format=UNITS.BYTES_IEC),
                targets=[
                    target(
                        expr=expr_avg(
                            "tikv_in_memory_engine_memory_usage_bytes",
                            by_labels=["instance"],
                        ),
                    ),
                ],
            ),
            graph_panel(
                title="Region Count",
                description="The count of different types of region",
                targets=[
                    target(
                        expr=expr_avg(
                            "tikv_in_memory_engine_cache_count",
                            by_labels=["instance", "type"],
                        ),
                        legend_format="{{instance}}--{{type}}",
                    ),
                ],
            ),
            graph_panel(
                title="GC Filter",
                description="Rang cache engine garbage collection information",
                targets=[
                    target(
                        expr=expr_sum_rate(
                            "tikv_in_memory_engine_gc_filtered",
                            by_labels=["type"],
                        ),
                        legend_format="{{type}}",
                        additional_groupby=True,
                    ),
                ],
            ),
            heatmap_panel(
                title="Region GC Duration",
                description="The handle duration of region gc",
                yaxis=yaxis(format=UNITS.SECONDS),
                metric="tikv_in_memory_engine_gc_duration_secs_bucket",
            ),
        ]
    )
    layout.row(
        [
            heatmap_panel(
                title="Region Load Duration",
                description="The handle duration of region load",
                yaxis=yaxis(format=UNITS.SECONDS),
                metric="tikv_in_memory_engine_load_duration_secs_bucket",
            ),
            graph_panel(
                title="Region Load Count",
                description="The count of region loading per seconds",
                yaxes=yaxes(left_format=UNITS.OPS_PER_SEC),
                targets=[
                    target(
                        expr=expr_sum_rate(
                            "tikv_in_memory_engine_load_duration_secs_count",
                            by_labels=["instance"],
                        ),
                        legend_format="{{instance}}",
                    ),
                ],
            ),
        ]
    )
    layout.row(
        [
            heatmap_panel(
                title="Region Eviction Duration",
                description="The handle duration of region eviction",
                yaxis=yaxis(format=UNITS.SECONDS),
                metric="tikv_in_memory_engine_eviction_duration_secs_bucket",
            ),
            graph_panel(
                title="Region Eviction Count",
                description="The count of region eviction per seconds",
                yaxes=yaxes(left_format=UNITS.OPS_PER_SEC),
                targets=[
                    target(
                        expr=expr_sum_rate(
                            "tikv_in_memory_engine_eviction_duration_secs_count",
                            by_labels=["type"],
                        ),
                        legend_format="{{type}}",
                        additional_groupby=True,
                    ),
                ],
            ),
        ]
    )
    layout.row(
        heatmap_panel_graph_panel_histogram_quantile_pairs(
            heatmap_title="Write duration",
            heatmap_description="The time consumed of write in region cache engine",
            graph_title="99% In-memory engine write duration per server",
            graph_description="The time consumed of write in region cache engine per TiKV instance",
            graph_by_labels=["instance"],
            graph_hides=["count", "avg"],
            yaxis_format=UNITS.SECONDS,
            metric="tikv_in_memory_engine_write_duration_seconds",
        )
    )
    layout.row(
        heatmap_panel_graph_panel_histogram_quantile_pairs(
            heatmap_title="Prepare for write duration",
            heatmap_description="The time consumed of prepare for write in the in-memory engine",
            graph_title="99% In-memory engine prepare for write duration per server",
            graph_description="The time consumed of prepare for write in the in-memory engine per TiKV instance",
            graph_by_labels=["instance"],
            graph_hides=["count", "avg"],
            yaxis_format=UNITS.SECONDS,
            metric="tikv_in_memory_engine_prepare_for_write_duration_seconds",
        )
    )
    layout.row(
        [
            graph_panel(
                title="Iterator operations",
                description="The count of different type of iteration operations",
                yaxes=yaxes(left_format=UNITS.OPS_PER_SEC),
                targets=[
                    target(
                        expr=expr_sum_rate(
                            "tikv_in_memory_engine_locate",
                            label_selectors=[
                                'type="number_db_seek"',
                            ],
                            by_labels=[],  # override default by instance.
                        ),
                        legend_format="seek",
                        additional_groupby=True,
                    ),
                    target(
                        expr=expr_sum_rate(
                            "tikv_in_memory_engine_locate",
                            label_selectors=[
                                'type="number_db_seek_found"',
                            ],
                            by_labels=[],  # override default by instance.
                        ),
                        legend_format="seek_found",
                        additional_groupby=True,
                    ),
                    target(
                        expr=expr_sum_rate(
                            "tikv_in_memory_engine_locate",
                            label_selectors=[
                                'type="number_db_next"',
                            ],
                            by_labels=[],  # override default by instance.
                        ),
                        legend_format="next",
                        additional_groupby=True,
                    ),
                    target(
                        expr=expr_sum_rate(
                            "tikv_in_memory_engine_locate",
                            label_selectors=[
                                'type="number_db_next_found"',
                            ],
                            by_labels=[],  # override default by instance.
                        ),
                        legend_format="next_found",
                        additional_groupby=True,
                    ),
                    target(
                        expr=expr_sum_rate(
                            "tikv_in_memory_engine_locate",
                            label_selectors=[
                                'type="number_db_prev"',
                            ],
                            by_labels=[],  # override default by instance.
                        ),
                        legend_format="prev",
                        additional_groupby=True,
                    ),
                    target(
                        expr=expr_sum_rate(
                            "tikv_in_memory_engine_locate",
                            label_selectors=[
                                'type="number_db_prev_found"',
                            ],
                            by_labels=[],  # override default by instance.
                        ),
                        legend_format="prev_found",
                        additional_groupby=True,
                    ),
                ],
            ),
            graph_panel(
                title="Seek duration",
                description="The time consumed when executing seek operation",
                yaxes=yaxes(left_format=UNITS.SECONDS, log_base=2),
                targets=[
                    target(
                        expr=expr_histogram_quantile(
                            1,
                            "tikv_in_memory_engine_seek_duration",
                        ),
                        legend_format="max",
                        additional_groupby=True,
                    ),
                    target(
                        expr=expr_histogram_quantile(
                            0.99,
                            "tikv_in_memory_engine_seek_duration",
                        ),
                        legend_format="99%",
                        additional_groupby=True,
                    ),
                    target(
                        expr=expr_histogram_quantile(
                            0.95,
                            "tikv_in_memory_engine_seek_duration",
                        ),
                        legend_format="95%",
                        additional_groupby=True,
                    ),
                    target(
                        expr=expr_histogram_avg(
                            "tikv_in_memory_engine_seek_duration",
                            by_labels=["type"],
                        ),
                        legend_format="avg",
                        additional_groupby=True,
                    ),
                ],
            ),
        ]
    )
    layout.row(
        [
            graph_panel(
                title="Oldest Auto GC SafePoint",
                description="Unlike the auto gc safe point used for TiKV, the safe point for in-memory engine is per region and this is the oldest one",
                yaxes=yaxes(left_format=UNITS.DATE_TIME_ISO),
                targets=[
                    target(
                        expr=expr_max(
                            "tikv_in_memory_engine_oldest_safe_point",
                        )
                        .extra("/ (2^18)")
                        .skip_default_instance_selector(),
                        additional_groupby=True,
                    ),
                ],
            ),
            graph_panel(
                title="Newest Auto GC SafePoint",
                description="Unlike the auto gc safe point used for TiKV, the safe point for in-memory engine is per region and this is the newest one",
                yaxes=yaxes(left_format=UNITS.DATE_TIME_ISO),
                targets=[
                    target(
                        expr=expr_max(
                            "tikv_in_memory_engine_newest_safe_point",
                        )
                        .extra("/ (2^18)")
                        .skip_default_instance_selector(),
                        additional_groupby=True,
                    ),
                ],
            ),
            graph_panel(
                title="Auto GC SafePoint Gap",
                description="The gap between newest auto gc safe point and oldest auto gc safe point of regions cached in the in-memroy engine",
                yaxes=yaxes(left_format=UNITS.MILLI_SECONDS),
                targets=[
                    target(
                        expr=expr_operator(
                            expr_sum(
                                "tikv_in_memory_engine_newest_safe_point",
                            )
                            .extra("/ (2^18)")
                            .skip_default_instance_selector(),
                            "-",
                            expr_sum(
                                "tikv_in_memory_engine_oldest_safe_point",
                            )
                            .extra("/ (2^18)")
                            .skip_default_instance_selector(),
                        ),
                        additional_groupby=True,
                        legend_format="{{instance}}",
                    ),
                ],
            ),
            graph_panel(
                title="Auto GC SafePoint Gap With TiKV",
                description="The gap between tikv auto gc safe point and in-memory engine oldest auto gc safe point",
                yaxes=yaxes(left_format=UNITS.MILLI_SECONDS),
                targets=[
                    target(
                        expr=expr_max(
                            "tikv_safe_point_gap_with_in_memory_engine",
                        )
                        .extra("/ (2^18)")
                        .skip_default_instance_selector(),
                        additional_groupby=True,
                    ),
                ],
            ),
        ]
    )
    return layout.row_panel


def Threads() -> RowPanel:
    layout = Layout(title="Threads")
    layout.row(
        [
            graph_panel(
                title="Threads state",
                targets=[
                    target(
                        expr=expr_sum(
                            "tikv_threads_state",
                            by_labels=["instance", "state"],
                        ),
                    ),
                    target(
                        expr=expr_sum(
                            "tikv_threads_state",
                            by_labels=["instance"],
                        ),
                        legend_format="{{instance}}-total",
                    ),
                ],
            ),
            graph_panel(
                title="Threads IO",
                yaxes=yaxes(left_format=UNITS.BYTES_SEC_IEC),
                targets=[
                    target(
                        expr=expr_topk(
                            20,
                            "%s"
                            % expr_sum_rate(
                                "tikv_threads_io_bytes_total",
                                by_labels=["name", "io"],
                            ).extra("> 1024"),
                        ),
                        legend_format="{{name}}",
                        additional_groupby=True,
                    ),
                ],
            ),
        ]
    )
    layout.row(
        [
            graph_panel(
                title="Thread Voluntary Context Switches",
                targets=[
                    target(
                        expr=expr_topk(
                            20,
                            "%s"
                            % expr_max_rate(
                                "tikv_thread_voluntary_context_switches",
                                by_labels=["name"],
                            ).extra("> 100"),
                        ),
                        legend_format="{{name}}",
                    ),
                ],
            ),
            graph_panel(
                title="Thread Nonvoluntary Context Switches",
                targets=[
                    target(
                        expr=expr_topk(
                            20,
                            "%s"
                            % expr_max_rate(
                                "tikv_thread_nonvoluntary_context_switches",
                                by_labels=["name"],
                            ).extra("> 100"),
                        ),
                        legend_format="{{name}}",
                    ),
                ],
            ),
        ]
    )
    return layout.row_panel


def RocksDB() -> RowPanel:
    layout = Layout(title="RocksDB", repeat="db")
    layout.row(
        [
            graph_panel(
                title="Get operations",
                description="The count of get operations",
                yaxes=yaxes(left_format=UNITS.OPS_PER_SEC),
                targets=[
                    target(
                        expr=expr_sum_rate(
                            "tikv_engine_memtable_efficiency",
                            label_selectors=[
                                'db="$db"',
                                'type="memtable_hit"',
                            ],
                            by_labels=[],  # override default by instance.
                        ),
                        legend_format="memtable",
                        additional_groupby=True,
                    ),
                    target(
                        expr=expr_sum_rate(
                            "tikv_engine_cache_efficiency",
                            label_selectors=[
                                'db="$db"',
                                'type=~"block_cache_data_hit|block_cache_filter_hit"',
                            ],
                            by_labels=[],  # override default by instance.
                        ),
                        legend_format="block_cache",
                        additional_groupby=True,
                    ),
                    target(
                        expr=expr_sum_rate(
                            "tikv_engine_get_served",
                            label_selectors=[
                                'db="$db"',
                                'type="get_hit_l0"',
                            ],
                            by_labels=[],  # override default by instance.
                        ),
                        legend_format="l0",
                        additional_groupby=True,
                    ),
                    target(
                        expr=expr_sum_rate(
                            "tikv_engine_get_served",
                            label_selectors=[
                                'db="$db"',
                                'type="get_hit_l1"',
                            ],
                            by_labels=[],  # override default by instance.
                        ),
                        legend_format="l1",
                        additional_groupby=True,
                    ),
                    target(
                        expr=expr_sum_rate(
                            "tikv_engine_get_served",
                            label_selectors=[
                                'db="$db"',
                                'type="get_hit_l2_and_up"',
                            ],
                            by_labels=[],  # override default by instance.
                        ),
                        legend_format="l2_and_up",
                        additional_groupby=True,
                    ),
                ],
            ),
            graph_panel(
                title="Get duration",
                description="The time consumed when executing get operations",
                yaxes=yaxes(left_format=UNITS.MICRO_SECONDS, log_base=2),
                targets=[
                    target(
                        expr=expr_max(
                            "tikv_engine_get_micro_seconds",
                            label_selectors=[
                                'db="$db"',
                                'type="get_max"',
                            ],
                            by_labels=[],  # override default by instance.
                        ),
                        legend_format="max",
                        additional_groupby=True,
                    ),
                    target(
                        expr=expr_avg(
                            "tikv_engine_get_micro_seconds",
                            label_selectors=[
                                'db="$db"',
                                'type="get_percentile99"',
                            ],
                            by_labels=[],  # override default by instance.
                        ),
                        legend_format="99%",
                        additional_groupby=True,
                    ),
                    target(
                        expr=expr_avg(
                            "tikv_engine_get_micro_seconds",
                            label_selectors=[
                                'db="$db"',
                                'type="get_percentile95"',
                            ],
                            by_labels=[],  # override default by instance.
                        ),
                        legend_format="95%",
                        additional_groupby=True,
                    ),
                    target(
                        expr=expr_avg(
                            "tikv_engine_get_micro_seconds",
                            label_selectors=[
                                'db="$db"',
                                'type="get_average"',
                            ],
                            by_labels=[],  # override default by instance.
                        ),
                        legend_format="avg",
                        additional_groupby=True,
                    ),
                ],
            ),
        ]
    )
    layout.row(
        [
            graph_panel(
                title="Seek operations",
                description="The count of seek operations",
                yaxes=yaxes(left_format=UNITS.OPS_PER_SEC),
                targets=[
                    target(
                        expr=expr_sum_rate(
                            "tikv_engine_locate",
                            label_selectors=[
                                'db="$db"',
                                'type="number_db_seek"',
                            ],
                            by_labels=[],  # override default by instance.
                        ),
                        legend_format="seek",
                        additional_groupby=True,
                    ),
                    target(
                        expr=expr_sum_rate(
                            "tikv_engine_locate",
                            label_selectors=[
                                'db="$db"',
                                'type="number_db_seek_found"',
                            ],
                            by_labels=[],  # override default by instance.
                        ),
                        legend_format="seek_found",
                        additional_groupby=True,
                    ),
                    target(
                        expr=expr_sum_rate(
                            "tikv_engine_locate",
                            label_selectors=[
                                'db="$db"',
                                'type="number_db_next"',
                            ],
                            by_labels=[],  # override default by instance.
                        ),
                        legend_format="next",
                        additional_groupby=True,
                    ),
                    target(
                        expr=expr_sum_rate(
                            "tikv_engine_locate",
                            label_selectors=[
                                'db="$db"',
                                'type="number_db_next_found"',
                            ],
                            by_labels=[],  # override default by instance.
                        ),
                        legend_format="next_found",
                        additional_groupby=True,
                    ),
                    target(
                        expr=expr_sum_rate(
                            "tikv_engine_locate",
                            label_selectors=[
                                'db="$db"',
                                'type="number_db_prev"',
                            ],
                            by_labels=[],  # override default by instance.
                        ),
                        legend_format="prev",
                        additional_groupby=True,
                    ),
                    target(
                        expr=expr_sum_rate(
                            "tikv_engine_locate",
                            label_selectors=[
                                'db="$db"',
                                'type="number_db_prev_found"',
                            ],
                            by_labels=[],  # override default by instance.
                        ),
                        legend_format="prev_found",
                        additional_groupby=True,
                    ),
                ],
            ),
            graph_panel(
                title="Seek duration",
                description="The time consumed when executing seek operation",
                yaxes=yaxes(left_format=UNITS.MICRO_SECONDS, log_base=2),
                targets=[
                    target(
                        expr=expr_max(
                            "tikv_engine_seek_micro_seconds",
                            label_selectors=[
                                'db="$db"',
                                'type="seek_max"',
                            ],
                            by_labels=[],  # override default by instance.
                        ),
                        legend_format="max",
                        additional_groupby=True,
                    ),
                    target(
                        expr=expr_avg(
                            "tikv_engine_seek_micro_seconds",
                            label_selectors=[
                                'db="$db"',
                                'type="seek_percentile99"',
                            ],
                            by_labels=[],  # override default by instance.
                        ),
                        legend_format="99%",
                        additional_groupby=True,
                    ),
                    target(
                        expr=expr_avg(
                            "tikv_engine_seek_micro_seconds",
                            label_selectors=[
                                'db="$db"',
                                'type="seek_percentile95"',
                            ],
                            by_labels=[],  # override default by instance.
                        ),
                        legend_format="95%",
                        additional_groupby=True,
                    ),
                    target(
                        expr=expr_avg(
                            "tikv_engine_seek_micro_seconds",
                            label_selectors=[
                                'db="$db"',
                                'type="seek_average"',
                            ],
                            by_labels=[],  # override default by instance.
                        ),
                        legend_format="avg",
                        additional_groupby=True,
                    ),
                ],
            ),
        ]
    )
    layout.row(
        [
            graph_panel(
                title="Write operations",
                description="The count of write operations",
                yaxes=yaxes(left_format=UNITS.OPS_PER_SEC),
                targets=[
                    target(
                        expr=expr_sum_rate(
                            "tikv_engine_write_served",
                            label_selectors=[
                                'db="$db"',
                                'type=~"write_done_by_self|write_done_by_other"',
                            ],
                            by_labels=[],  # override default by instance.
                        ),
                        legend_format="done",
                        additional_groupby=True,
                    ),
                    target(
                        expr=expr_sum_rate(
                            "tikv_engine_write_served",
                            label_selectors=[
                                'db="$db"',
                                'type="write_timeout"',
                            ],
                            by_labels=[],  # override default by instance.
                        ),
                        legend_format="timeout",
                        additional_groupby=True,
                    ),
                    target(
                        expr=expr_sum_rate(
                            "tikv_engine_write_served",
                            label_selectors=[
                                'db="$db"',
                                'type="write_with_wal"',
                            ],
                            by_labels=[],  # override default by instance.
                        ),
                        legend_format="with_wal",
                        additional_groupby=True,
                    ),
                ],
            ),
            graph_panel(
                title="Write duration",
                description="The time consumed when executing write operation",
                yaxes=yaxes(left_format=UNITS.MICRO_SECONDS, log_base=2),
                targets=[
                    target(
                        expr=expr_max(
                            "tikv_engine_write_micro_seconds",
                            label_selectors=[
                                'db="$db"',
                                'type="write_max"',
                            ],
                            by_labels=[],  # override default by instance.
                        ),
                        legend_format="max",
                        additional_groupby=True,
                    ),
                    target(
                        expr=expr_avg(
                            "tikv_engine_write_micro_seconds",
                            label_selectors=[
                                'db="$db"',
                                'type="write_percentile99"',
                            ],
                            by_labels=[],  # override default by instance.
                        ),
                        legend_format="99%",
                        additional_groupby=True,
                    ),
                    target(
                        expr=expr_avg(
                            "tikv_engine_write_micro_seconds",
                            label_selectors=[
                                'db="$db"',
                                'type="write_percentile95"',
                            ],
                            by_labels=[],  # override default by instance.
                        ),
                        legend_format="95%",
                        additional_groupby=True,
                    ),
                    target(
                        expr=expr_avg(
                            "tikv_engine_write_micro_seconds",
                            label_selectors=[
                                'db="$db"',
                                'type="write_average"',
                            ],
                            by_labels=[],  # override default by instance.
                        ),
                        legend_format="avg",
                        additional_groupby=True,
                    ),
                ],
            ),
        ]
    )
    layout.row(
        [
            graph_panel(
                title="WAL sync operations",
                description="The count of WAL sync operations",
                yaxes=yaxes(left_format=UNITS.OPS_PER_SEC),
                targets=[
                    target(
                        expr=expr_sum_rate(
                            "tikv_engine_wal_file_synced",
                            label_selectors=[
                                'db="$db"',
                            ],
                            by_labels=[],  # override default by instance.
                        ),
                        legend_format="sync",
                        additional_groupby=True,
                    ),
                ],
            ),
            graph_panel(
                title="Write WAL duration",
                description="The time consumed when executing write wal operation",
                yaxes=yaxes(left_format=UNITS.MICRO_SECONDS, log_base=2),
                targets=[
                    target(
                        expr=expr_max(
                            "tikv_engine_write_wal_time_micro_seconds",
                            label_selectors=[
                                'db="$db"',
                                'type="write_wal_micros_max"',
                            ],
                            by_labels=[],  # override default by instance.
                        ),
                        legend_format="max",
                        additional_groupby=True,
                    ),
                    target(
                        expr=expr_avg(
                            "tikv_engine_write_wal_time_micro_seconds",
                            label_selectors=[
                                'db="$db"',
                                'type="write_wal_micros_percentile99"',
                            ],
                            by_labels=[],  # override default by instance.
                        ),
                        legend_format="99%",
                        additional_groupby=True,
                    ),
                    target(
                        expr=expr_avg(
                            "tikv_engine_write_wal_time_micro_seconds",
                            label_selectors=[
                                'db="$db"',
                                'type="write_wal_micros_percentile95"',
                            ],
                            by_labels=[],  # override default by instance.
                        ),
                        legend_format="95%",
                        additional_groupby=True,
                    ),
                    target(
                        expr=expr_avg(
                            "tikv_engine_write_wal_time_micro_seconds",
                            label_selectors=[
                                'db="$db"',
                                'type="write_wal_micros_average"',
                            ],
                            by_labels=[],  # override default by instance.
                        ),
                        legend_format="avg",
                        additional_groupby=True,
                    ),
                ],
            ),
        ]
    )
    layout.row(
        [
            graph_panel(
                title="Compaction operations",
                description="The count of compaction and flush operations",
                yaxes=yaxes(left_format=UNITS.OPS_PER_SEC),
                targets=[
                    target(
                        expr=expr_sum_rate(
                            "tikv_engine_event_total",
                            label_selectors=[
                                'db="$db"',
                            ],
                            by_labels=["type"],
                        ),
                        additional_groupby=True,
                    ),
                ],
            ),
            graph_panel(
                title="WAL sync duration",
                description="The time consumed when executing WAL sync operation",
                yaxes=yaxes(left_format=UNITS.MICRO_SECONDS, log_base=10),
                targets=[
                    target(
                        expr=expr_max(
                            "tikv_engine_wal_file_sync_micro_seconds",
                            label_selectors=[
                                'db="$db"',
                                'type="wal_file_sync_max"',
                            ],
                            by_labels=[],  # override default by instance.
                        ),
                        legend_format="max",
                        additional_groupby=True,
                    ),
                    target(
                        expr=expr_avg(
                            "tikv_engine_wal_file_sync_micro_seconds",
                            label_selectors=[
                                'db="$db"',
                                'type="wal_file_sync_percentile99"',
                            ],
                            by_labels=[],  # override default by instance.
                        ),
                        legend_format="99%",
                        additional_groupby=True,
                    ),
                    target(
                        expr=expr_avg(
                            "tikv_engine_wal_file_sync_micro_seconds",
                            label_selectors=[
                                'db="$db"',
                                'type="wal_file_sync_percentile95"',
                            ],
                            by_labels=[],  # override default by instance.
                        ),
                        legend_format="95%",
                        additional_groupby=True,
                    ),
                    target(
                        expr=expr_avg(
                            "tikv_engine_wal_file_sync_micro_seconds",
                            label_selectors=[
                                'db="$db"',
                                'type="wal_file_sync_average"',
                            ],
                            by_labels=[],  # override default by instance.
                        ),
                        legend_format="avg",
                        additional_groupby=True,
                    ),
                ],
            ),
        ]
    )
    layout.row(
        [
            graph_panel(
                title="Compaction guard actions",
                description="Compaction guard actions",
                yaxes=yaxes(left_format=UNITS.OPS_PER_SEC),
                targets=[
                    target(
                        expr=expr_sum_rate(
                            "tikv_raftstore_compaction_guard_action_total",
                            label_selectors=[
                                'cf=~"default|write"',
                            ],
                            by_labels=["cf", " type"],
                        ),
                        additional_groupby=True,
                    ),
                ],
            ),
            graph_panel(
                title="Compaction duration",
                description="The time consumed when executing the compaction and flush operations",
                yaxes=yaxes(left_format=UNITS.MICRO_SECONDS, log_base=2),
                targets=[
                    target(
                        expr=expr_max(
                            "tikv_engine_compaction_time",
                            label_selectors=[
                                'db="$db"',
                                'type="compaction_time_max"',
                            ],
                            by_labels=[],  # override default by instance.
                        ),
                        legend_format="max",
                        additional_groupby=True,
                    ),
                    target(
                        expr=expr_avg(
                            "tikv_engine_compaction_time",
                            label_selectors=[
                                'db="$db"',
                                'type="compaction_time_percentile99"',
                            ],
                            by_labels=[],  # override default by instance.
                        ),
                        legend_format="99%",
                        additional_groupby=True,
                    ),
                    target(
                        expr=expr_avg(
                            "tikv_engine_compaction_time",
                            label_selectors=[
                                'db="$db"',
                                'type="compaction_time_percentile95"',
                            ],
                            by_labels=[],  # override default by instance.
                        ),
                        legend_format="95%",
                        additional_groupby=True,
                    ),
                    target(
                        expr=expr_avg(
                            "tikv_engine_compaction_time",
                            label_selectors=[
                                'db="$db"',
                                'type="compaction_time_average"',
                            ],
                            by_labels=[],  # override default by instance.
                        ),
                        legend_format="avg",
                        additional_groupby=True,
                    ),
                ],
            ),
            graph_panel(
                title="Compaction Job Size(files)",
                description="How many sst files are compacted in a compaction job",
                yaxes=yaxes(left_format=UNITS.SHORT, log_base=2),
                targets=[
                    target(
                        expr=expr_max(
                            "tikv_engine_num_files_in_single_compaction",
                            label_selectors=[
                                'db="$db"',
                                'type="num_files_in_single_compaction_max"',
                            ],
                            by_labels=[],  # override default by instance.
                        ),
                        legend_format="max",
                        additional_groupby=True,
                    ),
                    target(
                        expr=expr_avg(
                            "tikv_engine_num_files_in_single_compaction",
                            label_selectors=[
                                'db="$db"',
                                'type="num_files_in_single_compaction_percentile99"',
                            ],
                            by_labels=[],  # override default by instance.
                        ),
                        legend_format="99%",
                        additional_groupby=True,
                    ),
                    target(
                        expr=expr_avg(
                            "tikv_engine_num_files_in_single_compaction",
                            label_selectors=[
                                'db="$db"',
                                'type="num_files_in_single_compaction_percentile95"',
                            ],
                            by_labels=[],  # override default by instance.
                        ),
                        legend_format="95%",
                        additional_groupby=True,
                    ),
                    target(
                        expr=expr_avg(
                            "tikv_engine_num_files_in_single_compaction",
                            label_selectors=[
                                'db="$db"',
                                'type="num_files_in_single_compaction_average"',
                            ],
                            by_labels=[],  # override default by instance.
                        ),
                        legend_format="avg",
                        additional_groupby=True,
                    ),
                ],
            ),
        ]
    )
    layout.row(
        [
            graph_panel(
                title="SST read duration",
                description="The time consumed when reading SST files",
                yaxes=yaxes(left_format=UNITS.MICRO_SECONDS, log_base=2),
                targets=[
                    target(
                        expr=expr_max(
                            "tikv_engine_sst_read_micros",
                            label_selectors=[
                                'db="$db"',
                                'type="sst_read_micros_max"',
                            ],
                            by_labels=[],  # override default by instance.
                        ),
                        legend_format="max",
                        additional_groupby=True,
                    ),
                    target(
                        expr=expr_avg(
                            "tikv_engine_sst_read_micros",
                            label_selectors=[
                                'db="$db"',
                                'type="sst_read_micros_percentile99"',
                            ],
                            by_labels=[],  # override default by instance.
                        ),
                        legend_format="99%",
                        additional_groupby=True,
                    ),
                    target(
                        expr=expr_avg(
                            "tikv_engine_sst_read_micros",
                            label_selectors=[
                                'db="$db"',
                                'type="sst_read_micros_percentile95"',
                            ],
                            by_labels=[],  # override default by instance.
                        ),
                        legend_format="95%",
                        additional_groupby=True,
                    ),
                    target(
                        expr=expr_avg(
                            "tikv_engine_sst_read_micros",
                            label_selectors=[
                                'db="$db"',
                                'type="sst_read_micros_average"',
                            ],
                            by_labels=[],  # override default by instance.
                        ),
                        legend_format="avg",
                        additional_groupby=True,
                    ),
                ],
            ),
            graph_panel(
                title="Compaction reason",
                description=None,
                yaxes=yaxes(left_format=UNITS.SHORT),
                targets=[
                    target(
                        expr=expr_sum_rate(
                            "tikv_engine_compaction_reason",
                            label_selectors=[
                                'db="$db"',
                            ],
                            by_labels=["cf", "reason"],
                        ),
                        additional_groupby=True,
                    ),
                ],
            ),
        ]
    )
    layout.row(
        [
            graph_panel(
                title="Block cache size",
                description="The block cache size. Broken down by column family if shared block cache is disabled.",
                yaxes=yaxes(left_format=UNITS.BYTES_IEC),
                targets=[
                    target(
                        expr=expr_topk(
                            20,
                            "%s"
                            % expr_avg(
                                "tikv_engine_block_cache_size_bytes",
                                label_selectors=[
                                    'db="$db"',
                                ],
                                by_labels=["cf", "instance"],
                            ),
                        ),
                        legend_format="{{instance}}-{{cf}}",
                    ),
                ],
            ),
            graph_panel(
                title="Memtable hit",
                description="The hit rate of memtable",
                yaxes=yaxes(left_format=UNITS.PERCENT_UNIT),
                targets=[
                    target(
                        expr=expr_operator(
                            expr_sum_rate(
                                "tikv_engine_memtable_efficiency",
                                label_selectors=[
                                    'db="$db"',
                                    'type="memtable_hit"',
                                ],
                                by_labels=[],  # override default by instance.
                            ),
                            "/",
                            expr_operator(
                                expr_sum_rate(
                                    "tikv_engine_memtable_efficiency",
                                    label_selectors=[
                                        'db="$db"',
                                        'type="memtable_hit"',
                                    ],
                                    by_labels=[],  # override default by instance.
                                ),
                                "+",
                                expr_sum_rate(
                                    "tikv_engine_memtable_efficiency",
                                    label_selectors=[
                                        'db="$db"',
                                        'type="memtable_miss"',
                                    ],
                                    by_labels=[],  # override default by instance.
                                ),
                            ),
                        ),
                        legend_format="hit",
                        additional_groupby=True,
                    ),
                ],
            ),
        ]
    )
    layout.row(
        [
            graph_panel(
                title="Block cache flow",
                description="The flow of different kinds of block cache operations",
                yaxes=yaxes(left_format=UNITS.BYTES_SEC_IEC, log_base=10),
                targets=[
                    target(
                        expr=expr_sum_rate(
                            "tikv_engine_flow_bytes",
                            label_selectors=[
                                'db="$db"',
                                'type="block_cache_byte_read"',
                            ],
                            by_labels=[],  # override default by instance.
                        ),
                        legend_format="total_read",
                        additional_groupby=True,
                    ),
                    target(
                        expr=expr_sum_rate(
                            "tikv_engine_flow_bytes",
                            label_selectors=[
                                'db="$db"',
                                'type="block_cache_byte_write"',
                            ],
                            by_labels=[],  # override default by instance.
                        ),
                        legend_format="total_written",
                        additional_groupby=True,
                    ),
                    target(
                        expr=expr_sum_rate(
                            "tikv_engine_cache_efficiency",
                            label_selectors=[
                                'db="$db"',
                                'type="block_cache_data_bytes_insert"',
                            ],
                            by_labels=[],  # override default by instance.
                        ),
                        legend_format="data_insert",
                        additional_groupby=True,
                    ),
                    target(
                        expr=expr_sum_rate(
                            "tikv_engine_cache_efficiency",
                            label_selectors=[
                                'db="$db"',
                                'type="block_cache_filter_bytes_insert"',
                            ],
                            by_labels=[],  # override default by instance.
                        ),
                        legend_format="filter_insert",
                        additional_groupby=True,
                    ),
                    target(
                        expr=expr_sum_rate(
                            "tikv_engine_cache_efficiency",
                            label_selectors=[
                                'db="$db"',
                                'type="block_cache_filter_bytes_evict"',
                            ],
                            by_labels=[],  # override default by instance.
                        ),
                        legend_format="filter_evict",
                        additional_groupby=True,
                    ),
                    target(
                        expr=expr_sum_rate(
                            "tikv_engine_cache_efficiency",
                            label_selectors=[
                                'db="$db"',
                                'type="block_cache_index_bytes_insert"',
                            ],
                            by_labels=[],  # override default by instance.
                        ),
                        legend_format="index_insert",
                        additional_groupby=True,
                    ),
                    target(
                        expr=expr_sum_rate(
                            "tikv_engine_cache_efficiency",
                            label_selectors=[
                                'db="$db"',
                                'type="block_cache_index_bytes_evict"',
                            ],
                            by_labels=[],  # override default by instance.
                        ),
                        legend_format="index_evict",
                        additional_groupby=True,
                    ),
                ],
            ),
            graph_panel(
                title="Block cache hit",
                description="The hit rate of block cache",
                yaxes=yaxes(left_format=UNITS.PERCENT_UNIT),
                targets=[
                    target(
                        expr=expr_operator(
                            expr_sum_rate(
                                "tikv_engine_cache_efficiency",
                                label_selectors=[
                                    'db="$db"',
                                    'type="block_cache_hit"',
                                ],
                                by_labels=[],  # override default by instance.
                            ),
                            "/",
                            expr_operator(
                                expr_sum_rate(
                                    "tikv_engine_cache_efficiency",
                                    label_selectors=[
                                        'db="$db"',
                                        'type="block_cache_hit"',
                                    ],
                                    by_labels=[],  # override default by instance.
                                ),
                                "+",
                                expr_sum_rate(
                                    "tikv_engine_cache_efficiency",
                                    label_selectors=[
                                        'db="$db"',
                                        'type="block_cache_miss"',
                                    ],
                                    by_labels=[],  # override default by instance.
                                ),
                            ),
                        ),
                        legend_format="all",
                        additional_groupby=True,
                    ),
                    target(
                        expr=expr_operator(
                            expr_sum_rate(
                                "tikv_engine_cache_efficiency",
                                label_selectors=[
                                    'db="$db"',
                                    'type="block_cache_data_hit"',
                                ],
                                by_labels=[],  # override default by instance.
                            ),
                            "/",
                            expr_operator(
                                expr_sum_rate(
                                    "tikv_engine_cache_efficiency",
                                    label_selectors=[
                                        'db="$db"',
                                        'type="block_cache_data_hit"',
                                    ],
                                    by_labels=[],  # override default by instance.
                                ),
                                "+",
                                expr_sum_rate(
                                    "tikv_engine_cache_efficiency",
                                    label_selectors=[
                                        'db="$db"',
                                        'type="block_cache_data_miss"',
                                    ],
                                    by_labels=[],  # override default by instance.
                                ),
                            ),
                        ),
                        legend_format="data",
                        additional_groupby=True,
                    ),
                    target(
                        expr=expr_operator(
                            expr_sum_rate(
                                "tikv_engine_cache_efficiency",
                                label_selectors=[
                                    'db="$db"',
                                    'type="block_cache_filter_hit"',
                                ],
                                by_labels=[],  # override default by instance.
                            ),
                            "/",
                            expr_operator(
                                expr_sum_rate(
                                    "tikv_engine_cache_efficiency",
                                    label_selectors=[
                                        'db="$db"',
                                        'type="block_cache_filter_hit"',
                                    ],
                                    by_labels=[],  # override default by instance.
                                ),
                                "+",
                                expr_sum_rate(
                                    "tikv_engine_cache_efficiency",
                                    label_selectors=[
                                        'db="$db"',
                                        'type="block_cache_filter_miss"',
                                    ],
                                    by_labels=[],  # override default by instance.
                                ),
                            ),
                        ),
                        legend_format="filter",
                        additional_groupby=True,
                    ),
                    target(
                        expr=expr_operator(
                            expr_sum_rate(
                                "tikv_engine_cache_efficiency",
                                label_selectors=[
                                    'db="$db"',
                                    'type="block_cache_index_hit"',
                                ],
                                by_labels=[],  # override default by instance.
                            ),
                            "/",
                            expr_operator(
                                expr_sum_rate(
                                    "tikv_engine_cache_efficiency",
                                    label_selectors=[
                                        'db="$db"',
                                        'type="block_cache_index_hit"',
                                    ],
                                    by_labels=[],  # override default by instance.
                                ),
                                "+",
                                expr_sum_rate(
                                    "tikv_engine_cache_efficiency",
                                    label_selectors=[
                                        'db="$db"',
                                        'type="block_cache_index_miss"',
                                    ],
                                    by_labels=[],  # override default by instance.
                                ),
                            ),
                        ),
                        legend_format="index",
                        additional_groupby=True,
                    ),
                    target(
                        expr=expr_operator(
                            expr_sum_rate(
                                "tikv_engine_bloom_efficiency",
                                label_selectors=[
                                    'db="$db"',
                                    'type="bloom_prefix_useful"',
                                ],
                                by_labels=[],  # override default by instance.
                            ),
                            "/",
                            expr_sum_rate(
                                "tikv_engine_bloom_efficiency",
                                label_selectors=[
                                    'db="$db"',
                                    'type="bloom_prefix_checked"',
                                ],
                                by_labels=[],  # override default by instance.
                            ),
                        ),
                        legend_format="bloom prefix",
                        additional_groupby=True,
                    ),
                ],
            ),
        ]
    )
    layout.row(
        [
            graph_panel(
                title="Keys flow",
                description="The flow of different kinds of operations on keys",
                yaxes=yaxes(left_format=UNITS.OPS_PER_SEC),
                targets=[
                    target(
                        expr=expr_sum_rate(
                            "tikv_engine_flow_bytes",
                            label_selectors=[
                                'db="$db"',
                                'type="keys_read"',
                            ],
                            by_labels=[],  # override default by instance.
                        ),
                        legend_format="read",
                        additional_groupby=True,
                    ),
                    target(
                        expr=expr_sum_rate(
                            "tikv_engine_flow_bytes",
                            label_selectors=[
                                'db="$db"',
                                'type="keys_written"',
                            ],
                            by_labels=[],  # override default by instance.
                        ),
                        legend_format="written",
                        additional_groupby=True,
                    ),
                    target(
                        expr=expr_sum_rate(
                            "tikv_engine_compaction_num_corrupt_keys",
                            label_selectors=[
                                'db="$db"',
                            ],
                            by_labels=[],  # override default by instance.
                        ),
                        legend_format="corrupt",
                        additional_groupby=True,
                    ),
                ],
            ),
            graph_panel(
                title="Block cache operations",
                description="The count of different kinds of block cache operations",
                yaxes=yaxes(left_format=UNITS.OPS_PER_SEC),
                targets=[
                    target(
                        expr=expr_sum_rate(
                            "tikv_engine_cache_efficiency",
                            label_selectors=[
                                'db="$db"',
                                'type="block_cache_add"',
                            ],
                            by_labels=[],  # override default by instance.
                        ),
                        legend_format="total_add",
                        additional_groupby=True,
                    ),
                    target(
                        expr=expr_sum_rate(
                            "tikv_engine_cache_efficiency",
                            label_selectors=[
                                'db="$db"',
                                'type="block_cache_data_add"',
                            ],
                            by_labels=[],  # override default by instance.
                        ),
                        legend_format="data_add",
                        additional_groupby=True,
                    ),
                    target(
                        expr=expr_sum_rate(
                            "tikv_engine_cache_efficiency",
                            label_selectors=[
                                'db="$db"',
                                'type="block_cache_filter_add"',
                            ],
                            by_labels=[],  # override default by instance.
                        ),
                        legend_format="filter_add",
                        additional_groupby=True,
                    ),
                    target(
                        expr=expr_sum_rate(
                            "tikv_engine_cache_efficiency",
                            label_selectors=[
                                'db="$db"',
                                'type="block_cache_index_add"',
                            ],
                            by_labels=[],  # override default by instance.
                        ),
                        legend_format="index_add",
                        additional_groupby=True,
                    ),
                    target(
                        expr=expr_sum_rate(
                            "tikv_engine_cache_efficiency",
                            label_selectors=[
                                'db="$db"',
                                'type="block_cache_add_failures"',
                            ],
                            by_labels=[],  # override default by instance.
                        ),
                        legend_format="add_failures",
                        additional_groupby=True,
                    ),
                ],
            ),
        ]
    )
    layout.row(
        [
            graph_panel(
                title="Read flow",
                description="The flow rate of read operations per type",
                yaxes=yaxes(left_format=UNITS.BYTES_SEC_IEC),
                targets=[
                    target(
                        expr=expr_sum_rate(
                            "tikv_engine_flow_bytes",
                            label_selectors=[
                                'db="$db"',
                                'type="bytes_read"',
                            ],
                            by_labels=[],  # override default by instance.
                        ),
                        legend_format="get",
                        additional_groupby=True,
                    ),
                    target(
                        expr=expr_sum_rate(
                            "tikv_engine_flow_bytes",
                            label_selectors=[
                                'db="$db"',
                                'type="iter_bytes_read"',
                            ],
                            by_labels=[],  # override default by instance.
                        ),
                        legend_format="scan",
                        additional_groupby=True,
                    ),
                ],
            ),
            graph_panel(
                title="Total keys",
                description="The count of keys in each column family",
                yaxes=yaxes(left_format=UNITS.SHORT),
                targets=[
                    target(
                        expr=expr_sum(
                            "tikv_engine_estimate_num_keys",
                            label_selectors=[
                                'db="$db"',
                            ],
                            by_labels=["cf"],
                        ),
                        additional_groupby=True,
                    ),
                ],
            ),
        ]
    )
    layout.row(
        [
            graph_panel(
                title="Write flow",
                description="The flow of different kinds of write operations",
                yaxes=yaxes(left_format=UNITS.BYTES_SEC_IEC),
                targets=[
                    target(
                        expr=expr_sum_rate(
                            "tikv_engine_flow_bytes",
                            label_selectors=[
                                'db="$db"',
                                'type="wal_file_bytes"',
                            ],
                            by_labels=[],  # override default by instance.
                        ),
                        legend_format="wal",
                        additional_groupby=True,
                    ),
                    target(
                        expr=expr_sum_rate(
                            "tikv_engine_flow_bytes",
                            label_selectors=[
                                'db="$db"',
                                'type="bytes_written"',
                            ],
                            by_labels=[],  # override default by instance.
                        ),
                        legend_format="write",
                        additional_groupby=True,
                    ),
                ],
            ),
            graph_panel(
                title="Bytes / Read",
                description="The bytes per read",
                yaxes=yaxes(left_format=UNITS.BYTES_IEC, log_base=10),
                targets=[
                    target(
                        expr=expr_max(
                            "tikv_engine_bytes_per_read",
                            label_selectors=[
                                'db="$db"',
                                'type="bytes_per_read_max"',
                            ],
                            by_labels=[],  # override default by instance.
                        ),
                        legend_format="max",
                        additional_groupby=True,
                    ),
                    target(
                        expr=expr_avg(
                            "tikv_engine_bytes_per_read",
                            label_selectors=[
                                'db="$db"',
                                'type="bytes_per_read_percentile99"',
                            ],
                            by_labels=[],  # override default by instance.
                        ),
                        legend_format="99%",
                        additional_groupby=True,
                    ),
                    target(
                        expr=expr_avg(
                            "tikv_engine_bytes_per_read",
                            label_selectors=[
                                'db="$db"',
                                'type="bytes_per_read_percentile95"',
                            ],
                            by_labels=[],  # override default by instance.
                        ),
                        legend_format="95%",
                        additional_groupby=True,
                    ),
                    target(
                        expr=expr_avg(
                            "tikv_engine_bytes_per_read",
                            label_selectors=[
                                'db="$db"',
                                'type="bytes_per_read_average"',
                            ],
                            by_labels=[],  # override default by instance.
                        ),
                        legend_format="avg",
                        additional_groupby=True,
                    ),
                ],
            ),
        ]
    )
    layout.row(
        [
            graph_panel(
                title="Compaction flow",
                description="The flow rate of compaction operations per type",
                yaxes=yaxes(left_format=UNITS.BYTES_SEC_IEC),
                targets=[
                    target(
                        expr=expr_sum_rate(
                            "tikv_engine_compaction_flow_bytes",
                            label_selectors=[
                                'db="$db"',
                                'type="bytes_read"',
                            ],
                            by_labels=[],  # override default by instance.
                        ),
                        legend_format="read",
                        additional_groupby=True,
                    ),
                    target(
                        expr=expr_sum_rate(
                            "tikv_engine_compaction_flow_bytes",
                            label_selectors=[
                                'db="$db"',
                                'type="bytes_written"',
                            ],
                            by_labels=[],  # override default by instance.
                        ),
                        legend_format="written",
                        additional_groupby=True,
                    ),
                    target(
                        expr=expr_sum_rate(
                            "tikv_engine_flow_bytes",
                            label_selectors=[
                                'db="$db"',
                                'type="flush_write_bytes"',
                            ],
                            by_labels=[],  # override default by instance.
                        ),
                        legend_format="flushed",
                        additional_groupby=True,
                    ),
                ],
            ),
            graph_panel(
                title="Bytes / Write",
                description="The bytes per write",
                yaxes=yaxes(left_format=UNITS.BYTES_IEC),
                targets=[
                    target(
                        expr=expr_max(
                            "tikv_engine_bytes_per_write",
                            label_selectors=['db="$db"', 'type="bytes_per_write_max"'],
                            by_labels=[],  # override default by instance.
                        ),
                        legend_format="max",
                        additional_groupby=True,
                    ),
                    target(
                        expr=expr_avg(
                            "tikv_engine_bytes_per_write",
                            label_selectors=[
                                'db="$db"',
                                'type="bytes_per_write_percentile99"',
                            ],
                            by_labels=[],  # override default by instance.
                        ),
                        legend_format="99%",
                        additional_groupby=True,
                    ),
                    target(
                        expr=expr_avg(
                            "tikv_engine_bytes_per_write",
                            label_selectors=[
                                'db="$db"',
                                'type="bytes_per_write_percentile95"',
                            ],
                            by_labels=[],  # override default by instance.
                        ),
                        legend_format="95%",
                        additional_groupby=True,
                    ),
                    target(
                        expr=expr_avg(
                            "tikv_engine_bytes_per_write",
                            label_selectors=[
                                'db="$db"',
                                'type="bytes_per_write_average"',
                            ],
                            by_labels=[],  # override default by instance.
                        ),
                        legend_format="avg",
                        additional_groupby=True,
                    ),
                ],
            ),
        ]
    )
    layout.row(
        [
            graph_panel(
                title="Read amplification",
                description="The read amplification per TiKV instance",
                yaxes=yaxes(left_format=UNITS.SHORT),
                targets=[
                    target(
                        expr=expr_operator(
                            expr_sum_rate(
                                "tikv_engine_read_amp_flow_bytes",
                                label_selectors=[
                                    'db="$db"',
                                    'type="read_amp_total_read_bytes"',
                                ],
                            ),
                            "/",
                            expr_sum_rate(
                                "tikv_engine_read_amp_flow_bytes",
                                label_selectors=[
                                    'db="$db"',
                                    'type="read_amp_estimate_useful_bytes"',
                                ],
                            ),
                        ),
                        legend_format="{{instance}}",
                    ),
                ],
            ),
            graph_panel(
                title="Compaction pending bytes",
                description="The pending bytes to be compacted",
                yaxes=yaxes(left_format=UNITS.BYTES_IEC),
                targets=[
                    target(
                        expr=expr_sum(
                            "tikv_engine_pending_compaction_bytes",
                            label_selectors=['db="$db"'],
                            by_labels=["cf"],
                        ),
                        legend_format="{{cf}}",
                        additional_groupby=True,
                    ),
                ],
            ),
        ]
    )
    layout.row(
        [
            graph_panel(
                title="Number of snapshots",
                description="The number of snapshot of each TiKV instance",
                yaxes=yaxes(left_format=UNITS.SHORT),
                targets=[
                    target(
                        expr=expr_simple(
                            "tikv_engine_num_snapshots",
                            label_selectors=['db="$db"'],
                        ),
                        legend_format="{{instance}}",
                    ),
                ],
            ),
            graph_panel(
                title="Compression ratio",
                description="The compression ratio of each level",
                yaxes=yaxes(left_format=UNITS.SHORT),
                targets=[
                    target(
                        expr=expr_avg(
                            "tikv_engine_compression_ratio",
                            label_selectors=['db="$db"'],
                            by_labels=["cf", "level"],
                        ),
                        legend_format="{{cf}}-L{{level}}",
                        additional_groupby=True,
                    ),
                ],
            ),
        ]
    )
    layout.row(
        [
            graph_panel(
                title="Number files at each level",
                description="The number of SST files for different column families in each level",
                yaxes=yaxes(left_format=UNITS.SHORT),
                targets=[
                    target(
                        expr=expr_avg(
                            "tikv_engine_num_files_at_level",
                            label_selectors=['db="$db"'],
                            by_labels=["cf", "level"],
                        ),
                        legend_format="{{cf}}-L{{level}}",
                        additional_groupby=True,
                    ),
                ],
            ),
            graph_panel(
                title="Oldest snapshots duration",
                description="The time that the oldest unreleased snapshot survivals",
                yaxes=yaxes(left_format=UNITS.SECONDS),
                targets=[
                    target(
                        expr=expr_simple(
                            "tikv_engine_oldest_snapshot_duration",
                            label_selectors=['db="$db"'],
                        ),
                        legend_format="{{instance}}",
                    ),
                ],
            ),
        ]
    )
    layout.row(
        [
            heatmap_panel(
                title="Ingestion picked level",
                description="The level that the external file ingests into",
                yaxis=yaxis(format=UNITS.SHORT),
                metric="tikv_engine_ingestion_picked_level_bucket",
                label_selectors=['db="$db"'],
            ),
            graph_panel_histogram_quantiles(
                title="Ingest SST duration seconds",
                description="Bucketed histogram of ingest external SST files duration.",
                yaxes=yaxes(left_format=UNITS.SECONDS),
                metric="tikv_storage_ingest_external_file_duration_secs",
                by_labels=["cf", "type"],
                hide_count=True,
            ),
        ]
    )
    layout.row(
        [
            graph_panel(
                title="Write Stall Reason",
                description=None,
                yaxes=yaxes(left_format=UNITS.SHORT),
                targets=[
                    target(
                        expr=expr_sum_rate(
                            "tikv_engine_write_stall_reason",
                            label_selectors=['db="$db"'],
                            by_labels=["type"],
                        ),
                        additional_groupby=True,
                    ),
                ],
            ),
            graph_panel(
                title="Write stall duration",
                description="The time which is caused by write stall",
                yaxes=yaxes(left_format=UNITS.MICRO_SECONDS),
                targets=[
                    target(
                        expr=expr_max(
                            "tikv_engine_write_stall",
                            label_selectors=['db="$db"', 'type="write_stall_max"'],
                            by_labels=[],  # override default by instance.
                        ),
                        legend_format="max",
                        additional_groupby=True,
                    ),
                    target(
                        expr=expr_avg(
                            "tikv_engine_write_stall",
                            label_selectors=[
                                'db="$db"',
                                'type="write_stall_percentile99"',
                            ],
                            by_labels=[],  # override default by instance.
                        ),
                        legend_format="99%",
                        additional_groupby=True,
                    ),
                    target(
                        expr=expr_avg(
                            "tikv_engine_write_stall",
                            label_selectors=[
                                'db="$db"',
                                'type="write_stall_percentile95"',
                            ],
                            by_labels=[],  # override default by instance.
                        ),
                        legend_format="95%",
                        additional_groupby=True,
                    ),
                    target(
                        expr=expr_avg(
                            "tikv_engine_write_stall",
                            label_selectors=['db="$db"', 'type="write_stall_average"'],
                            by_labels=[],  # override default by instance.
                        ),
                        legend_format="avg",
                        additional_groupby=True,
                    ),
                ],
            ),
        ]
    )
    layout.row(
        [
            graph_panel(
                title="Stall conditions changed of each CF",
                description="Stall conditions changed of each column family",
                yaxes=yaxes(left_format=UNITS.SHORT),
                targets=[
                    target(
                        expr=expr_simple(
                            "tikv_engine_stall_conditions_changed",
                            label_selectors=['db="$db"'],
                        ),
                        legend_format="{{instance}}-{{cf}}-{{type}}",
                    ),
                ],
            ),
            graph_panel(
                title="Memtable size",
                description="The memtable size of each column family",
                yaxes=yaxes(left_format=UNITS.BYTES_IEC),
                targets=[
                    target(
                        expr=expr_avg(
                            "tikv_engine_memory_bytes",
                            label_selectors=['db="$db"', 'type="mem-tables-all"'],
                            by_labels=["cf"],
                        ),
                        additional_groupby=True,
                    ),
                ],
            ),
        ]
    )
    return layout.row_panel


def RaftEngine() -> RowPanel:
    layout = Layout(title="Raft Engine")
    layout.row(
        [
            graph_panel(
                title="Operation",
                description="The count of operations per second",
                yaxes=yaxes(left_format=UNITS.OPS_PER_SEC),
                targets=[
                    target(
                        expr=expr_sum_rate(
                            "raft_engine_write_apply_duration_seconds_count",
                            by_labels=[],  # override default by instance.
                        ),
                        legend_format="write",
                        additional_groupby=True,
                    ),
                    target(
                        expr=expr_sum_rate(
                            "raft_engine_read_entry_duration_seconds_count",
                            by_labels=[],  # override default by instance.
                        ),
                        legend_format="read_entry",
                        additional_groupby=True,
                    ),
                    target(
                        expr=expr_sum_rate(
                            "raft_engine_read_message_duration_seconds_count",
                            by_labels=[],  # override default by instance.
                        ),
                        legend_format="read_message",
                        additional_groupby=True,
                    ),
                ],
            ),
            graph_panel_histogram_quantiles(
                title="Write Duration",
                description="The time used in write operation",
                yaxes=yaxes(left_format=UNITS.SECONDS),
                metric="raft_engine_write_duration_seconds",
                hide_count=True,
            ),
        ]
    )
    layout.row(
        [
            graph_panel(
                title="Flow",
                description="The I/O flow rate",
                yaxes=yaxes(left_format=UNITS.BYTES_SEC_IEC),
                targets=[
                    target(
                        expr=expr_sum_rate(
                            "raft_engine_write_size_sum",
                            by_labels=[],  # override default by instance.
                        ),
                        legend_format="write",
                        additional_groupby=True,
                    ),
                    target(
                        expr=expr_sum_rate(
                            "raft_engine_background_rewrite_bytes_sum",
                            by_labels=["type"],
                        ),
                        legend_format="rewrite-{{type}}",
                        additional_groupby=True,
                    ),
                ],
            ),
            graph_panel(
                title="Write Duration Breakdown (99%)",
                description="99% duration breakdown of write operation",
                yaxes=yaxes(left_format=UNITS.SECONDS),
                targets=[
                    target(
                        expr=expr_histogram_quantile(
                            0.99, "raft_engine_write_preprocess_duration_seconds"
                        ),
                        legend_format="wait",
                        additional_groupby=True,
                    ),
                    target(
                        expr=expr_histogram_quantile(
                            0.99, "raft_engine_write_leader_duration_seconds"
                        ),
                        legend_format="wal",
                        additional_groupby=True,
                    ),
                    target(
                        expr=expr_histogram_quantile(
                            0.99, "raft_engine_write_apply_duration_seconds"
                        ),
                        legend_format="apply",
                        additional_groupby=True,
                    ),
                ],
            ),
        ]
    )
    layout.row(
        [
            graph_panel_histogram_quantiles(
                title="Bytes / Written",
                description="The bytes per write",
                yaxes=yaxes(left_format=UNITS.BYTES_IEC),
                metric="raft_engine_write_size",
                hide_count=True,
            ),
            graph_panel(
                title="WAL Duration Breakdown (999%)",
                description="999% duration breakdown of WAL write operation",
                yaxes=yaxes(left_format=UNITS.SECONDS),
                targets=[
                    target(
                        expr=expr_histogram_quantile(
                            0.999, "raft_engine_write_leader_duration_seconds"
                        ),
                        legend_format="total",
                        additional_groupby=True,
                    ),
                    target(
                        expr=expr_histogram_quantile(
                            0.999, "raft_engine_sync_log_duration_seconds"
                        ),
                        legend_format="sync",
                        additional_groupby=True,
                    ),
                    target(
                        expr=expr_histogram_quantile(
                            0.999, "raft_engine_allocate_log_duration_seconds"
                        ),
                        legend_format="allocate",
                        additional_groupby=True,
                    ),
                    target(
                        expr=expr_histogram_quantile(
                            0.999, "raft_engine_rotate_log_duration_seconds"
                        ),
                        legend_format="rotate",
                        additional_groupby=True,
                    ),
                ],
            ),
        ]
    )
    layout.row(
        [
            graph_panel(
                title="File Count",
                description="The average number of files",
                yaxes=yaxes(left_format=UNITS.SHORT),
                targets=[
                    target(
                        expr=expr_avg(
                            "raft_engine_log_file_count",
                            by_labels=["type"],
                        ),
                        additional_groupby=True,
                    ),
                    target(
                        expr=expr_avg(
                            "raft_engine_swap_file_count",
                            by_labels=[],  # override default by instance.
                        ),
                        legend_format="swap",
                        additional_groupby=True,
                    ),
                    target(
                        expr=expr_avg(
                            "raft_engine_recycled_file_count",
                            by_labels=["type"],
                        ),
                        legend_format="{{type}}-recycle",
                        additional_groupby=True,
                    ),
                ],
            ),
            graph_panel(
                title="Other Durations (99%)",
                description="The 99% duration of operations other than write",
                yaxes=yaxes(left_format=UNITS.SECONDS, log_base=2),
                targets=[
                    target(
                        expr=expr_histogram_quantile(
                            0.999, "raft_engine_read_entry_duration_seconds"
                        ),
                        legend_format="read_entry",
                        additional_groupby=True,
                    ),
                    target(
                        expr=expr_histogram_quantile(
                            0.999, "raft_engine_read_message_duration_seconds"
                        ),
                        legend_format="read_message",
                        additional_groupby=True,
                    ),
                    target(
                        expr=expr_histogram_quantile(
                            0.999, "raft_engine_purge_duration_seconds"
                        ),
                        legend_format="purge",
                        additional_groupby=True,
                    ),
                ],
            ),
        ]
    )
    layout.row(
        [
            graph_panel(
                title="Entry Count",
                description="The average number of log entries",
                yaxes=yaxes(left_format=UNITS.SHORT),
                targets=[
                    target(
                        expr=expr_avg(
                            "raft_engine_log_entry_count",
                            by_labels=["type"],
                        ),
                        additional_groupby=True,
                    ),
                ],
            ),
            graph_panel_histogram_quantiles(
                title="Write Compression Ratio",
                description="The compression ratio per write",
                yaxes=yaxes(left_format=UNITS.NONE_FORMAT),
                metric="raft_engine_write_compression_ratio",
            ),
        ]
    )
    return layout.row_panel


def Titan() -> RowPanel:
    layout = Layout(title="Titan", repeat="titan_db")
    layout.row(
        [
            graph_panel(
                title="Blob file count",
                targets=[
                    target(
                        expr=expr_sum(
                            "tikv_engine_titandb_num_live_blob_file",
                            label_selectors=['db="$titan_db"'],
                            by_labels=[],  # override default by instance.
                        ),
                        legend_format="live blob file num",
                        additional_groupby=True,
                    ),
                    target(
                        expr=expr_sum(
                            "tikv_engine_titandb_num_obsolete_blob_file",
                            label_selectors=['db="$titan_db"'],
                            by_labels=[],  # override default by instance.
                        ),
                        legend_format="obsolete blob file num",
                        additional_groupby=True,
                    ),
                ],
            ),
            graph_panel(
                title="Blob file size",
                yaxes=yaxes(left_format=UNITS.BYTES_IEC),
                targets=[
                    target(
                        expr=expr_sum(
                            "tikv_engine_titandb_live_blob_file_size",
                            label_selectors=['db="$titan_db"'],
                            by_labels=[],  # override default by instance.
                        ),
                        legend_format="live blob file size",
                        additional_groupby=True,
                    ),
                    target(
                        expr=expr_sum(
                            "tikv_engine_titandb_obsolete_blob_file_size",
                            label_selectors=['db="$titan_db"'],
                            by_labels=[],  # override default by instance.
                        ),
                        legend_format="obsolete blob file size",
                        additional_groupby=True,
                    ),
                ],
            ),
        ]
    )
    layout.row(
        [
            graph_panel(
                title="Blob cache size",
                description="The blob cache size.",
                yaxes=yaxes(left_format=UNITS.BYTES_IEC),
                targets=[
                    target(
                        expr=expr_topk(
                            20,
                            "%s"
                            % expr_avg(
                                "tikv_engine_blob_cache_size_bytes",
                                label_selectors=['db="$titan_db"'],
                                by_labels=["cf", "instance"],
                            ),
                        ),
                        legend_format="{{instance}}-{{cf}}",
                    ),
                ],
            ),
            graph_panel(
                title="Blob cache hit",
                description="The hit rate of block cache",
                yaxes=yaxes(left_format=UNITS.PERCENT_UNIT),
                targets=[
                    target(
                        expr=expr_operator(
                            expr_sum_rate(
                                "tikv_engine_blob_cache_efficiency",
                                label_selectors=[
                                    'db="$titan_db"',
                                    'type="blob_cache_hit"',
                                ],
                                by_labels=[],  # override default by instance.
                            ),
                            "/",
                            expr_operator(
                                expr_sum_rate(
                                    "tikv_engine_blob_cache_efficiency",
                                    label_selectors=[
                                        'db="$titan_db"',
                                        'type="blob_cache_hit"',
                                    ],
                                    by_labels=[],  # override default by instance.
                                ),
                                "+",
                                expr_sum_rate(
                                    "tikv_engine_blob_cache_efficiency",
                                    label_selectors=[
                                        'db="$titan_db"',
                                        'type="blob_cache_miss"',
                                    ],
                                    by_labels=[],  # override default by instance.
                                ),
                            ),
                        ),
                        legend_format="all",
                        additional_groupby=True,
                    ),
                ],
            ),
        ]
    )
    layout.row(
        [
            graph_panel(
                title="Iter touched blob file count",
                targets=[
                    target(
                        expr=expr_avg(
                            "tikv_engine_blob_iter_touch_blob_file_count",
                            label_selectors=[
                                'db="$titan_db"',
                                'type="blob_iter_touch_blob_file_count_average"',
                            ],
                            by_labels=[],  # override default by instance.
                        ),
                        legend_format="avg",
                        additional_groupby=True,
                    ),
                    target(
                        expr=expr_avg(
                            "tikv_engine_blob_iter_touch_blob_file_count",
                            label_selectors=[
                                'db="$titan_db"',
                                'type="blob_iter_touch_blob_file_count_percentile95"',
                            ],
                            by_labels=[],  # override default by instance.
                        ),
                        legend_format="95%",
                        additional_groupby=True,
                    ),
                    target(
                        expr=expr_avg(
                            "tikv_engine_blob_iter_touch_blob_file_count",
                            label_selectors=[
                                'db="$titan_db"',
                                'type="blob_iter_touch_blob_file_count_percentile99"',
                            ],
                            by_labels=[],  # override default by instance.
                        ),
                        legend_format="99%",
                        additional_groupby=True,
                    ),
                    target(
                        expr=expr_max(
                            "tikv_engine_blob_iter_touch_blob_file_count",
                            label_selectors=[
                                'db="$titan_db"',
                                'type="blob_iter_touch_blob_file_count_max"',
                            ],
                            by_labels=[],  # override default by instance.
                        ),
                        legend_format="max",
                        additional_groupby=True,
                    ),
                ],
            ),
        ]
    )
    layout.row(
        [
            graph_panel(
                title="Blob key size",
                yaxes=yaxes(left_format=UNITS.BYTES_IEC),
                targets=[
                    target(
                        expr=expr_avg(
                            "tikv_engine_blob_key_size",
                            label_selectors=[
                                'db="$titan_db"',
                                'type="blob_key_size_average"',
                            ],
                            by_labels=[],  # override default by instance.
                        ),
                        legend_format="avg",
                        additional_groupby=True,
                    ),
                    target(
                        expr=expr_avg(
                            "tikv_engine_blob_key_size",
                            label_selectors=[
                                'db="$titan_db"',
                                'type="blob_key_size_percentile95"',
                            ],
                            by_labels=[],  # override default by instance.
                        ),
                        legend_format="95%",
                        additional_groupby=True,
                    ),
                    target(
                        expr=expr_avg(
                            "tikv_engine_blob_key_size",
                            label_selectors=[
                                'db="$titan_db"',
                                'type="blob_key_size_percentile99"',
                            ],
                            by_labels=[],  # override default by instance.
                        ),
                        legend_format="99%",
                        additional_groupby=True,
                    ),
                    target(
                        expr=expr_max(
                            "tikv_engine_blob_key_size",
                            label_selectors=[
                                'db="$titan_db"',
                                'type="blob_key_size_max"',
                            ],
                            by_labels=[],  # override default by instance.
                        ),
                        legend_format="max",
                        additional_groupby=True,
                    ),
                ],
            ),
            graph_panel(
                title="Blob value size",
                yaxes=yaxes(left_format=UNITS.BYTES_IEC),
                targets=[
                    target(
                        expr=expr_avg(
                            "tikv_engine_blob_value_size",
                            label_selectors=[
                                'db="$titan_db"',
                                'type="blob_value_size_average"',
                            ],
                            by_labels=[],  # override default by instance.
                        ),
                        legend_format="avg",
                        additional_groupby=True,
                    ),
                    target(
                        expr=expr_avg(
                            "tikv_engine_blob_value_size",
                            label_selectors=[
                                'db="$titan_db"',
                                'type="blob_value_size_percentile95"',
                            ],
                            by_labels=[],  # override default by instance.
                        ),
                        legend_format="95%",
                        additional_groupby=True,
                    ),
                    target(
                        expr=expr_avg(
                            "tikv_engine_blob_value_size",
                            label_selectors=[
                                'db="$titan_db"',
                                'type="blob_value_size_percentile99"',
                            ],
                            by_labels=[],  # override default by instance.
                        ),
                        legend_format="99%",
                        additional_groupby=True,
                    ),
                    target(
                        expr=expr_max(
                            "tikv_engine_blob_value_size",
                            label_selectors=[
                                'db="$titan_db"',
                                'type="blob_value_size_max"',
                            ],
                            by_labels=[],  # override default by instance.
                        ),
                        legend_format="max",
                        additional_groupby=True,
                    ),
                ],
            ),
        ]
    )
    layout.row(
        [
            graph_panel(
                title="Blob get operations",
                yaxes=yaxes(left_format=UNITS.OPS_PER_SEC),
                targets=[
                    target(
                        expr=expr_sum_rate(
                            "tikv_engine_blob_locate",
                            label_selectors=[
                                'db="$titan_db"',
                                'type="number_blob_get"',
                            ],
                            by_labels=[],  # override default by instance.
                        ),
                        legend_format="get",
                        additional_groupby=True,
                    ),
                ],
            ),
            graph_panel(
                title="Blob get duration",
                yaxes=yaxes(left_format=UNITS.MICRO_SECONDS),
                targets=[
                    target(
                        expr=expr_avg(
                            "tikv_engine_blob_get_micros_seconds",
                            label_selectors=['db="$titan_db"', 'type=~".*_average"'],
                            by_labels=["type"],
                        ),
                        legend_format="avg-{{type}}",
                        additional_groupby=True,
                    ),
                    target(
                        expr=expr_avg(
                            "tikv_engine_blob_get_micros_seconds",
                            label_selectors=[
                                'db="$titan_db"',
                                'type=~".*_percentile95"',
                            ],
                            by_labels=["type"],
                        ),
                        legend_format="95%-{{type}}",
                        additional_groupby=True,
                    ),
                    target(
                        expr=expr_avg(
                            "tikv_engine_blob_get_micros_seconds",
                            label_selectors=[
                                'db="$titan_db"',
                                'type=~".*_percentile99"',
                            ],
                            by_labels=["type"],
                        ),
                        legend_format="99%-{{type}}",
                        additional_groupby=True,
                    ),
                    target(
                        expr=expr_max(
                            "tikv_engine_blob_get_micros_seconds",
                            label_selectors=['db="$titan_db"', 'type=~".*_max"'],
                            by_labels=["type"],
                        ),
                        legend_format="max-{{type}}",
                        additional_groupby=True,
                    ),
                ],
            ),
        ]
    )
    layout.row(
        [
            graph_panel(
                title="Blob file discardable ratio distribution",
                targets=[
                    target(
                        expr=expr_sum(
                            "tikv_engine_titandb_blob_file_discardable_ratio",
                            label_selectors=['db="$titan_db"'],
                            by_labels=["ratio"],
                        ),
                        additional_groupby=True,
                    ),
                ],
            ),
            graph_panel(
                title="Blob iter operations",
                yaxes=yaxes(left_format=UNITS.OPS_PER_SEC),
                targets=[
                    target(
                        expr=expr_sum_rate(
                            "tikv_engine_blob_locate",
                            label_selectors=[
                                'db="$titan_db"',
                                'type="number_blob_seek"',
                            ],
                            by_labels=[],  # override default by instance.
                        ),
                        legend_format="seek",
                        additional_groupby=True,
                    ),
                    target(
                        expr=expr_sum_rate(
                            "tikv_engine_blob_locate",
                            label_selectors=[
                                'db="$titan_db"',
                                'type="number_blob_prev"',
                            ],
                            by_labels=[],  # override default by instance.
                        ),
                        legend_format="prev",
                        additional_groupby=True,
                    ),
                    target(
                        expr=expr_sum_rate(
                            "tikv_engine_blob_locate",
                            label_selectors=[
                                'db="$titan_db"',
                                'type="number_blob_next"',
                            ],
                            by_labels=[],  # override default by instance.
                        ),
                        legend_format="next",
                        additional_groupby=True,
                    ),
                ],
            ),
        ]
    )
    layout.row(
        [
            graph_panel(
                title="Blob seek duration",
                yaxes=yaxes(left_format=UNITS.MICRO_SECONDS),
                targets=[
                    target(
                        expr=expr_avg(
                            "tikv_engine_blob_seek_micros_seconds",
                            label_selectors=['db="$titan_db"', 'type=~".*_average"'],
                            by_labels=[],  # override default by instance.
                        ),
                        legend_format="avg",
                        additional_groupby=True,
                    ),
                    target(
                        expr=expr_avg(
                            "tikv_engine_blob_seek_micros_seconds",
                            label_selectors=[
                                'db="$titan_db"',
                                'type=~".*_percentile95"',
                            ],
                            by_labels=[],  # override default by instance.
                        ),
                        legend_format="95%",
                        additional_groupby=True,
                    ),
                    target(
                        expr=expr_avg(
                            "tikv_engine_blob_seek_micros_seconds",
                            label_selectors=[
                                'db="$titan_db"',
                                'type=~".*_percentile99"',
                            ],
                            by_labels=[],  # override default by instance.
                        ),
                        legend_format="99%",
                        additional_groupby=True,
                    ),
                    target(
                        expr=expr_max(
                            "tikv_engine_blob_seek_micros_seconds",
                            label_selectors=['db="$titan_db"', 'type=~".*_max"'],
                            by_labels=[],  # override default by instance.
                        ),
                        legend_format="max",
                        additional_groupby=True,
                    ),
                ],
            ),
            graph_panel(
                title="Blob next duration",
                yaxes=yaxes(left_format=UNITS.MICRO_SECONDS),
                targets=[
                    target(
                        expr=expr_avg(
                            "tikv_engine_blob_next_micros_seconds",
                            label_selectors=['db="$titan_db"', 'type=~".*_average"'],
                            by_labels=[],  # override default by instance.
                        ),
                        legend_format="avg",
                        additional_groupby=True,
                    ),
                    target(
                        expr=expr_avg(
                            "tikv_engine_blob_next_micros_seconds",
                            label_selectors=[
                                'db="$titan_db"',
                                'type=~".*_percentile95"',
                            ],
                            by_labels=[],  # override default by instance.
                        ),
                        legend_format="95%",
                        additional_groupby=True,
                    ),
                    target(
                        expr=expr_avg(
                            "tikv_engine_blob_next_micros_seconds",
                            label_selectors=[
                                'db="$titan_db"',
                                'type=~".*_percentile99"',
                            ],
                            by_labels=[],  # override default by instance.
                        ),
                        legend_format="99%",
                        additional_groupby=True,
                    ),
                    target(
                        expr=expr_max(
                            "tikv_engine_blob_next_micros_seconds",
                            label_selectors=['db="$titan_db"', 'type=~".*_max"'],
                            by_labels=[],  # override default by instance.
                        ),
                        legend_format="max",
                        additional_groupby=True,
                    ),
                ],
            ),
        ]
    )
    layout.row(
        [
            graph_panel(
                title="Blob prev duration",
                yaxes=yaxes(left_format=UNITS.MICRO_SECONDS),
                targets=[
                    target(
                        expr=expr_avg(
                            "tikv_engine_blob_prev_micros_seconds",
                            label_selectors=['db="$titan_db"', 'type=~".*_average"'],
                            by_labels=["type"],
                        ),
                        legend_format="avg-{{type}}",
                        additional_groupby=True,
                    ),
                    target(
                        expr=expr_avg(
                            "tikv_engine_blob_prev_micros_seconds",
                            label_selectors=[
                                'db="$titan_db"',
                                'type=~".*_percentile95"',
                            ],
                            by_labels=["type"],
                        ),
                        legend_format="95%-{{type}}",
                        additional_groupby=True,
                    ),
                    target(
                        expr=expr_avg(
                            "tikv_engine_blob_prev_micros_seconds",
                            label_selectors=[
                                'db="$titan_db"',
                                'type=~".*_percentile99"',
                            ],
                            by_labels=["type"],
                        ),
                        legend_format="99%-{{type}}",
                        additional_groupby=True,
                    ),
                    target(
                        expr=expr_max(
                            "tikv_engine_blob_prev_micros_seconds",
                            label_selectors=['db="$titan_db"', 'type=~".*_max"'],
                            by_labels=["type"],
                        ),
                        legend_format="max-{{type}}",
                        additional_groupby=True,
                    ),
                ],
            ),
            graph_panel(
                title="Blob keys flow",
                yaxes=yaxes(left_format=UNITS.BYTES_SEC_IEC),
                targets=[
                    target(
                        expr=expr_sum_rate(
                            "tikv_engine_blob_flow_bytes",
                            label_selectors=['db="$titan_db"', 'type=~"keys.*"'],
                            by_labels=["type"],
                        ),
                        additional_groupby=True,
                    ),
                ],
            ),
        ]
    )
    layout.row(
        [
            graph_panel(
                title="Blob file read duration",
                yaxes=yaxes(left_format=UNITS.MICRO_SECONDS),
                targets=[
                    target(
                        expr=expr_avg(
                            "tikv_engine_blob_file_read_micros_seconds",
                            label_selectors=[
                                'db="$titan_db"',
                                'type="blob_file_read_micros_average"',
                            ],
                            by_labels=["type"],
                        ),
                        legend_format="avg",
                        additional_groupby=True,
                    ),
                    target(
                        expr=expr_avg(
                            "tikv_engine_blob_file_read_micros_seconds",
                            label_selectors=[
                                'db="$titan_db"',
                                'type="blob_file_read_micros_percentile99"',
                            ],
                            by_labels=["type"],
                        ),
                        legend_format="95%",
                        additional_groupby=True,
                    ),
                    target(
                        expr=expr_avg(
                            "tikv_engine_blob_file_read_micros_seconds",
                            label_selectors=[
                                'db="$titan_db"',
                                'type="blob_file_read_micros_percentile95"',
                            ],
                            by_labels=["type"],
                        ),
                        legend_format="99%",
                        additional_groupby=True,
                    ),
                    target(
                        expr=expr_max(
                            "tikv_engine_blob_file_read_micros_seconds",
                            label_selectors=[
                                'db="$titan_db"',
                                'type="blob_file_read_micros_max"',
                            ],
                            by_labels=["type"],
                        ),
                        legend_format="max",
                        additional_groupby=True,
                    ),
                ],
            ),
            graph_panel(
                title="Blob bytes flow",
                yaxes=yaxes(left_format=UNITS.BYTES_SEC_IEC),
                targets=[
                    target(
                        expr=expr_sum_rate(
                            "tikv_engine_blob_flow_bytes",
                            label_selectors=['db="$titan_db"', 'type=~"bytes.*"'],
                            by_labels=["type"],
                        ),
                        additional_groupby=True,
                    ),
                ],
            ),
        ]
    )
    layout.row(
        [
            graph_panel(
                title="Blob file write duration",
                yaxes=yaxes(left_format=UNITS.MICRO_SECONDS),
                targets=[
                    target(
                        expr=expr_avg(
                            "tikv_engine_blob_file_write_micros_seconds",
                            label_selectors=[
                                'db="$titan_db"',
                                'type="blob_file_write_micros_average"',
                            ],
                            by_labels=["type"],
                        ),
                        legend_format="avg",
                        additional_groupby=True,
                    ),
                    target(
                        expr=expr_avg(
                            "tikv_engine_blob_file_write_micros_seconds",
                            label_selectors=[
                                'db="$titan_db"',
                                'type="blob_file_write_micros_percentile99"',
                            ],
                            by_labels=["type"],
                        ),
                        legend_format="95%",
                        additional_groupby=True,
                    ),
                    target(
                        expr=expr_avg(
                            "tikv_engine_blob_file_write_micros_seconds",
                            label_selectors=[
                                'db="$titan_db"',
                                'type="blob_file_write_micros_percentile95"',
                            ],
                            by_labels=["type"],
                        ),
                        legend_format="99%",
                        additional_groupby=True,
                    ),
                    target(
                        expr=expr_max(
                            "tikv_engine_blob_file_write_micros_seconds",
                            label_selectors=[
                                'db="$titan_db"',
                                'type="blob_file_write_micros_max"',
                            ],
                            by_labels=["type"],
                        ),
                        legend_format="max",
                        additional_groupby=True,
                    ),
                ],
            ),
            graph_panel(
                title="Blob file sync operations",
                yaxes=yaxes(left_format=UNITS.OPS_PER_SEC),
                targets=[
                    target(
                        expr=expr_sum_rate(
                            "tikv_engine_blob_file_synced",
                            label_selectors=['db="$titan_db"'],
                            by_labels=[],  # override default by instance.
                        ),
                        legend_format="sync",
                        additional_groupby=True,
                    ),
                ],
            ),
        ]
    )
    layout.row(
        [
            graph_panel(
                title="Blob GC action",
                targets=[
                    target(
                        expr=expr_sum_rate(
                            "tikv_engine_blob_gc_action_count",
                            label_selectors=['db="$titan_db"'],
                            by_labels=["type"],
                        ),
                        additional_groupby=True,
                    ),
                ],
            ),
            graph_panel(
                title="Blob file sync duration",
                yaxes=yaxes(left_format=UNITS.MICRO_SECONDS),
                targets=[
                    target(
                        expr=expr_avg(
                            "tikv_engine_blob_file_sync_micros_seconds",
                            label_selectors=[
                                'db="$titan_db"',
                                'type="blob_file_sync_micros_average"',
                            ],
                            by_labels=["type"],
                        ),
                        legend_format="avg",
                        additional_groupby=True,
                    ),
                    target(
                        expr=expr_avg(
                            "tikv_engine_blob_file_sync_micros_seconds",
                            label_selectors=[
                                'db="$titan_db"',
                                'type="blob_file_sync_micros_percentile95"',
                            ],
                            by_labels=["type"],
                        ),
                        legend_format="95%",
                        additional_groupby=True,
                    ),
                    target(
                        expr=expr_avg(
                            "tikv_engine_blob_file_sync_micros_seconds",
                            label_selectors=[
                                'db="$titan_db"',
                                'type="blob_file_sync_micros_percentile99"',
                            ],
                            by_labels=["type"],
                        ),
                        legend_format="99%",
                        additional_groupby=True,
                    ),
                    target(
                        expr=expr_max(
                            "tikv_engine_blob_file_sync_micros_seconds",
                            label_selectors=[
                                'db="$titan_db"',
                                'type="blob_file_sync_micros_max"',
                            ],
                            by_labels=["type"],
                        ),
                        legend_format="max",
                        additional_groupby=True,
                    ),
                ],
            ),
        ]
    )
    layout.row(
        [
            graph_panel(
                title="Blob GC duration",
                yaxes=yaxes(left_format=UNITS.MICRO_SECONDS),
                targets=[
                    target(
                        expr=expr_avg(
                            "tikv_engine_blob_gc_micros_seconds",
                            label_selectors=[
                                'db="$titan_db"',
                                'type="blob_gc_micros_average"',
                            ],
                            by_labels=["type"],
                        ),
                        legend_format="avg",
                        additional_groupby=True,
                    ),
                    target(
                        expr=expr_avg(
                            "tikv_engine_blob_gc_micros_seconds",
                            label_selectors=[
                                'db="$titan_db"',
                                'type="blob_gc_micros_percentile95"',
                            ],
                            by_labels=["type"],
                        ),
                        legend_format="95%",
                        additional_groupby=True,
                    ),
                    target(
                        expr=expr_avg(
                            "tikv_engine_blob_gc_micros_seconds",
                            label_selectors=[
                                'db="$titan_db"',
                                'type="blob_gc_micros_percentile99"',
                            ],
                            by_labels=["type"],
                        ),
                        legend_format="99%",
                        additional_groupby=True,
                    ),
                    target(
                        expr=expr_max(
                            "tikv_engine_blob_gc_micros_seconds",
                            label_selectors=[
                                'db="$titan_db"',
                                'type="blob_gc_micros_max"',
                            ],
                            by_labels=["type"],
                        ),
                        legend_format="max",
                        additional_groupby=True,
                    ),
                ],
            ),
            graph_panel(
                title="Blob GC keys flow",
                yaxes=yaxes(left_format=UNITS.BYTES_SEC_IEC),
                targets=[
                    target(
                        expr=expr_sum_rate(
                            "tikv_engine_blob_gc_flow_bytes",
                            label_selectors=['db="$titan_db"', 'type=~"keys.*"'],
                            by_labels=["type"],
                        ),
                        additional_groupby=True,
                    ),
                ],
            ),
        ]
    )
    layout.row(
        [
            graph_panel(
                title="Blob GC input file size",
                yaxes=yaxes(left_format=UNITS.BYTES_IEC),
                targets=[
                    target(
                        expr=expr_avg(
                            "tikv_engine_blob_gc_input_file",
                            label_selectors=[
                                'db="$titan_db"',
                                'type="blob_gc_input_file_average"',
                            ],
                            by_labels=[],  # override default by instance.
                        ),
                        legend_format="avg",
                        additional_groupby=True,
                    ),
                    target(
                        expr=expr_avg(
                            "tikv_engine_blob_gc_input_file",
                            label_selectors=[
                                'db="$titan_db"',
                                'type="blob_gc_input_file_percentile95"',
                            ],
                            by_labels=[],  # override default by instance.
                        ),
                        legend_format="95%",
                        additional_groupby=True,
                    ),
                    target(
                        expr=expr_avg(
                            "tikv_engine_blob_gc_input_file",
                            label_selectors=[
                                'db="$titan_db"',
                                'type="blob_gc_input_file_percentile99"',
                            ],
                            by_labels=[],  # override default by instance.
                        ),
                        legend_format="99%",
                        additional_groupby=True,
                    ),
                    target(
                        expr=expr_max(
                            "tikv_engine_blob_gc_input_file",
                            label_selectors=[
                                'db="$titan_db"',
                                'type="blob_gc_input_file_max"',
                            ],
                            by_labels=[],  # override default by instance.
                        ),
                        legend_format="max",
                        additional_groupby=True,
                    ),
                ],
            ),
            graph_panel(
                title="Blob GC bytes flow",
                yaxes=yaxes(left_format=UNITS.BYTES_SEC_IEC),
                targets=[
                    target(
                        expr=expr_sum_rate(
                            "tikv_engine_blob_gc_flow_bytes",
                            label_selectors=['db="$titan_db"', 'type=~"bytes.*"'],
                            by_labels=["type"],
                        ),
                        additional_groupby=True,
                    ),
                ],
            ),
        ]
    )
    layout.row(
        [
            graph_panel(
                title="Blob GC output file size",
                yaxes=yaxes(left_format=UNITS.BYTES_IEC),
                targets=[
                    target(
                        expr=expr_avg(
                            "tikv_engine_blob_gc_output_file",
                            label_selectors=[
                                'db="$titan_db"',
                                'type="blob_gc_output_file_average"',
                            ],
                            by_labels=[],  # override default by instance.
                        ),
                        legend_format="avg",
                        additional_groupby=True,
                    ),
                    target(
                        expr=expr_avg(
                            "tikv_engine_blob_gc_output_file",
                            label_selectors=[
                                'db="$titan_db"',
                                'type="blob_gc_output_file_percentile95"',
                            ],
                            by_labels=[],  # override default by instance.
                        ),
                        legend_format="95%",
                        additional_groupby=True,
                    ),
                    target(
                        expr=expr_avg(
                            "tikv_engine_blob_gc_output_file",
                            label_selectors=[
                                'db="$titan_db"',
                                'type="blob_gc_output_file_percentile99"',
                            ],
                            by_labels=[],  # override default by instance.
                        ),
                        legend_format="99%",
                        additional_groupby=True,
                    ),
                    target(
                        expr=expr_max(
                            "tikv_engine_blob_gc_output_file",
                            label_selectors=[
                                'db="$titan_db"',
                                'type="blob_gc_output_file_max"',
                            ],
                            by_labels=[],  # override default by instance.
                        ),
                        legend_format="max",
                        additional_groupby=True,
                    ),
                ],
            ),
            graph_panel(
                title="Blob GC file count",
                yaxes=yaxes(left_format=UNITS.OPS_PER_SEC),
                targets=[
                    target(
                        expr=expr_sum_rate(
                            "tikv_engine_blob_gc_file_count",
                            label_selectors=['db="$titan_db"'],
                            by_labels=["type"],
                        ),
                        additional_groupby=True,
                    ),
                ],
            ),
        ]
    )
    return layout.row_panel


def PessimisticLocking() -> RowPanel:
    layout = Layout(title="Pessimistic Locking")
    layout.row(
        [
            graph_panel(
                title="Lock Manager Thread CPU",
                yaxes=yaxes(left_format=UNITS.PERCENT_UNIT),
                targets=[
                    target(
                        expr=expr_sum_rate(
                            "tikv_thread_cpu_seconds_total",
                            label_selectors=['name=~"waiter_manager.*"'],
                            by_labels=["instance", "name"],
                        ),
                    ),
                    target(
                        expr=expr_sum_rate(
                            "tikv_thread_cpu_seconds_total",
                            label_selectors=['name=~"deadlock_detect.*"'],
                            by_labels=["instance", "name"],
                        ),
                    ),
                ],
            ),
            graph_panel(
                title="Lock Manager Handled tasks",
                yaxes=yaxes(left_format=UNITS.OPS_PER_SEC),
                targets=[
                    target(
                        expr=expr_sum_rate(
                            "tikv_lock_manager_task_counter",
                            by_labels=["type"],
                        ),
                        additional_groupby=True,
                    )
                ],
            ),
        ]
    )
    layout.row(
        [
            graph_panel_histogram_quantiles(
                title="Waiter lifetime duration",
                description="",
                yaxes=yaxes(left_format=UNITS.SECONDS, log_base=2),
                metric="tikv_lock_manager_waiter_lifetime_duration",
                hide_count=True,
            ),
            graph_panel(
                title="Lock Waiting Queue",
                yaxes=yaxes(left_format=UNITS.SHORT),
                targets=[
                    target(
                        expr=expr_sum_aggr_over_time(
                            "tikv_lock_manager_wait_table_status",
                            "max",
                            "30s",
                            by_labels=["type"],
                        ),
                        additional_groupby=True,
                    ),
                    target(
                        expr=expr_sum_aggr_over_time(
                            "tikv_lock_wait_queue_entries_gauge_vec",
                            "max",
                            "30s",
                            by_labels=["type"],
                        ),
                        additional_groupby=True,
                    ),
                ],
            ),
        ]
    )
    layout.row(
        [
            graph_panel_histogram_quantiles(
                title="Deadlock detect duration",
                description="",
                yaxes=yaxes(left_format=UNITS.SECONDS, log_base=2),
                metric="tikv_lock_manager_detect_duration",
                hide_count=True,
            ),
            graph_panel(
                title="Detect error",
                yaxes=yaxes(left_format=UNITS.OPS_PER_SEC),
                targets=[
                    target(
                        expr=expr_sum_rate(
                            "tikv_lock_manager_error_counter", by_labels=["type"]
                        ),
                        additional_groupby=True,
                    )
                ],
            ),
        ]
    )
    layout.row(
        [
            graph_panel(
                title="Deadlock detector leader",
                targets=[
                    target(
                        expr=expr_sum_aggr_over_time(
                            "tikv_lock_manager_detector_leader_heartbeat",
                            "max",
                            "30s",
                        ),
                    )
                ],
            ),
            graph_panel(
                title="Total pessimistic locks memory size",
                yaxes=yaxes(left_format=UNITS.BYTES_IEC),
                targets=[
                    target(
                        expr=expr_simple("tikv_pessimistic_lock_memory_size"),
                        legend_format="{{instance}}",
                    )
                ],
            ),
        ]
    )
    layout.row(
        [
            graph_panel(
                title="In-memory pessimistic locking result",
                yaxes=yaxes(left_format=UNITS.OPS_PER_SEC),
                targets=[
                    target(
                        expr=expr_sum_rate(
                            "tikv_in_memory_pessimistic_locking", by_labels=["result"]
                        ),
                        additional_groupby=True,
                    )
                ],
            ),
            graph_panel(
                title="Pessimistic lock activities",
                description="The number of active keys and waiters.",
                targets=[
                    target(
                        expr=expr_sum(
                            "tikv_lock_wait_queue_entries_gauge_vec", by_labels=["type"]
                        ),
                        additional_groupby=True,
                    )
                ],
            ),
        ]
    )
    layout.row(
        [
            heatmap_panel(
                title="Lengths of lock wait queues when transaction enqueues",
                description="The length includes the entering transaction itself",
                yaxis=yaxis(format=UNITS.SHORT),
                metric="tikv_lock_wait_queue_length_bucket",
            ),
            graph_panel_histogram_quantiles(
                title="In-memory scan lock read duration",
                description="The duration scan in-memory pessimistic locks with read lock",
                yaxes=yaxes(left_format=UNITS.SECONDS, log_base=2),
                metric="tikv_storage_mvcc_scan_lock_read_duration_seconds",
                by_labels=["type"],
                hide_count=True,
                hide_avg=True,
            ),
        ]
    )
    return layout.row_panel


def PointInTimeRestore() -> RowPanel:
    layout = Layout(title="Point In Time Restore")
    layout.row(
        [
            graph_panel(
                title="CPU Usage",
                description=None,
                yaxes=yaxes(left_format=UNITS.PERCENT_UNIT),
                targets=[
                    target(
                        expr=expr_sum_rate(
                            "tikv_thread_cpu_seconds_total",
                            label_selectors=[
                                'name=~"sst_.*"',
                            ],
                        ),
                    ),
                ],
            ),
            graph_panel(
                title="P99 RPC Duration",
                description=None,
                yaxes=yaxes(left_format=UNITS.SECONDS, log_base=1),
                targets=[
                    target(
                        expr=expr_histogram_quantile(
                            0.99,
                            "tikv_import_rpc_duration",
                            label_selectors=[
                                'request="apply"',
                            ],
                        ),
                        legend_format="total-99",
                        additional_groupby=True,
                    ),
                    target(
                        expr=expr_histogram_quantile(
                            0.99,
                            "tikv_import_apply_duration",
                            label_selectors=[
                                'type=~"queue|exec_download"',
                            ],
                            by_labels=["le", "type"],
                        ),
                        legend_format="(DL){{type}}-99",
                        additional_groupby=True,
                    ),
                    target(
                        expr=expr_histogram_quantile(
                            0.99,
                            "tikv_import_engine_request",
                            by_labels=["le", "type"],
                        ),
                        legend_format="(AP){{type}}-99",
                        additional_groupby=True,
                    ),
                ],
            ),
        ]
    )
    layout.row(
        [
            graph_panel(
                title="Import RPC Ops",
                description="",
                yaxes=yaxes(left_format=UNITS.OPS_PER_SEC),
                targets=[
                    target(
                        expr=expr_sum_rate(
                            "tikv_import_rpc_duration_count",
                            label_selectors=[
                                'request="apply"',
                            ],
                            by_labels=["instance", "request"],
                        ),
                    ),
                    target(
                        expr=expr_sum_rate(
                            "tikv_import_rpc_duration_count",
                            label_selectors=[
                                'request!="switch_mode"',
                            ],
                            by_labels=["request"],
                        ),
                        legend_format="total-{{request}}",
                    ),
                ],
            ),
            graph_panel(
                title="Import RPC Count",
                targets=[
                    target(
                        expr=expr_simple(
                            "tikv_import_rpc_count",
                            label_selectors=[
                                'type="apply"',
                            ],
                        ),
                        legend_format="{{type}}-{{instance}}",
                    ),
                ],
            ),
            graph_panel(
                title="Cache Events",
                description=None,
                yaxes=yaxes(left_format=UNITS.COUNTS_PER_SEC),
                targets=[
                    target(
                        expr=expr_sum_rate(
                            "tikv_import_apply_cache_event",
                            label_selectors=[],
                            by_labels=["type", "instance"],
                        ),
                    ),
                ],
            ),
        ]
    )
    layout.row(
        [
            heatmap_panel(
                title="Overall RPC Duration",
                description=None,
                yaxis=yaxis(format=UNITS.SECONDS, log_base=1),
                metric="tikv_import_rpc_duration_bucket",
                label_selectors=[
                    'request="apply"',
                ],
            ),
            heatmap_panel(
                title="Read File into Memory Duration",
                description=None,
                yaxis=yaxis(format=UNITS.SECONDS, log_base=1),
                metric="tikv_import_apply_duration_bucket",
                label_selectors=[
                    'type="exec_download"',
                ],
            ),
        ]
    )
    layout.row(
        [
            heatmap_panel(
                title="Queuing Time",
                description=None,
                yaxis=yaxis(format=UNITS.SECONDS, log_base=1),
                metric="tikv_import_engine_request_bucket",
                label_selectors=[
                    'type="queuing"',
                ],
            ),
            graph_panel(
                title="Apply Request Throughput",
                description=None,
                yaxes=yaxes(left_format=UNITS.BYTES_IEC),
                targets=[
                    target(
                        expr=expr_sum_rate(
                            "tikv_import_apply_bytes_sum",
                        ),
                    ),
                ],
            ),
        ]
    )
    layout.row(
        [
            heatmap_panel(
                title="Downloaded File Size",
                description=None,
                yaxis=yaxis(format=UNITS.BYTES_IEC),
                metric="tikv_import_download_bytes_bucket",
            ),
            heatmap_panel(
                title="Apply Batch Size",
                description=None,
                yaxis=yaxis(format=UNITS.BYTES_IEC),
                metric="tikv_import_apply_bytes_bucket",
            ),
        ]
    )
    layout.row(
        [
            heatmap_panel(
                title="Blocked by Concurrency Time",
                description=None,
                yaxis=yaxis(format=UNITS.SECONDS, log_base=1),
                metric="tikv_import_engine_request_bucket",
                label_selectors=[
                    'type="get_permit"',
                ],
            ),
            graph_panel(
                title="Apply Request Speed",
                description=None,
                yaxes=yaxes(
                    left_format=UNITS.OPS_PER_SEC,
                    log_base=1,
                ),
                targets=[
                    target(
                        expr=expr_sum_rate(
                            "tikv_import_applier_event",
                            label_selectors=[
                                'type="begin_req"',
                            ],
                            by_labels=["instance", "type"],
                        ),
                    ),
                ],
            ),
        ]
    )
    layout.row(
        [
            graph_panel(
                title="Cached File in Memory",
                description=None,
                yaxes=yaxes(left_format=UNITS.BYTES_IEC, log_base=1),
                targets=[
                    target(
                        expr=expr_sum("tikv_import_apply_cached_bytes"),
                    ),
                ],
            ),
            graph_panel(
                title="Engine Requests Unfinished",
                description=None,
                yaxes=yaxes(
                    left_format=UNITS.SHORT,
                    log_base=1,
                ),
                targets=[
                    target(
                        expr=expr_sum_rate(
                            "tikv_import_applier_event",
                            label_selectors=[
                                'type!="begin_req"',
                            ],
                            by_labels=["instance", "type"],
                        ),
                    ),
                ],
            ),
        ]
    )
    layout.row(
        [
            heatmap_panel(
                title="Apply Time",
                description=None,
                yaxis=yaxis(format=UNITS.SECONDS, log_base=1),
                metric="tikv_import_engine_request_bucket",
                label_selectors=[
                    'type="apply"',
                ],
            ),
            graph_panel(
                title="Raft Store Memory Usage",
                description="",
                yaxes=yaxes(left_format=UNITS.BYTES_IEC, log_base=1),
                targets=[
                    target(
                        expr=expr_sum(
                            "tikv_server_mem_trace_sum",
                            label_selectors=[
                                'name=~"raftstore-.*"',
                            ],
                        ),
                    ),
                ],
            ),
        ]
    )
    return layout.row_panel


def ResolvedTS() -> RowPanel:
    layout = Layout(title="Resolved TS")
    layout.row(
        [
            graph_panel(
                title="Resolved TS Worker CPU",
                description="The CPU utilization of resolved ts worker",
                yaxes=yaxes(left_format=UNITS.PERCENT_UNIT),
                targets=[
                    target(
                        expr=expr_sum_rate(
                            "tikv_thread_cpu_seconds_total",
                            label_selectors=[
                                'name=~"resolved_ts.*"',
                            ],
                        ),
                    )
                ],
            ),
            graph_panel(
                title="Advance ts Worker CPU",
                description="The CPU utilization of advance ts worker",
                yaxes=yaxes(left_format=UNITS.PERCENT_UNIT),
                targets=[
                    target(
                        expr=expr_sum_rate(
                            "tikv_thread_cpu_seconds_total",
                            label_selectors=[
                                'name=~"advance_ts.*"',
                            ],
                        ),
                    )
                ],
            ),
            graph_panel(
                title="Scan lock Worker CPU",
                description="The CPU utilization of scan lock worker",
                yaxes=yaxes(left_format=UNITS.PERCENT_UNIT),
                targets=[
                    target(
                        expr=expr_sum_rate(
                            "tikv_thread_cpu_seconds_total",
                            label_selectors=[
                                'name=~"inc_scan.*"',
                            ],
                        ),
                    )
                ],
            ),
        ]
    )
    layout.row(
        [
            graph_panel(
                title="Max gap of resolved-ts",
                description="The gap between resolved ts (the maximum candidate of safe-ts) and current time.",
                yaxes=yaxes(left_format=UNITS.MILLI_SECONDS),
                targets=[
                    target(
                        expr=expr_sum(
                            "tikv_resolved_ts_min_resolved_ts_gap_millis",
                        ),
                    )
                ],
            ),
            graph_panel(
                title="Min Resolved TS Region",
                description="The region that has minimal resolved ts",
                targets=[
                    target(
                        expr=expr_sum(
                            "tikv_resolved_ts_min_resolved_ts_region",
                        ),
                    )
                ],
            ),
        ]
    )
    layout.row(
        [
            graph_panel(
                title="Max gap of follower safe-ts",
                description="The gap between now() and the minimal (non-zero) safe ts for followers",
                yaxes=yaxes(left_format=UNITS.MILLI_SECONDS),
                targets=[
                    target(
                        expr=expr_sum(
                            "tikv_resolved_ts_min_follower_safe_ts_gap_millis",
                        ),
                    )
                ],
            ),
            graph_panel(
                title="Min Safe TS Follower Region",
                description="The region id of the follower that has minimal safe ts",
                targets=[
                    target(
                        expr=expr_sum(
                            "tikv_resolved_ts_min_follower_safe_ts_region",
                        ),
                    )
                ],
            ),
        ]
    )
    layout.row(
        [
            graph_panel(
                title="Max gap of resolved-ts in region leaders",
                description="The gap between resolved ts of leaders and current time",
                yaxes=yaxes(left_format=UNITS.MILLI_SECONDS),
                targets=[
                    target(
                        expr=expr_sum(
                            "tikv_resolved_ts_min_leader_resolved_ts_gap_millis",
                        ),
                    )
                ],
            ),
            graph_panel(
                title="Min Leader Resolved TS Region",
                description="The region that its leader has minimal resolved ts.",
                targets=[
                    target(
                        expr=expr_sum(
                            "tikv_resolved_ts_min_leader_resolved_ts_region",
                        ),
                    )
                ],
            ),
        ]
    )
    layout.row(
        [
            heatmap_panel(
                title="Check leader duration",
                description="The time consumed when handle a check leader request",
                yaxis=yaxis(format=UNITS.SECONDS),
                metric="tikv_resolved_ts_check_leader_duration_seconds_bucket",
            ),
            graph_panel(
                title="99% CheckLeader request region count",
                description="Bucketed histogram of region count in a check leader request",
                targets=[
                    target(
                        expr=expr_histogram_quantile(
                            0.99,
                            "tikv_check_leader_request_item_count",
                            by_labels=["instance"],
                        ),
                        legend_format="{{instance}}",
                    )
                ],
            ),
        ]
    )
    layout.row(
        [
            graph_panel(
                title="99% CheckLeader request size",
                description="Bucketed histogram of the check leader request size",
                yaxes=yaxes(left_format=UNITS.BYTES_IEC),
                targets=[
                    target(
                        expr=expr_histogram_quantile(
                            0.99,
                            "tikv_check_leader_request_size_bytes",
                            by_labels=["instance"],
                        ),
                        legend_format="{{instance}}",
                    ),
                    target(
                        expr=expr_histogram_quantile(
                            0.99,
                            "tikv_check_leader_request_item_count",
                            by_labels=["instance"],
                        ),
                        legend_format="{{instance}}-check-num",
                    ),
                ],
            ),
            graph_panel(
                title="Fail advance ts count",
                description="The count of fail to advance resolved-ts",
                targets=[
                    target(
                        expr=expr_sum_delta(
                            "tikv_resolved_ts_fail_advance_count",
                            by_labels=["instance", "reason"],
                        ),
                    ),
                    target(
                        expr=expr_sum_delta(
                            "tikv_raftstore_check_stale_peer",
                            by_labels=["instance"],
                        ),
                        legend_format="{{instance}}-stale-peer",
                    ),
                ],
            ),
        ]
    )
    layout.row(
        [
            graph_panel(
                title="Lock heap size",
                description="Total bytes in memory of resolved-ts observe regions's lock heap",
                yaxes=yaxes(left_format=UNITS.BYTES_IEC),
                targets=[
                    target(
                        expr=expr_avg(
                            "tikv_resolved_ts_lock_heap_bytes",
                        ),
                    )
                ],
            ),
            heatmap_panel(
                title="Initial scan backoff duration",
                description="The backoff duration before starting initial scan",
                yaxis=yaxis(format=UNITS.SECONDS),
                metric="tikv_resolved_ts_initial_scan_backoff_duration_seconds_bucket",
            ),
        ]
    )
    layout.row(
        [
            graph_panel(
                title="Observe region status",
                description="The status of resolved-ts observe regions",
                targets=[
                    target(
                        expr=expr_sum(
                            "tikv_resolved_ts_region_resolve_status",
                            by_labels=["type"],
                        ),
                        additional_groupby=True,
                    )
                ],
            ),
            graph_panel(
                title="Pending command size",
                description="Total bytes of pending commands in the channel",
                yaxes=yaxes(left_format=UNITS.BYTES_IEC),
                targets=[
                    target(
                        expr=expr_avg(
                            "tikv_resolved_ts_channel_penging_cmd_bytes_total",
                        ),
                    )
                ],
            ),
        ]
    )
    return layout.row_panel


def Memory() -> RowPanel:
    layout = Layout(title="Memory")
    layout.row(
        [
            graph_panel(
                title="Allocator Stats",
                description=None,
                yaxes=yaxes(left_format=UNITS.BYTES_IEC),
                targets=[
                    target(
                        expr=expr_sum(
                            "tikv_allocator_stats", by_labels=["instance", "type"]
                        )
                    )
                ],
            ),
            graph_panel(
                title="Send Allocated(+) / Release Received(-) Bytes Rate",
                description=None,
                yaxes=yaxes(left_format=UNITS.BYTES_SEC_IEC),
                targets=[
                    target(
                        expr=expr_operator(
                            expr_sum_rate(
                                "tikv_allocator_thread_allocation",
                                label_selectors=['type="alloc"'],
                                by_labels=["thread_name"],
                            ),
                            "-",
                            expr_sum_rate(
                                "tikv_allocator_thread_allocation",
                                label_selectors=['type="dealloc"'],
                                by_labels=["thread_name"],
                            ),
                        ),
                        legend_format="{{thread_name}}",
                        additional_groupby=True,
                    )
                ],
            ),
        ]
    )
    layout.row(
        [
            graph_panel(
                title="Allocated Bytes Rate per Thread",
                description=None,
                yaxes=yaxes(left_format=UNITS.BYTES_IEC),
                targets=[
                    target(
                        expr=expr_sum_rate(
                            "tikv_allocator_thread_allocation",
                            label_selectors=['type="alloc"'],
                            by_labels=["thread_name"],
                        ),
                        additional_groupby=True,
                    )
                ],
            ),
            graph_panel(
                title="Released Bytes Rate per Thread",
                description=None,
                yaxes=yaxes(left_format=UNITS.BYTES_IEC),
                targets=[
                    target(
                        expr=expr_sum_rate(
                            "tikv_allocator_thread_allocation",
                            label_selectors=['type="dealloc"'],
                            by_labels=["thread_name"],
                        ),
                        additional_groupby=True,
                    )
                ],
            ),
        ]
    )
    layout.row(
        [
            graph_panel(
                title="Mapped Allocation per Thread",
                description=None,
                yaxes=yaxes(left_format=UNITS.BYTES_IEC),
                targets=[
                    target(
                        expr=expr_sum(
                            "tikv_allocator_thread_stats",
                            label_selectors=['type="mapped"'],
                            by_labels=["thread_name"],
                        ),
                        additional_groupby=True,
                    )
                ],
            ),
            graph_panel(
                title="Arena Count",
                description=None,
                targets=[
                    target(
                        expr=expr_sum(
                            "tikv_allocator_arena_count",
                            by_labels=["instance"],
                        ),
                    )
                ],
            ),
        ]
    )
    return layout.row_panel


def BackupImport() -> RowPanel:
    layout = Layout(title="Backup & Import")
    layout.row(
        [
            graph_panel(
                title="Backup CPU Utilization",
                yaxes=yaxes(left_format=UNITS.PERCENT_UNIT),
                targets=[
                    target(
                        expr=expr_sum_rate(
                            "tikv_thread_cpu_seconds_total",
                            label_selectors=[
                                'name=~"b.*k.*w.*k.*"',
                            ],
                        ),
                        legend_format="backup-{{instance}}",
                    ),
                    target(
                        expr=expr_sum_rate(
                            "tikv_thread_cpu_seconds_total",
                            label_selectors=[
                                'name=~"backup_io"',
                            ],
                        ),
                        legend_format="backup-io-{{instance}}",
                    ),
                    target(
                        expr=expr_simple(
                            "tikv_backup_softlimit",
                        ),
                        legend_format="backup-auto-throttle-{{instance}}",
                    ),
                ],
            ),
            graph_panel(
                title="Backup Thread Count",
                targets=[
                    target(
                        expr=expr_sum(
                            "tikv_backup_thread_pool_size",
                        ),
                    ),
                ],
            ),
            graph_panel(
                title="Backup Errors",
                description="",
                targets=[
                    target(
                        expr=expr_sum_delta(
                            "tikv_backup_error_counter",
                            by_labels=["instance", "error"],
                        ),
                    ),
                ],
            ),
        ]
    )
    layout.row(
        [
            heatmap_panel(
                title="Backup Write CF SST Size",
                yaxis=yaxis(format=UNITS.BYTES_IEC),
                metric="tikv_backup_range_size_bytes_bucket",
                label_selectors=['cf="write"'],
            ),
            heatmap_panel(
                title="Backup Default CF SST Size",
                yaxis=yaxis(format=UNITS.BYTES_IEC),
                metric="tikv_backup_range_size_bytes_bucket",
                label_selectors=['cf="default"'],
            ),
            graph_panel(
                title="Backup SST Generation Throughput",
                yaxes=yaxes(left_format=UNITS.BYTES_SEC_IEC),
                targets=[
                    target(
                        expr=expr_sum_rate(
                            "tikv_backup_range_size_bytes_sum",
                            by_labels=[],  # override default by instance.
                        ),
                        legend_format="total",
                    ),
                    target(
                        expr=expr_sum_rate(
                            "tikv_backup_range_size_bytes_sum",
                            by_labels=["instance", "cf"],
                        ),
                    ),
                ],
            ),
        ]
    )
    layout.row(
        [
            heatmap_panel(
                title="Backup Scan SST Duration",
                yaxis=yaxis(format=UNITS.SECONDS),
                metric="tikv_backup_range_duration_seconds_bucket",
                label_selectors=['type="snapshot"'],
            ),
            heatmap_panel(
                title="Backup Scan SST Duration",
                yaxis=yaxis(format=UNITS.SECONDS),
                metric="tikv_backup_range_duration_seconds_bucket",
                label_selectors=['type="scan"'],
            ),
            heatmap_panel(
                title="Backup Save SST Duration",
                yaxis=yaxis(format=UNITS.SECONDS),
                metric="tikv_backup_range_duration_seconds_bucket",
                label_selectors=['type=~"save.*"'],
            ),
            graph_panel(
                title="Backup SST Duration",
                yaxes=yaxes(left_format=UNITS.SECONDS),
                targets=[
                    target(
                        expr=expr_histogram_quantile(
                            0.999,
                            "tikv_backup_range_duration_seconds",
                            by_labels=["type"],
                        ),
                        legend_format="{{type}}-99.9%",
                        additional_groupby=True,
                    ),
                    target(
                        expr=expr_histogram_quantile(
                            0.99,
                            "tikv_backup_range_duration_seconds",
                            by_labels=["type"],
                        ),
                        legend_format="{{type}}-99%",
                        additional_groupby=True,
                    ),
                    target(
                        expr=expr_operator(
                            expr_sum(
                                "tikv_backup_range_duration_seconds_sum",
                                by_labels=["type"],
                            ),
                            "/",
                            expr_sum(
                                "tikv_backup_range_duration_seconds_count",
                                by_labels=["type"],
                            ),
                        ),
                        legend_format="{{type}}-avg",
                        additional_groupby=True,
                    ),
                ],
            ),
        ]
    )
    layout.row(
        [
            heatmap_panel(
                title="External Storage Create Duration",
                yaxis=yaxis(format=UNITS.SECONDS),
                metric="tikv_external_storage_create_seconds_bucket",
            ),
            graph_panel_histogram_quantiles(
                title="External Storage Create Duration",
                description="",
                yaxes=yaxes(left_format=UNITS.SECONDS),
                metric="tikv_external_storage_create_seconds",
                hide_avg=True,
                hide_count=True,
            ),
        ]
    )
    layout.row(
        [
            graph_panel_histogram_quantiles(
                title="Checksum Request Duration",
                description="",
                yaxes=yaxes(left_format=UNITS.SECONDS),
                metric="tikv_coprocessor_request_duration_seconds",
                label_selectors=['req=~"analyze.*|checksum.*"'],
                by_labels=["req"],
                hide_avg=True,
                hide_count=True,
            ),
            graph_panel(
                title="IO Utilization",
                yaxes=yaxes(left_format=UNITS.PERCENT_UNIT),
                targets=[
                    target(
                        expr=expr_sum_rate(
                            "node_disk_io_time_seconds_total",
                            by_labels=["instance", "device"],
                        ),
                    ),
                ],
            ),
        ]
    )
    layout.row(
        [
            graph_panel(
                title="Import CPU Utilization",
                yaxes=yaxes(left_format=UNITS.PERCENT_UNIT),
                targets=[
                    target(
                        expr=expr_sum_rate(
                            "tikv_thread_cpu_seconds_total",
                            label_selectors=['name=~"sst_.*"'],
                            by_labels=["instance"],
                        ),
                        legend_format="import-{{instance}}",
                    ),
                    target(
                        expr=expr_sum_rate(
                            "tikv_thread_cpu_seconds_total",
                            label_selectors=['name=~"sst_.*"'],
                            by_labels=["instance", "tid"],
                        ).extra("> 0"),
                        legend_format="import-{{instance}}-{{tid}}",
                        hide=True,
                    ),
                    target(
                        expr=expr_count_rate(
                            "tikv_thread_cpu_seconds_total",
                            label_selectors=['name=~"sst_.*"'],
                        ),
                        legend_format="import-count-{{instance}}",
                        hide=True,
                    ),
                ],
            ),
            graph_panel(
                title="Import Thread Count",
                targets=[
                    target(
                        expr=expr_count_rate(
                            "tikv_thread_cpu_seconds_total",
                            label_selectors=['name=~"sst_.*"'],
                            by_labels=["instance"],
                        ),
                        legend_format="{{instance}}",
                    ),
                ],
            ),
            graph_panel(
                title="Import Errors",
                targets=[
                    target(
                        expr=expr_sum_delta(
                            "tikv_import_error_counter",
                            by_labels=["type", "error", "instance"],
                        ),
                    ),
                ],
            ),
        ]
    )
    layout.row(
        [
            graph_panel_histogram_quantiles(
                title="Import RPC Duration",
                description="",
                yaxes=yaxes(left_format=UNITS.SECONDS),
                metric="tikv_import_rpc_duration",
                by_labels=["request"],
                hide_count=True,
            ),
            graph_panel(
                title="Import RPC Ops",
                yaxes=yaxes(left_format=UNITS.OPS_PER_SEC),
                targets=[
                    target(
                        expr=expr_sum_rate(
                            "tikv_import_rpc_duration_count",
                            label_selectors=['request!="switch_mode"'],
                            by_labels=["request"],
                        ),
                        additional_groupby=True,
                    ),
                ],
            ),
            graph_panel(
                title="Import RPC Count",
                targets=[
                    target(
                        expr=expr_simple(
                            "tikv_import_rpc_count",
                        ),
                        legend_format="{{type}}-{{instance}}",
                    ),
                ],
            ),
        ]
    )
    layout.row(
        [
            heatmap_panel(
                title="Import Write/Download RPC Duration",
                yaxis=yaxis(format=UNITS.SECONDS),
                metric="tikv_import_rpc_duration_bucket",
                label_selectors=['request=~"download|write"'],
            ),
            heatmap_panel(
                title="Import Wait Duration",
                yaxis=yaxis(format=UNITS.SECONDS),
                metric="tikv_import_download_duration_bucket",
                label_selectors=['type="queue"'],
            ),
            heatmap_panel(
                title="Import Read SST Duration",
                yaxis=yaxis(format=UNITS.SECONDS),
                metric="tikv_import_download_duration_bucket",
                label_selectors=['type="read"'],
            ),
            heatmap_panel(
                title="Import Rewrite SST Duration",
                yaxis=yaxis(format=UNITS.SECONDS),
                metric="tikv_import_download_duration_bucket",
                label_selectors=['type="rewrite"'],
            ),
        ]
    )
    layout.row(
        [
            heatmap_panel(
                title="Import Ingest RPC Duration",
                yaxis=yaxis(format=UNITS.SECONDS),
                metric="tikv_import_rpc_duration_bucket",
                label_selectors=['request=~"ingest"'],
            ),
            heatmap_panel(
                title="Import Ingest SST Duration",
                yaxis=yaxis(format=UNITS.SECONDS),
                metric="tikv_import_ingest_duration_bucket",
                label_selectors=['type=~"ingest"'],
            ),
            heatmap_panel(
                title="Import Ingest SST Bytes",
                yaxis=yaxis(format=UNITS.SECONDS),
                metric="tikv_import_ingest_byte_bucket",
            ),
            graph_panel(
                title="Import Download SST Throughput",
                yaxes=yaxes(left_format=UNITS.BYTES_SEC_IEC),
                targets=[
                    target(
                        expr=expr_sum_rate(
                            "tikv_import_download_bytes_sum",
                        ),
                    ),
                    target(
                        expr=expr_sum_rate(
                            "tikv_import_download_bytes_sum",
                            by_labels=[],
                        ),
                        legend_format="total",
                    ),
                ],
            ),
        ]
    )
    layout.row(
        [
            graph_panel(
                title="Import Local Write keys",
                targets=[
                    target(
                        expr=expr_sum_delta(
                            "tikv_import_local_write_keys",
                            by_labels=["type", "instance"],
                        ),
                    ),
                ],
            ),
            graph_panel(
                title="Import Local Write bytes",
                yaxes=yaxes(left_format=UNITS.BYTES_SEC_IEC),
                targets=[
                    target(
                        expr=expr_sum_rate(
                            "tikv_import_local_write_bytes",
                            by_labels=["type", "instance"],
                        ),
                    ),
                ],
            ),
        ]
    )
    layout.row(
        [
            graph_panel(
                title="TTL Expired",
                targets=[
                    target(
                        expr=expr_sum(
                            "tikv_backup_raw_expired_count",
                        ),
                    ),
                    target(
                        expr=expr_sum(
                            "tikv_backup_raw_expired_count",
                            by_labels=[],
                        ),
                        legend_format="sum",
                    ),
                ],
            ),
            graph_panel(
                title="cloud request",
                description="",
                yaxes=yaxes(left_format=UNITS.SHORT),
                targets=[
                    target(
                        expr=expr_sum_rate(
                            "tikv_cloud_request_duration_seconds_count",
                            by_labels=["cloud", "req"],
                        ),
                    ),
                ],
            ),
        ]
    )
    return layout.row_panel


def Encryption() -> RowPanel:
    layout = Layout(title="Encryption")
    layout.row(
        [
            graph_panel(
                title="Encryption data keys",
                description="Total number of encryption data keys in use",
                targets=[
                    target(
                        expr=expr_sum(
                            "tikv_encryption_data_key_storage_total",
                        ),
                        legend_format="{{instance}}",
                    ),
                ],
            ),
            graph_panel(
                title="Encrypted files",
                description="Number of files being encrypted",
                targets=[
                    target(
                        expr=expr_sum(
                            "tikv_encryption_file_num",
                        ),
                        legend_format="{{instance}}",
                    ),
                ],
            ),
        ]
    )
    layout.row(
        [
            graph_panel(
                title="Encryption initialized",
                description="Flag to indicate if encryption is initialized",
                targets=[
                    target(
                        expr=expr_simple(
                            "tikv_encryption_is_initialized",
                        ),
                        legend_format="{{instance}}",
                    ),
                ],
            ),
            graph_panel(
                title="Encryption meta files size",
                description="Total size of encryption meta files",
                yaxes=yaxes(left_format=UNITS.BYTES_IEC),
                targets=[
                    target(
                        expr=expr_simple(
                            "tikv_encryption_meta_file_size_bytes",
                        ),
                        legend_format="{{name}}-{{instance}}",
                    ),
                ],
            ),
        ]
    )
    layout.row(
        [
            graph_panel(
                title="Encrypt/decrypt data nanos",
                description="",
                targets=[
                    target(
                        expr=expr_sum_rate(
                            "tikv_coprocessor_rocksdb_perf",
                            label_selectors=[
                                'metric="encrypt_data_nanos"',
                            ],
                            by_labels=["req"],
                        ),
                        legend_format="encrypt-{{req}}",
                        additional_groupby=True,
                    ),
                    target(
                        expr=expr_sum_rate(
                            "tikv_coprocessor_rocksdb_perf",
                            label_selectors=[
                                'metric="decrypt_data_nanos"',
                            ],
                            by_labels=["req"],
                        ),
                        legend_format="decrypt-{{req}}",
                        additional_groupby=True,
                    ),
                ],
            ),
            graph_panel_histogram_quantiles(
                title="Read/write encryption meta duration",
                description="Writing or reading file duration (second)",
                yaxes=yaxes(left_format=UNITS.SECONDS),
                metric="tikv_encryption_write_read_file_duration_seconds",
                hide_count=True,
            ),
        ]
    )
    return layout.row_panel


def BackupLog() -> RowPanel:
    layout = Layout(title="Backup Log")
    layout.row(
        [
            stat_panel(
                title="Endpoint Status",
                targets=[
                    target(
                        expr=expr_simple("tikv_log_backup_enabled"),
                        legend_format="{{ instance }}",
                    ),
                ],
                mappings=[
                    StatValueMappings(
                        StatValueMappingItem("Disabled", "0", "red"),
                        StatValueMappingItem("Enabled", "1", "green"),
                    ),
                ],
            ),
            stat_panel(
                title="Task Status",
                targets=[
                    target(
                        expr=expr_min("tikv_log_backup_task_status"),
                    ),
                ],
                mappings=[
                    StatValueMappings(
                        StatValueMappingItem("Running", "0", "green"),
                        StatValueMappingItem("Paused", "1", "yellow"),
                        StatValueMappingItem("Error", "2", "red"),
                    ),
                ],
            ),
            stat_panel(
                title="Advancer Owner",
                text_mode="name",
                targets=[
                    target(
                        expr="tidb_log_backup_advancer_owner > 0",
                        legend_format="{{ instance }}",
                    ),
                ],
            ),
            stat_panel(
                title="Average Flush Size",
                description="The average flush size of last 30mins.",
                format=UNITS.BYTES_IEC,
                targets=[
                    target(
                        expr=expr_operator(
                            expr_sum_increase(
                                "tikv_log_backup_flush_file_size_sum",
                                range_selector="30m",
                            ),
                            "/",
                            expr_sum_increase(
                                "tikv_log_backup_flush_duration_sec_count",
                                label_selectors=['stage=~"save_files"'],
                                range_selector="30m",
                            ),
                        ),
                        legend_format="{{ instance }}",
                    ),
                ],
            ),
        ]
    )
    layout.row(
        [
            stat_panel(
                title="Flushed Files (Last 30m) Per Host",
                description="The current total flushed file number of this run.",
                decimals=0,
                targets=[
                    target(
                        expr=expr_sum_delta(
                            "tikv_log_backup_flush_file_size_count",
                            range_selector="30m",
                        ).extra("> 0"),
                    ),
                ],
            ),
            stat_panel(
                title="Flush Times (Last 30m)",
                description="This is the summary of the file count has been flushed, summered by the data each TiKV has flushed since last boot.\n**NOTE: The size may get reduced if some of TiKVs reboot.**",
                decimals=0,
                targets=[
                    target(
                        expr=expr_sum_delta(
                            "tikv_log_backup_flush_duration_sec_count",
                            range_selector="30m",
                            label_selectors=['stage=~"save_files"'],
                        ),
                    ),
                ],
            ),
            stat_panel(
                title="Total Flushed Size (Last 30m)",
                description="This is the summary of the size has been flushed, summered by the data each TiKV has flushed since last boot.\n**NOTE: The size may get reduced if some of TiKVs reboot.**",
                format=UNITS.BYTES_IEC,
                targets=[
                    target(
                        expr=expr_sum_delta(
                            "tikv_log_backup_flush_file_size_sum",
                            range_selector="30m",
                        ),
                    ),
                ],
            ),
            stat_panel(
                title="Flush Files (Last 30m)",
                description="This is the summary of the file count has been flushed, summered by the data each TiKV has flushed since last boot.\n**NOTE: The size may get reduced if some of TiKVs reboot.**",
                decimals=0,
                targets=[
                    target(
                        expr=expr_sum_delta(
                            "tikv_log_backup_flush_file_size_count",
                            range_selector="30m",
                        ),
                    ),
                ],
            ),
        ]
    )
    layout.row(
        [
            graph_panel(
                title="CPU Usage",
                description="The CPU utilization of log backup threads. \n**(Note this is the average usage for a period of time, some peak of CPU usage may be lost.)**",
                yaxes=yaxes(left_format=UNITS.PERCENT_UNIT),
                targets=[
                    target(
                        expr=expr_sum_rate(
                            "tikv_thread_cpu_seconds_total",
                            label_selectors=[
                                'name=~"backup_stream|log-backup-scan(-[0-9]+)?"'
                            ],
                        ),
                    )
                ],
            ),
            graph_panel(
                title="Handle Event Rate",
                description="",
                yaxes=yaxes(left_format=UNITS.OPS_PER_SEC),
                targets=[
                    target(
                        expr=expr_sum_rate(
                            "tikv_log_backup_handle_kv_batch_sum",
                        ),
                    )
                ],
            ),
        ]
    )
    layout.row(
        [
            graph_panel(
                title="Initial Scan Generate Event Throughput",
                description="The data rate of initial scanning emitting events.",
                yaxes=yaxes(left_format=UNITS.BYTES_SEC_IEC),
                targets=[
                    target(
                        expr=expr_sum_rate(
                            "tikv_log_backup_incremental_scan_bytes_sum",
                        ),
                    )
                ],
            ),
            graph_panel(
                title="Abnormal Checkpoint TS Lag",
                description=None,
                yaxes=yaxes(left_format=UNITS.MILLI_SECONDS),
                targets=[
                    target(
                        expr=expr_operator(
                            "time() * 1000",
                            "-",
                            expr_max(
                                "tidb_log_backup_last_checkpoint", by_labels=["task"]
                            ).extra("/ 262144 > 0"),
                        ),
                        legend_format="{{ task }}",
                    ),
                ],
            ),
        ]
    )
    layout.row(
        [
            graph_panel(
                title="Memory Of Events",
                description="The estimated memory usage by the streaming backup module.",
                yaxes=yaxes(left_format=UNITS.BYTES_IEC),
                targets=[
                    target(
                        expr=expr_sum("tikv_log_backup_heap_memory"),
                    )
                ],
            ),
            graph_panel(
                title="Observed Region Count",
                description="",
                targets=[
                    target(
                        expr=expr_sum("tikv_log_backup_observed_region"),
                    ),
                    target(
                        expr=expr_sum(
                            "tikv_log_backup_observed_region",
                        ),
                        legend_format="{{instance}}-total",
                    ),
                ],
            ),
        ]
    )
    layout.row(
        [
            graph_panel(
                title="Errors",
                description="The errors met when backing up.\n**They are retryable, don't worry.**",
                yaxes=yaxes(left_format=UNITS.OPS_PER_MIN),
                targets=[
                    target(
                        expr=expr_sum_delta(
                            "tikv_log_backup_errors",
                            range_selector="1m",
                            by_labels=["type", "instance"],
                        ),
                    ),
                ],
            ),
            graph_panel(
                title="Fatal Errors",
                description="The errors met when backing up.",
                yaxes=yaxes(left_format=UNITS.OPS_PER_MIN),
                targets=[
                    target(
                        expr=expr_sum_delta(
                            "tikv_log_backup_fatal_errors",
                            range_selector="1m",
                            by_labels=["type", "instance"],
                        ),
                    ),
                ],
            ),
            graph_panel(
                title="Checkpoint TS of Tasks",
                description=None,
                yaxes=yaxes(left_format=UNITS.DATE_TIME_ISO_TODAY),
                null_point_mode=NULL_AS_NULL,
                targets=[
                    target(
                        expr=expr_max(
                            "tidb_log_backup_last_checkpoint", by_labels=["task"]
                        ).extra("/ 262144 > 0"),
                    ),
                    target(expr="time() * 1000", legend_format="Current Time"),
                ],
                series_overrides=[
                    series_override(
                        alias="Current Time",
                        fill=0,
                        dashes=True,
                    ),
                ],
            ),
        ]
    )
    layout.row(
        [
            heatmap_panel(
                title="Flush Duration",
                description="The duration of flushing a batch of file.",
                yaxis=yaxis(format=UNITS.SECONDS),
                metric="tikv_log_backup_flush_duration_sec_bucket",
                label_selectors=['stage=~"save_files"'],
            ),
            heatmap_panel(
                title="Initial scanning duration",
                description="The duration of scanning the initial data from local DB and transform them into apply events.",
                yaxis=yaxis(format=UNITS.SECONDS),
                metric="tikv_log_backup_initial_scan_duration_sec_bucket",
            ),
            heatmap_panel(
                title="Convert Raft Event duration",
                description="The duration of converting a raft request into a apply event.",
                yaxis=yaxis(format=UNITS.SECONDS),
                metric="tikv_log_backup_event_handle_duration_sec_bucket",
                label_selectors=['stage=~"to_stream_event"'],
            ),
            heatmap_panel(
                title="Wait for Lock Duration",
                description="The duration of waiting the mutex of the controller.",
                yaxis=yaxis(format=UNITS.SECONDS),
                metric="tikv_log_backup_event_handle_duration_sec_bucket",
                label_selectors=['stage=~"get_router_lock"'],
            ),
        ]
    )
    layout.row(
        [
            heatmap_panel(
                title="Command Batch Size",
                description="The number of KV-modify of each raft command observed.",
                yaxis=yaxis(format=UNITS.SHORT),
                metric="tikv_log_backup_handle_kv_batch_bucket",
            ),
            heatmap_panel(
                title="Save to Temp File Duration",
                description="The total cost of saving an event into temporary file.",
                yaxis=yaxis(format=UNITS.SECONDS),
                metric="tikv_log_backup_event_handle_duration_sec_bucket",
                label_selectors=['stage=~"save_to_temp_file"'],
            ),
            heatmap_panel(
                title="Write to Temp File Duration",
                description="The total cost of writing a event into temporary file.\nComparing to the ***Save*** duration, it doesn't contain the time cost of routing the task by range / task.",
                yaxis=yaxis(format=UNITS.SECONDS),
                metric="tikv_log_backup_on_event_duration_seconds_bucket",
                label_selectors=['stage="write_to_tempfile"'],
            ),
            heatmap_panel(
                title="System Write Call Duration",
                description="The duration of collecting metadata and call the UNIX system call *write* for each event.",
                yaxis=yaxis(format=UNITS.SECONDS),
                metric="tikv_log_backup_on_event_duration_seconds_bucket",
                label_selectors=['stage="syscall_write"'],
            ),
        ]
    )
    layout.row(
        [
            graph_panel(
                title="Internal Message Type",
                description="The internal message type count.",
                yaxes=yaxes(left_format=UNITS.OPS_PER_SEC, log_base=2),
                targets=[
                    target(
                        expr=expr_sum_rate(
                            "tikv_log_backup_internal_actor_acting_duration_sec_count",
                            by_labels=["message"],
                        ),
                    )
                ],
            ),
            graph_panel(
                title="Internal Message Handling Duration (P99)",
                description="The internal handling message duration.",
                yaxes=yaxes(left_format=UNITS.SECONDS),
                targets=[
                    target(
                        expr=expr_histogram_quantile(
                            0.99,
                            "tikv_log_backup_internal_actor_acting_duration_sec",
                            by_labels=["message"],
                        ),
                        legend_format="{{message}}",
                    )
                ],
            ),
            graph_panel(
                title="Internal Message Handling Duration (P90)",
                description="The internal handling message duration.",
                yaxes=yaxes(left_format=UNITS.SECONDS),
                targets=[
                    target(
                        expr=expr_histogram_quantile(
                            0.9,
                            "tikv_log_backup_internal_actor_acting_duration_sec",
                            by_labels=["message"],
                        ),
                        legend_format="{{message}}",
                    )
                ],
            ),
        ]
    )
    layout.row(
        [
            graph_panel(
                title="Initial Scan RocksDB Throughput",
                description="The internal read throughput of RocksDB during initial scanning. This panel can roughly present the read through to the hard disk of initial scanning.",
                yaxes=yaxes(left_format=UNITS.BYTES_SEC_IEC),
                targets=[
                    target(
                        expr=expr_sum_rate(
                            "tikv_log_backup_initial_scan_operations",
                            label_selectors=['op=~"read_bytes"'],
                            by_labels=["cf"],
                        ),
                    )
                ],
            ),
            graph_panel(
                title="Initial Scan RocksDB Operation",
                description="Misc statistics of RocksDB during initial scanning.",
                yaxes=yaxes(left_format=UNITS.OPS_PER_SEC),
                targets=[
                    target(
                        expr=expr_sum_rate(
                            "tikv_log_backup_initial_scan_operations",
                            label_selectors=['op!~"read_bytes"'],
                            by_labels=["cf", "op"],
                        ).extra("> 0"),
                    )
                ],
            ),
        ]
    )
    layout.row(
        [
            graph_panel(
                title="Initial Scanning Trigger Reason",
                description="The reason of triggering initial scanning.",
                targets=[
                    target(
                        expr=expr_sum_rate(
                            "tikv_log_backup_initial_scan_reason",
                            by_labels=["reason"],
                        ),
                    )
                ],
            ),
            graph_panel(
                title="Initial Scanning Task Status",
                description="The task status of initial scanning.",
                targets=[
                    target(
                        expr=expr_sum(
                            "tikv_log_backup_pending_initial_scan",
                            by_labels=["stage"],
                        ),
                    )
                ],
            ),
            graph_panel(
                title="Region Checkpoint Key Putting",
                description="",
                yaxes=yaxes(left_format=UNITS.COUNTS_PER_SEC),
                targets=[
                    target(
                        expr=expr_sum_rate(
                            "tikv_log_backup_metadata_key_operation",
                            by_labels=["type"],
                        ),
                    )
                ],
            ),
        ]
    )
    layout.row(
        [
            heatmap_panel(
                title="Request Checkpoint Batch Size",
                metric="tidb_log_backup_advancer_batch_size_bucket",
                label_selectors=['type="checkpoint"'],
            ),
            heatmap_panel(
                title="Tick Duration",
                yaxis=yaxis(format=UNITS.SECONDS),
                metric="tidb_log_backup_advancer_tick_duration_sec_bucket",
                label_selectors=['step="tick"'],
            ),
        ]
    )
    layout.row(
        [
            graph_panel(
                title="Region Checkpoint Failure Reason",
                description="The reason of advancer failed to be advanced.",
                targets=[
                    target(
                        expr=expr_sum_rate(
                            "tidb_log_backup_region_request_failure",
                            label_selectors=['reason!="retryable-scan-region"'],
                            by_labels=["reason"],
                        ),
                    ),
                ],
            ),
            graph_panel(
                title="Request Result",
                description="The result of getting region checkpoints.",
                targets=[
                    target(
                        expr=expr_sum_rate(
                            "tidb_log_backup_region_request",
                            by_labels=["result"],
                        ),
                    ),
                ],
            ),
        ]
    )
    layout.row(
        [
            graph_panel(
                title="Tick Duration (P99)",
                description="The internal handling message duration.",
                yaxes=yaxes(left_format=UNITS.SECONDS),
                targets=[
                    target(
                        expr=expr_histogram_quantile(
                            0.99,
                            "tidb_log_backup_advancer_tick_duration_sec",
                            by_labels=["step"],
                        ),
                        legend_format="{{ step }}",
                    )
                ],
            ),
            graph_panel(
                title="Tick Duration (P90)",
                description="The internal handling message duration.",
                yaxes=yaxes(left_format=UNITS.SECONDS),
                targets=[
                    target(
                        expr=expr_histogram_quantile(
                            0.9,
                            "tidb_log_backup_advancer_tick_duration_sec",
                            by_labels=["step"],
                        ),
                        legend_format="{{ step }}",
                    )
                ],
            ),
        ]
    )
    layout.row(
        [
            graph_panel(
                title="Get Region Operation Count",
                description="The frequent of getting region level checkpoint.",
                targets=[
                    target(
                        expr=expr_sum_rate(
                            "tidb_log_backup_advancer_tick_duration_sec_count",
                            label_selectors=['step="get-regions-in-range"'],
                            by_labels=["step", "instance"],
                        ),
                    )
                ],
            ),
            graph_panel(
                title="Try Advance Trigger Time",
                description="The variant of checkpoint group.",
                targets=[
                    target(
                        expr=expr_sum_rate(
                            "tidb_log_backup_advancer_tick_duration_sec_count",
                            label_selectors=['step="try-advance"'],
                            by_labels=["step", "instance"],
                        ),
                    )
                ],
            ),
        ]
    )
    return layout.row_panel


def SlowTrendStatistics() -> RowPanel:
    layout = Layout(title="Slow Trend Statistics")
    layout.row(
        [
            graph_panel(
                title="Inspected duration per server",
                description="The duration that recorded by inspecting messages.",
                yaxes=yaxes(left_format=UNITS.SECONDS),
                targets=[
                    target(
                        expr=expr_histogram_quantile(
                            0.99,
                            "tikv_raftstore_inspect_duration_seconds",
                            by_labels=["instance", "type"],
                        ),
                        legend_format="{{instance}}-{{type}}",
                    ),
                ],
            ),
            graph_panel(
                title="Store Slow Score",
                description="The slow score of stores",
                targets=[
                    target(
                        expr=expr_sum(
                            "tikv_raftstore_slow_score",
                        ),
                    ),
                ],
            ),
        ]
    )
    layout.row(
        [
            graph_panel(
                title="Slow Trend",
                description="The changing trend of the slowness on I/O operations. 'value > 0' means the related store might have a slow trend.",
                targets=[
                    target(
                        expr=expr_sum(
                            "tikv_raftstore_slow_trend",
                        ),
                    ),
                ],
            ),
            graph_panel(
                title="QPS Changing Trend",
                description="The changing trend of QPS on each store. 'value < 0' means the QPS has a dropping trend.",
                targets=[
                    target(
                        expr=expr_sum(
                            "tikv_raftstore_slow_trend_result",
                        ),
                    ),
                ],
            ),
        ]
    )
    layout.row(
        [
            graph_panel(
                title="AVG Sampling Latency",
                description="The sampling latency of recent queries. A larger value indicates that the store is more likely to be the slowest store.",
                yaxes=yaxes(left_format=UNITS.MICRO_SECONDS),
                targets=[
                    target(
                        expr=expr_sum(
                            "tikv_raftstore_slow_trend_l0",
                        ),
                    ),
                ],
            ),
            graph_panel(
                title="QPS of each store",
                description="The QPS of each store.",
                yaxes=yaxes(left_format=UNITS.OPS_PER_SEC),
                targets=[
                    target(
                        expr=expr_sum(
                            "tikv_raftstore_slow_trend_result_value",
                        ),
                    ),
                ],
            ),
        ]
    )
    return layout.row_panel


def StatusServer() -> RowPanel:
    layout = Layout(title="Status Server")
    layout.row(
        [
            graph_panel_histogram_quantiles(
                title="Status API Request Duration",
                description="The 99 quantile durtion of status server API requests",
                metric="tikv_status_server_request_duration_seconds",
                yaxes=yaxes(left_format=UNITS.SECONDS),
                by_labels=["path"],
                hide_p9999=True,
                hide_count=True,
                hide_avg=True,
            ),
            graph_panel(
                title="Status API Request (op/s)",
                yaxes=yaxes(left_format=UNITS.OPS_PER_SEC),
                targets=[
                    target(
                        expr=expr_sum_rate(
                            "tikv_status_server_request_duration_seconds_count",
                            by_labels=["path"],
                        ),
                        additional_groupby=True,
                    ),
                ],
            ),
        ]
    )
    return layout.row_panel


def ResourceControl() -> RowPanel:
    layout = Layout(title="Resource Control")
    layout.row(
        [
            graph_panel(
                title="Background Task Total Wait Duration",
                yaxes=yaxes(left_format=UNITS.MICRO_SECONDS),
                targets=[
                    target(
                        expr=expr_sum_rate(
                            "tikv_resource_control_background_task_wait_duration",
                            by_labels=["instance", "resource_group"],
                        ),
                    ),
                ],
            ),
            graph_panel(
                title="Priority Quota Limit",
                description="The memory usage of the resource control module.",
                yaxes=yaxes(left_format=UNITS.MICRO_SECONDS),
                targets=[
                    target(
                        expr=expr_sum(
                            "tikv_resource_control_priority_quota_limit",
                            by_labels=["instance", "priority"],
                        ),
                    ),
                ],
            ),
        ]
    )
    return layout.row_panel


#### Metrics Definition End ####


dashboard = Dashboard(
    title="Test-Cluster-TiKV-Details",
    uid="RDVQiEzZz",
    timezone="browser",
    refresh="1m",
    inputs=[DATASOURCE_INPUT],
    editable=True,
    templating=Templates(),
    panels=[
        # Overview
        Duration(),
        Cluster(),
        Errors(),
        Server(),
        # Entrance of Write and Read
        gRPC(),
        Storage(),
        LocalReader(),
        # CPU and IO
        ThreadCPU(),
        IOBreakdown(),
        # Raftstore
        RaftWaterfall(),
        RaftIO(),
        RaftPropose(),
        RaftProcess(),
        RaftMessage(),
        RaftAdmin(),
        RaftLog(),
        # Engine
        RaftEngine(),
        RocksDB(),
        Titan(),
        InMemoryEngine(),
        # Scheduler and Read Pools
        FlowControl(),
        Scheduler(),
        SchedulerWorkerPool(),
        SchedulerCommands(),
        CoprocessorOverview(),
        CoprocessorDetail(),
        UnifiedReadPool(),
        # Transaction
        GC(),
        PessimisticLocking(),
        # Background Tasks
        Task(),
        PD(),
        SlowTrendStatistics(),
        Snapshot(),
        # Tools
        ResolvedTS(),
        PointInTimeRestore(),
        BackupImport(),
        BackupLog(),
        # Advanced Debugging for CPU and Memory
        Threads(),
        Memory(),
        # Infrequently Used
        ResourceControl(),
        StatusServer(),
        Encryption(),
        TTL(),
    ],
    # Set 14 or larger to support shared crosshair or shared tooltip.
    # See https://github.com/grafana/grafana/blob/v10.2.2/public/app/features/dashboard/state/DashboardMigrator.ts#L443-L445
    schemaVersion=14,
    graphTooltip=GRAPH_TOOLTIP_MODE_SHARED_CROSSHAIR,
).auto_panel_ids()<|MERGE_RESOLUTION|>--- conflicted
+++ resolved
@@ -4375,7 +4375,21 @@
     layout.row(
         [
             graph_panel(
-<<<<<<< HEAD
+                title="OPS",
+                description="Operation per second for cf",
+                yaxes=yaxes(left_format=UNITS.OPS_PER_SEC),
+                targets=[
+                    target(
+                        expr=expr_sum_rate(
+                            "tikv_in_memory_engine_kv_operations",
+                            by_labels=["instance", "type"],
+                        ),
+                        legend_format="{{type}}-{{instance}}",
+                        additional_groupby=True,
+                    ),
+                ],
+            ),
+            graph_panel(
                 title="Read MBps",
                 description="The total bytes of read in RocksDB and in-memory engine(the same with panel Cluster/MBps for read)",
                 yaxes=yaxes(left_format=UNITS.BYTES_IEC),
@@ -4405,29 +4419,6 @@
                 hide_avg=True,
                 hide_count=True,
             ),
-        ]
-    )
-    layout.row(
-        [
-            graph_panel(
-                title="Snapshot Type Count",
-                description="Count of each snapshot type",
-=======
-                title="OPS",
-                description="Operation per second for cf",
-                yaxes=yaxes(left_format=UNITS.OPS_PER_SEC),
->>>>>>> 4b5b9e50
-                targets=[
-                    target(
-                        expr=expr_sum_rate(
-                            "tikv_in_memory_engine_kv_operations",
-                            by_labels=["instance", "type"],
-                        ),
-                        legend_format="{{type}}-{{instance}}",
-                        additional_groupby=True,
-                    ),
-                ],
-            )
         ]
     )
     layout.row(
